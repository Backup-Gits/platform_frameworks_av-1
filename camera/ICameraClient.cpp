/*
**
** Copyright 2008, The Android Open Source Project
**
** Licensed under the Apache License, Version 2.0 (the "License");
** you may not use this file except in compliance with the License.
** You may obtain a copy of the License at
**
**     http://www.apache.org/licenses/LICENSE-2.0
**
** Unless required by applicable law or agreed to in writing, software
** distributed under the License is distributed on an "AS IS" BASIS,
** WITHOUT WARRANTIES OR CONDITIONS OF ANY KIND, either express or implied.
** See the License for the specific language governing permissions and
** limitations under the License.
*/

//#define LOG_NDEBUG 0
#define LOG_TAG "ICameraClient"
#include <utils/Log.h>
#include <stdint.h>
#include <sys/types.h>
#include <camera/CameraUtils.h>
#include <android/hardware/ICameraClient.h>
#include <media/hardware/HardwareAPI.h>

namespace android {
namespace hardware {

enum {
    NOTIFY_CALLBACK = IBinder::FIRST_CALL_TRANSACTION,
    DATA_CALLBACK,
    DATA_CALLBACK_TIMESTAMP,
    RECORDING_FRAME_HANDLE_CALLBACK_TIMESTAMP,
    RECORDING_FRAME_HANDLE_CALLBACK_TIMESTAMP_BATCH,
};

class BpCameraClient: public BpInterface<ICameraClient>
{
public:
    explicit BpCameraClient(const sp<IBinder>& impl)
        : BpInterface<ICameraClient>(impl)
    {
    }

    // generic callback from camera service to app
    void notifyCallback(int32_t msgType, int32_t ext1, int32_t ext2)
    {
        ALOGV("notifyCallback");
        Parcel data, reply;
        data.writeInterfaceToken(ICameraClient::getInterfaceDescriptor());
        data.writeInt32(msgType);
        data.writeInt32(ext1);
        if ((msgType == CAMERA_MSG_PREVIEW_FRAME) && (ext1 == CAMERA_FRAME_DATA_FD)) {
<<<<<<< HEAD
=======
            ALOGD("notifyCallback: CAMERA_MSG_PREVIEW_FRAME fd = %d", ext2);
>>>>>>> 033a15a8
            data.writeFileDescriptor(ext2);
        } else {
            data.writeInt32(ext2);
        }
        remote()->transact(NOTIFY_CALLBACK, data, &reply, IBinder::FLAG_ONEWAY);
    }

    // generic data callback from camera service to app with image data
    void dataCallback(int32_t msgType, const sp<IMemory>& imageData,
                      camera_frame_metadata_t *metadata)
    {
        ALOGV("dataCallback");
        Parcel data, reply;
        data.writeInterfaceToken(ICameraClient::getInterfaceDescriptor());
        data.writeInt32(msgType);
        data.writeStrongBinder(IInterface::asBinder(imageData));
        if (metadata) {
            data.writeInt32(metadata->number_of_faces);
            data.write(metadata->faces, sizeof(camera_face_t) * metadata->number_of_faces);
        }
        remote()->transact(DATA_CALLBACK, data, &reply, IBinder::FLAG_ONEWAY);
    }

    // generic data callback from camera service to app with image data
    void dataCallbackTimestamp(nsecs_t timestamp, int32_t msgType, const sp<IMemory>& imageData)
    {
        ALOGV("dataCallback");
        Parcel data, reply;
        data.writeInterfaceToken(ICameraClient::getInterfaceDescriptor());
        data.writeInt64(timestamp);
        data.writeInt32(msgType);
        data.writeStrongBinder(IInterface::asBinder(imageData));
        remote()->transact(DATA_CALLBACK_TIMESTAMP, data, &reply, IBinder::FLAG_ONEWAY);
    }

    void recordingFrameHandleCallbackTimestamp(nsecs_t timestamp, native_handle_t* handle) {
        ALOGV("recordingFrameHandleCallbackTimestamp");
        Parcel data, reply;
        data.writeInterfaceToken(ICameraClient::getInterfaceDescriptor());
        data.writeInt64(timestamp);
        data.writeNativeHandle(handle);
        remote()->transact(RECORDING_FRAME_HANDLE_CALLBACK_TIMESTAMP, data, &reply,
                IBinder::FLAG_ONEWAY);
    }

    void recordingFrameHandleCallbackTimestampBatch(
            const std::vector<nsecs_t>& timestamps,
            const std::vector<native_handle_t*>& handles) {
        ALOGV("recordingFrameHandleCallbackTimestampBatch");
        Parcel data, reply;
        data.writeInterfaceToken(ICameraClient::getInterfaceDescriptor());
        uint32_t n = timestamps.size();
        if (n != handles.size()) {
            ALOGE("%s: size of timestamps(%zu) and handles(%zu) mismatch!",
                    __FUNCTION__, timestamps.size(), handles.size());
            return;
        }
        data.writeUint32(n);
        for (auto ts : timestamps) {
            data.writeInt64(ts);
        }
        for (auto& handle : handles) {
            data.writeNativeHandle(handle);
        }
        remote()->transact(RECORDING_FRAME_HANDLE_CALLBACK_TIMESTAMP_BATCH, data, &reply,
                IBinder::FLAG_ONEWAY);
    }
};

IMPLEMENT_META_INTERFACE(CameraClient, "android.hardware.ICameraClient");

// ----------------------------------------------------------------------

status_t BnCameraClient::onTransact(
    uint32_t code, const Parcel& data, Parcel* reply, uint32_t flags)
{
    switch(code) {
        case NOTIFY_CALLBACK: {
            ALOGV("NOTIFY_CALLBACK");
            CHECK_INTERFACE(ICameraClient, data, reply);
            int32_t msgType = data.readInt32();
            int32_t ext1    = data.readInt32();
            int32_t ext2    = 0;
            if ((msgType == CAMERA_MSG_PREVIEW_FRAME) && (ext1 == CAMERA_FRAME_DATA_FD)) {
                ext2 = data.readFileDescriptor();
<<<<<<< HEAD
=======
                ALOGD("onTransact: CAMERA_MSG_PREVIEW_FRAME fd = %d", ext2);
>>>>>>> 033a15a8
            } else {
                ext2 = data.readInt32();
            }
            notifyCallback(msgType, ext1, ext2);
            return NO_ERROR;
        } break;
        case DATA_CALLBACK: {
            ALOGV("DATA_CALLBACK");
            CHECK_INTERFACE(ICameraClient, data, reply);
            int32_t msgType = data.readInt32();
            sp<IMemory> imageData = interface_cast<IMemory>(data.readStrongBinder());
            camera_frame_metadata_t *metadata = NULL;
            if (data.dataAvail() > 0) {
                metadata = new camera_frame_metadata_t;
                metadata->number_of_faces = data.readInt32();
                metadata->faces = (camera_face_t *) data.readInplace(
                        sizeof(camera_face_t) * metadata->number_of_faces);
            }
            dataCallback(msgType, imageData, metadata);
            if (metadata) delete metadata;
            return NO_ERROR;
        } break;
        case DATA_CALLBACK_TIMESTAMP: {
            ALOGV("DATA_CALLBACK_TIMESTAMP");
            CHECK_INTERFACE(ICameraClient, data, reply);
            nsecs_t timestamp = data.readInt64();
            int32_t msgType = data.readInt32();
            sp<IMemory> imageData = interface_cast<IMemory>(data.readStrongBinder());
            dataCallbackTimestamp(timestamp, msgType, imageData);
            return NO_ERROR;
        } break;
        case RECORDING_FRAME_HANDLE_CALLBACK_TIMESTAMP: {
            ALOGV("RECORDING_FRAME_HANDLE_CALLBACK_TIMESTAMP");
            CHECK_INTERFACE(ICameraClient, data, reply);
            nsecs_t timestamp;
            status_t res = data.readInt64(&timestamp);
            if (res != OK) {
                ALOGE("%s: Failed to read timestamp: %s (%d)", __FUNCTION__, strerror(-res), res);
                return BAD_VALUE;
            }
            native_handle_t* handle = data.readNativeHandle();
            if (handle == nullptr) {
                ALOGE("%s: Received a null native handle", __FUNCTION__);
                return BAD_VALUE;
            }

            // The native handle will be freed in BpCamera::releaseRecordingFrameHandle.
            recordingFrameHandleCallbackTimestamp(timestamp, handle);
            return NO_ERROR;
        } break;
        case RECORDING_FRAME_HANDLE_CALLBACK_TIMESTAMP_BATCH: {
            ALOGV("RECORDING_FRAME_HANDLE_CALLBACK_TIMESTAMP_BATCH");
            CHECK_INTERFACE(ICameraClient, data, reply);
            uint32_t n = 0;
            status_t res = data.readUint32(&n);
            if (res != OK) {
                ALOGE("%s: Failed to read batch size: %s (%d)", __FUNCTION__, strerror(-res), res);
                return BAD_VALUE;
            }
            std::vector<nsecs_t> timestamps;
            std::vector<native_handle_t*> handles;
            timestamps.reserve(n);
            handles.reserve(n);
            for (uint32_t i = 0; i < n; i++) {
                nsecs_t t;
                res = data.readInt64(&t);
                if (res != OK) {
                    ALOGE("%s: Failed to read timestamp[%d]: %s (%d)",
                            __FUNCTION__, i, strerror(-res), res);
                    return BAD_VALUE;
                }
                timestamps.push_back(t);
            }
            for (uint32_t i = 0; i < n; i++) {
                native_handle_t* handle = data.readNativeHandle();
                if (handle == nullptr) {
                    ALOGE("%s: Received a null native handle at handles[%d]",
                            __FUNCTION__, i);
                    return BAD_VALUE;
                }
                handles.push_back(handle);
            }

            // The native handle will be freed in BpCamera::releaseRecordingFrameHandleBatch.
            recordingFrameHandleCallbackTimestampBatch(timestamps, handles);
            return NO_ERROR;
        } break;
        default:
            return BBinder::onTransact(code, data, reply, flags);
    }
}

// ----------------------------------------------------------------------------

} // namespace hardware
} // namespace android<|MERGE_RESOLUTION|>--- conflicted
+++ resolved
@@ -52,10 +52,7 @@
         data.writeInt32(msgType);
         data.writeInt32(ext1);
         if ((msgType == CAMERA_MSG_PREVIEW_FRAME) && (ext1 == CAMERA_FRAME_DATA_FD)) {
-<<<<<<< HEAD
-=======
             ALOGD("notifyCallback: CAMERA_MSG_PREVIEW_FRAME fd = %d", ext2);
->>>>>>> 033a15a8
             data.writeFileDescriptor(ext2);
         } else {
             data.writeInt32(ext2);
@@ -141,10 +138,7 @@
             int32_t ext2    = 0;
             if ((msgType == CAMERA_MSG_PREVIEW_FRAME) && (ext1 == CAMERA_FRAME_DATA_FD)) {
                 ext2 = data.readFileDescriptor();
-<<<<<<< HEAD
-=======
                 ALOGD("onTransact: CAMERA_MSG_PREVIEW_FRAME fd = %d", ext2);
->>>>>>> 033a15a8
             } else {
                 ext2 = data.readInt32();
             }
