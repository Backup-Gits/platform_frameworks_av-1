--- conflicted
+++ resolved
@@ -153,10 +153,7 @@
             camera_frame_metadata_t metadata;
             if (data.dataAvail() > 0) {
                 metadata.number_of_faces = data.readInt32();
-<<<<<<< HEAD
-=======
                 // Zero faces is a valid case, to notify clients that no faces are now visible
->>>>>>> 3bac8972
                 if (metadata.number_of_faces < 0 ||
                         metadata.number_of_faces > (int32_t)(INT32_MAX / sizeof(camera_face_t))) {
                     ALOGE("%s: Too large face count: %d", __FUNCTION__, metadata.number_of_faces);
