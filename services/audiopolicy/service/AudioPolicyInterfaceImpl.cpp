/*
 * Copyright (C) 2009 The Android Open Source Project
 *
 * Licensed under the Apache License, Version 2.0 (the "License");
 * you may not use this file except in compliance with the License.
 * You may obtain a copy of the License at
 *
 *      http://www.apache.org/licenses/LICENSE-2.0
 *
 * Unless required by applicable law or agreed to in writing, software
 * distributed under the License is distributed on an "AS IS" BASIS,
 * WITHOUT WARRANTIES OR CONDITIONS OF ANY KIND, either express or implied.
 * See the License for the specific language governing permissions and
 * limitations under the License.
 */

#define LOG_TAG "AudioPolicyIntefaceImpl"
//#define LOG_NDEBUG 0

#include "AudioPolicyService.h"
#include "TypeConverter.h"
#include <cutils/properties.h>
#include <media/MediaMetricsItem.h>
#include <media/AudioPolicy.h>
#include <utils/Log.h>

namespace android {

const std::vector<audio_usage_t>& SYSTEM_USAGES = {
    AUDIO_USAGE_CALL_ASSISTANT,
    AUDIO_USAGE_EMERGENCY,
    AUDIO_USAGE_SAFETY,
    AUDIO_USAGE_VEHICLE_STATUS,
    AUDIO_USAGE_ANNOUNCEMENT
};

bool isSystemUsage(audio_usage_t usage) {
    return std::find(std::begin(SYSTEM_USAGES), std::end(SYSTEM_USAGES), usage)
        != std::end(SYSTEM_USAGES);
}

bool AudioPolicyService::isSupportedSystemUsage(audio_usage_t usage) {
    return std::find(std::begin(mSupportedSystemUsages), std::end(mSupportedSystemUsages), usage)
        != std::end(mSupportedSystemUsages);
}

status_t AudioPolicyService::validateUsage(audio_usage_t usage) {
     return validateUsage(usage, IPCThreadState::self()->getCallingPid(),
        IPCThreadState::self()->getCallingUid());
}

status_t AudioPolicyService::validateUsage(audio_usage_t usage, pid_t pid, uid_t uid) {
    if (isSystemUsage(usage)) {
        if (isSupportedSystemUsage(usage)) {
            if (!modifyAudioRoutingAllowed(pid, uid)) {
                ALOGE("permission denied: modify audio routing not allowed for uid %d", uid);
                return PERMISSION_DENIED;
            }
        } else {
            return BAD_VALUE;
        }
    }
    return NO_ERROR;
}



// ----------------------------------------------------------------------------

void AudioPolicyService::doOnNewAudioModulesAvailable()
{
    if (mAudioPolicyManager == NULL) return;
    Mutex::Autolock _l(mLock);
    AutoCallerClear acc;
    mAudioPolicyManager->onNewAudioModulesAvailable();
}

status_t AudioPolicyService::setDeviceConnectionState(audio_devices_t device,
                                                  audio_policy_dev_state_t state,
                                                  const char *device_address,
                                                  const char *device_name,
                                                  audio_format_t encodedFormat)
{
    if (mAudioPolicyManager == NULL) {
        return NO_INIT;
    }
    if (!settingsAllowed()) {
        return PERMISSION_DENIED;
    }
    if (state != AUDIO_POLICY_DEVICE_STATE_AVAILABLE &&
            state != AUDIO_POLICY_DEVICE_STATE_UNAVAILABLE) {
        return BAD_VALUE;
    }

    ALOGV("setDeviceConnectionState()");
    Mutex::Autolock _l(mLock);
    AutoCallerClear acc;
    return mAudioPolicyManager->setDeviceConnectionState(device, state,
                                                         device_address, device_name, encodedFormat);
}

audio_policy_dev_state_t AudioPolicyService::getDeviceConnectionState(
                                                              audio_devices_t device,
                                                              const char *device_address)
{
    if (mAudioPolicyManager == NULL) {
        return AUDIO_POLICY_DEVICE_STATE_UNAVAILABLE;
    }
    AutoCallerClear acc;
    return mAudioPolicyManager->getDeviceConnectionState(device,
                                                      device_address);
}

status_t AudioPolicyService::handleDeviceConfigChange(audio_devices_t device,
                                                  const char *device_address,
                                                  const char *device_name,
                                                  audio_format_t encodedFormat)
{
    if (mAudioPolicyManager == NULL) {
        return NO_INIT;
    }
    if (!settingsAllowed()) {
        return PERMISSION_DENIED;
    }

    ALOGV("handleDeviceConfigChange()");
    Mutex::Autolock _l(mLock);
    AutoCallerClear acc;
    return mAudioPolicyManager->handleDeviceConfigChange(device, device_address,
                                                         device_name, encodedFormat);
}

status_t AudioPolicyService::setPhoneState(audio_mode_t state, uid_t uid)
{
    if (mAudioPolicyManager == NULL) {
        return NO_INIT;
    }
    if (!settingsAllowed()) {
        return PERMISSION_DENIED;
    }
    if (uint32_t(state) >= AUDIO_MODE_CNT) {
        return BAD_VALUE;
    }

    ALOGV("setPhoneState()");

    // acquire lock before calling setMode() so that setMode() + setPhoneState() are an atomic
    // operation from policy manager standpoint (no other operation (e.g track start or stop)
    // can be interleaved).
    Mutex::Autolock _l(mLock);
    // TODO: check if it is more appropriate to do it in platform specific policy manager
    AudioSystem::setMode(state);

    AutoCallerClear acc;
    mAudioPolicyManager->setPhoneState(state);
    mPhoneState = state;
    mPhoneStateOwnerUid = uid;
    return NO_ERROR;
}

audio_mode_t AudioPolicyService::getPhoneState()
{
    Mutex::Autolock _l(mLock);
    return mPhoneState;
}

status_t AudioPolicyService::setForceUse(audio_policy_force_use_t usage,
                                         audio_policy_forced_cfg_t config)
{
    if (mAudioPolicyManager == NULL) {
        return NO_INIT;
    }

    if (!modifyAudioRoutingAllowed()) {
        return PERMISSION_DENIED;
    }

    if (usage < 0 || usage >= AUDIO_POLICY_FORCE_USE_CNT) {
        return BAD_VALUE;
    }
    if (config < 0 || config >= AUDIO_POLICY_FORCE_CFG_CNT) {
        return BAD_VALUE;
    }
    ALOGV("setForceUse()");
    Mutex::Autolock _l(mLock);
    AutoCallerClear acc;
    mAudioPolicyManager->setForceUse(usage, config);
    return NO_ERROR;
}

audio_policy_forced_cfg_t AudioPolicyService::getForceUse(audio_policy_force_use_t usage)
{
    if (mAudioPolicyManager == NULL) {
        return AUDIO_POLICY_FORCE_NONE;
    }
    if (usage < 0 || usage >= AUDIO_POLICY_FORCE_USE_CNT) {
        return AUDIO_POLICY_FORCE_NONE;
    }
    AutoCallerClear acc;
    return mAudioPolicyManager->getForceUse(usage);
}

audio_io_handle_t AudioPolicyService::getOutput(audio_stream_type_t stream)
{
    if (uint32_t(stream) >= AUDIO_STREAM_PUBLIC_CNT) {
        return AUDIO_IO_HANDLE_NONE;
    }
    if (mAudioPolicyManager == NULL) {
        return AUDIO_IO_HANDLE_NONE;
    }
    ALOGV("getOutput()");
    Mutex::Autolock _l(mLock);
    AutoCallerClear acc;
    return mAudioPolicyManager->getOutput(stream);
}

status_t AudioPolicyService::getOutputForAttr(audio_attributes_t *attr,
                                              audio_io_handle_t *output,
                                              audio_session_t session,
                                              audio_stream_type_t *stream,
                                              pid_t pid,
                                              uid_t uid,
                                              const audio_config_t *config,
                                              audio_output_flags_t flags,
                                              audio_port_handle_t *selectedDeviceId,
                                              audio_port_handle_t *portId,
                                              std::vector<audio_io_handle_t> *secondaryOutputs)
{
    if (mAudioPolicyManager == NULL) {
        return NO_INIT;
    }

    status_t result = validateUsage(attr->usage, pid, uid);
    if (result != NO_ERROR) {
        return result;
    }

    ALOGV("%s()", __func__);
    Mutex::Autolock _l(mLock);

    const uid_t callingUid = IPCThreadState::self()->getCallingUid();
    if (!isAudioServerOrMediaServerUid(callingUid) || uid == (uid_t)-1) {
        ALOGW_IF(uid != (uid_t)-1 && uid != callingUid,
                "%s uid %d tried to pass itself off as %d", __func__, callingUid, uid);
        uid = callingUid;
    }
    if (!mPackageManager.allowPlaybackCapture(uid)) {
        attr->flags |= AUDIO_FLAG_NO_MEDIA_PROJECTION;
    }
    if (((attr->flags & (AUDIO_FLAG_BYPASS_INTERRUPTION_POLICY|AUDIO_FLAG_BYPASS_MUTE)) != 0)
            && !bypassInterruptionPolicyAllowed(pid, uid)) {
        attr->flags &= ~(AUDIO_FLAG_BYPASS_INTERRUPTION_POLICY|AUDIO_FLAG_BYPASS_MUTE);
    }
    AutoCallerClear acc;
    AudioPolicyInterface::output_type_t outputType;
    result = mAudioPolicyManager->getOutputForAttr(attr, output, session, stream, uid,
                                                 config,
                                                 &flags, selectedDeviceId, portId,
                                                 secondaryOutputs,
                                                 &outputType);

    // FIXME: Introduce a way to check for the the telephony device before opening the output
    if (result == NO_ERROR) {
        // enforce permission (if any) required for each type of input
        switch (outputType) {
        case AudioPolicyInterface::API_OUTPUT_LEGACY:
            break;
        case AudioPolicyInterface::API_OUTPUT_TELEPHONY_TX:
            if (!modifyPhoneStateAllowed(pid, uid)) {
                ALOGE("%s() permission denied: modify phone state not allowed for uid %d",
                    __func__, uid);
                result = PERMISSION_DENIED;
            }
            break;
        case AudioPolicyInterface::API_OUT_MIX_PLAYBACK:
            if (!modifyAudioRoutingAllowed(pid, uid)) {
                ALOGE("%s() permission denied: modify audio routing not allowed for uid %d",
                    __func__, uid);
                result = PERMISSION_DENIED;
            }
            break;
        case AudioPolicyInterface::API_OUTPUT_INVALID:
        default:
            LOG_ALWAYS_FATAL("%s() encountered an invalid output type %d",
                __func__, (int)outputType);
        }
    }

    if (result == NO_ERROR) {
        sp <AudioPlaybackClient> client =
            new AudioPlaybackClient(*attr, *output, uid, pid, session, *portId, *selectedDeviceId, *stream);
        mAudioPlaybackClients.add(*portId, client);
    }
    return result;
}

void AudioPolicyService::getPlaybackClientAndEffects(audio_port_handle_t portId,
                                                     sp<AudioPlaybackClient>& client,
                                                     sp<AudioPolicyEffects>& effects,
                                                     const char *context)
{
    Mutex::Autolock _l(mLock);
    const ssize_t index = mAudioPlaybackClients.indexOfKey(portId);
    if (index < 0) {
        ALOGE("%s AudioTrack client not found for portId %d", context, portId);
        return;
    }
    client = mAudioPlaybackClients.valueAt(index);
    effects = mAudioPolicyEffects;
}

status_t AudioPolicyService::startOutput(audio_port_handle_t portId)
{
    if (mAudioPolicyManager == NULL) {
        return NO_INIT;
    }
    ALOGV("startOutput()");
    return mOutputCommandThread->startOutputCommand(portId);
}

status_t AudioPolicyService::doStartOutput(audio_port_handle_t portId)
{
    if (mAudioPolicyManager == NULL) {
        return NO_INIT;
    }
    ALOGV("doStartOutput()");
    sp<AudioPlaybackClient> client;
    sp<AudioPolicyEffects>audioPolicyEffects;

    getPlaybackClientAndEffects(portId, client, audioPolicyEffects, __func__);

    if (audioPolicyEffects != 0) {
        // create audio processors according to stream
        status_t status = audioPolicyEffects->addOutputSessionEffects(
            client->io, client->stream, client->session);
        if (status != NO_ERROR && status != ALREADY_EXISTS) {
            ALOGW("Failed to add effects on session %d", client->session);
        }
    }
    Mutex::Autolock _l(mLock);
    AutoCallerClear acc;
    status_t status = mAudioPolicyManager->startOutput(portId);
    if (status == NO_ERROR) {
        client->active = true;
    }
    return status;
}

status_t AudioPolicyService::stopOutput(audio_port_handle_t portId)
{
    if (mAudioPolicyManager == NULL) {
        return NO_INIT;
    }
    ALOGV("stopOutput()");
    mOutputCommandThread->stopOutputCommand(portId);
    return NO_ERROR;
}

status_t  AudioPolicyService::doStopOutput(audio_port_handle_t portId)
{
    ALOGV("doStopOutput");
    sp<AudioPlaybackClient> client;
    sp<AudioPolicyEffects>audioPolicyEffects;

    getPlaybackClientAndEffects(portId, client, audioPolicyEffects, __func__);

    if (audioPolicyEffects != 0) {
        // release audio processors from the stream
        status_t status = audioPolicyEffects->releaseOutputSessionEffects(
            client->io, client->stream, client->session);
        if (status != NO_ERROR && status != ALREADY_EXISTS) {
            ALOGW("Failed to release effects on session %d", client->session);
        }
    }
    Mutex::Autolock _l(mLock);
    AutoCallerClear acc;
    status_t status = mAudioPolicyManager->stopOutput(portId);
    if (status == NO_ERROR) {
        client->active = false;
    }
    return status;
}

void AudioPolicyService::releaseOutput(audio_port_handle_t portId)
{
    if (mAudioPolicyManager == NULL) {
        return;
    }
    ALOGV("releaseOutput()");
    mOutputCommandThread->releaseOutputCommand(portId);
}

void AudioPolicyService::doReleaseOutput(audio_port_handle_t portId)
{
    ALOGV("doReleaseOutput from tid %d", gettid());
    sp<AudioPlaybackClient> client;
    sp<AudioPolicyEffects> audioPolicyEffects;

    getPlaybackClientAndEffects(portId, client, audioPolicyEffects, __func__);

    if (audioPolicyEffects != 0 && client->active) {
        // clean up effects if output was not stopped before being released
        audioPolicyEffects->releaseOutputSessionEffects(
            client->io, client->stream, client->session);
    }
    Mutex::Autolock _l(mLock);
    mAudioPlaybackClients.removeItem(portId);

    // called from internal thread: no need to clear caller identity
    mAudioPolicyManager->releaseOutput(portId);
}

status_t AudioPolicyService::getInputForAttr(const audio_attributes_t *attr,
                                             audio_io_handle_t *input,
                                             audio_unique_id_t riid,
                                             audio_session_t session,
                                             pid_t pid,
                                             uid_t uid,
                                             const String16& opPackageName,
                                             const audio_config_base_t *config,
                                             audio_input_flags_t flags,
                                             audio_port_handle_t *selectedDeviceId,
                                             audio_port_handle_t *portId)
{
    if (mAudioPolicyManager == NULL) {
        return NO_INIT;
    }

    status_t result = validateUsage(attr->usage, pid, uid);
    if (result != NO_ERROR) {
        return result;
    }

    audio_source_t inputSource = attr->source;
    if (inputSource == AUDIO_SOURCE_DEFAULT) {
        inputSource = AUDIO_SOURCE_MIC;
    }

    // already checked by client, but double-check in case the client wrapper is bypassed
    if ((inputSource < AUDIO_SOURCE_DEFAULT)
            || (inputSource >= AUDIO_SOURCE_CNT
                && inputSource != AUDIO_SOURCE_HOTWORD
                && inputSource != AUDIO_SOURCE_FM_TUNER
                && inputSource != AUDIO_SOURCE_ECHO_REFERENCE)) {
        return BAD_VALUE;
    }

    bool updatePid = (pid == -1);
    const uid_t callingUid = IPCThreadState::self()->getCallingUid();
    if (!isAudioServerOrMediaServerUid(callingUid)) {
        ALOGW_IF(uid != (uid_t)-1 && uid != callingUid,
                "%s uid %d tried to pass itself off as %d", __FUNCTION__, callingUid, uid);
        uid = callingUid;
        updatePid = true;
    }

    if (updatePid) {
        const pid_t callingPid = IPCThreadState::self()->getCallingPid();
        ALOGW_IF(pid != (pid_t)-1 && pid != callingPid,
                 "%s uid %d pid %d tried to pass itself off as pid %d",
                 __func__, callingUid, callingPid, pid);
        pid = callingPid;
    }

    // check calling permissions.
    // Capturing from FM_TUNER source is controlled by captureAudioOutputAllowed() only as this
    // does not affect users privacy as does capturing from an actual microphone.
    if (!isAudioServerOrMediaServerUid(callingUid) && !(recordingAllowed(opPackageName, pid, uid) || attr->source == AUDIO_SOURCE_FM_TUNER)) {
        ALOGE("%s permission denied: recording not allowed for uid %d pid %d",
                __func__, uid, pid);
        return PERMISSION_DENIED;
    }

    bool canCaptureOutput = captureAudioOutputAllowed(pid, uid);
    if ((inputSource == AUDIO_SOURCE_VOICE_UPLINK ||
        inputSource == AUDIO_SOURCE_VOICE_DOWNLINK ||
        inputSource == AUDIO_SOURCE_VOICE_CALL ||
        inputSource == AUDIO_SOURCE_ECHO_REFERENCE||
        inputSource == AUDIO_SOURCE_FM_TUNER) &&
        !canCaptureOutput) {
        return PERMISSION_DENIED;
    }

    bool canCaptureHotword = captureHotwordAllowed(opPackageName, pid, uid);
    if ((inputSource == AUDIO_SOURCE_HOTWORD) && !canCaptureHotword) {
        return BAD_VALUE;
    }

    sp<AudioPolicyEffects>audioPolicyEffects;
    {
        status_t status;
        AudioPolicyInterface::input_type_t inputType;

        Mutex::Autolock _l(mLock);
        {
            AutoCallerClear acc;
            // the audio_in_acoustics_t parameter is ignored by get_input()
            status = mAudioPolicyManager->getInputForAttr(attr, input, riid, session, uid,
                                                         config,
                                                         flags, selectedDeviceId,
                                                         &inputType, portId);
        }
        audioPolicyEffects = mAudioPolicyEffects;

        if (status == NO_ERROR) {
            // enforce permission (if any) required for each type of input
            switch (inputType) {
            case AudioPolicyInterface::API_INPUT_MIX_PUBLIC_CAPTURE_PLAYBACK:
                // this use case has been validated in audio service with a MediaProjection token,
                // and doesn't rely on regular permissions
            case AudioPolicyInterface::API_INPUT_LEGACY:
                break;
            case AudioPolicyInterface::API_INPUT_TELEPHONY_RX:
                // FIXME: use the same permission as for remote submix for now.
            case AudioPolicyInterface::API_INPUT_MIX_CAPTURE:
                if (!isAudioServerOrMediaServerUid(callingUid) && !canCaptureOutput) {
                    if (property_get_bool("vendor.audio.enable.mirrorlink", false) &&
                        getDeviceConnectionState(AUDIO_DEVICE_IN_REMOTE_SUBMIX, "") !=
                                                 AUDIO_POLICY_DEVICE_STATE_UNAVAILABLE) {
                        break;
                    }
                    ALOGE("getInputForAttr() permission denied: capture not allowed");
                    status = PERMISSION_DENIED;
                }
                break;
            case AudioPolicyInterface::API_INPUT_MIX_EXT_POLICY_REROUTE:
                if (!modifyAudioRoutingAllowed(pid, uid)) {
                    ALOGE("getInputForAttr() permission denied: modify audio routing not allowed");
                    status = PERMISSION_DENIED;
                }
                break;
            case AudioPolicyInterface::API_INPUT_INVALID:
            default:
                LOG_ALWAYS_FATAL("getInputForAttr() encountered an invalid input type %d",
                        (int)inputType);
            }
        }

        if (status != NO_ERROR) {
            if (status == PERMISSION_DENIED) {
                AutoCallerClear acc;
                mAudioPolicyManager->releaseInput(*portId);
            }
            return status;
        }

        sp<AudioRecordClient> client = new AudioRecordClient(*attr, *input, uid, pid, session, *portId,
                                                             *selectedDeviceId, opPackageName,
                                                             canCaptureOutput, canCaptureHotword);
        mAudioRecordClients.add(*portId, client);
    }

    if (audioPolicyEffects != 0) {
        // create audio pre processors according to input source
        status_t status = audioPolicyEffects->addInputEffects(*input, inputSource, session);
        if (status != NO_ERROR && status != ALREADY_EXISTS) {
            ALOGW("Failed to add effects on input %d", *input);
        }
    }
    return NO_ERROR;
}

std::string AudioPolicyService::getDeviceTypeStrForPortId(audio_port_handle_t portId) {
    struct audio_port port = {};
    port.id = portId;
    status_t status = mAudioPolicyManager->getAudioPort(&port);
    if (status == NO_ERROR && port.type == AUDIO_PORT_TYPE_DEVICE) {
        return toString(port.ext.device.type);
    }
    return {};
}

status_t AudioPolicyService::startInput(audio_port_handle_t portId)
{
    if (mAudioPolicyManager == NULL) {
        return NO_INIT;
    }
    sp<AudioRecordClient> client;
    {
        Mutex::Autolock _l(mLock);

        ssize_t index = mAudioRecordClients.indexOfKey(portId);
        if (index < 0) {
            return INVALID_OPERATION;
        }
        client = mAudioRecordClients.valueAt(index);
    }

    // check calling permissions
<<<<<<< HEAD
    if (!isAudioServerOrMediaServerUid(IPCThreadState::self()->getCallingUid()) && !(startRecording(client->opPackageName, client->pid, client->uid)
=======
    if (!(startRecording(client->opPackageName, client->pid, client->uid,
            client->attributes.source == AUDIO_SOURCE_HOTWORD)
>>>>>>> 3bac8972
            || client->attributes.source == AUDIO_SOURCE_FM_TUNER)) {
        ALOGE("%s permission denied: recording not allowed for uid %d pid %d",
                __func__, client->uid, client->pid);
        return PERMISSION_DENIED;
    }

    Mutex::Autolock _l(mLock);

    client->active = true;
    client->startTimeNs = systemTime();
    updateUidStates_l();

    status_t status;
    {
        AutoCallerClear acc;
        status = mAudioPolicyManager->startInput(portId);

    }

    // including successes gets very verbose
    // but once we cut over to statsd, log them all.
    if (status != NO_ERROR) {

        static constexpr char kAudioPolicy[] = "audiopolicy";

        static constexpr char kAudioPolicyStatus[] = "android.media.audiopolicy.status";
        static constexpr char kAudioPolicyRqstSrc[] = "android.media.audiopolicy.rqst.src";
        static constexpr char kAudioPolicyRqstPkg[] = "android.media.audiopolicy.rqst.pkg";
        static constexpr char kAudioPolicyRqstSession[] = "android.media.audiopolicy.rqst.session";
        static constexpr char kAudioPolicyRqstDevice[] =
                "android.media.audiopolicy.rqst.device";
        static constexpr char kAudioPolicyActiveSrc[] = "android.media.audiopolicy.active.src";
        static constexpr char kAudioPolicyActivePkg[] = "android.media.audiopolicy.active.pkg";
        static constexpr char kAudioPolicyActiveSession[] =
                "android.media.audiopolicy.active.session";
        static constexpr char kAudioPolicyActiveDevice[] =
                "android.media.audiopolicy.active.device";

        mediametrics::Item *item = mediametrics::Item::create(kAudioPolicy);
        if (item != NULL) {

            item->setInt32(kAudioPolicyStatus, status);

            item->setCString(kAudioPolicyRqstSrc,
                             toString(client->attributes.source).c_str());
            item->setInt32(kAudioPolicyRqstSession, client->session);
            if (client->opPackageName.size() != 0) {
                item->setCString(kAudioPolicyRqstPkg,
                                 std::string(String8(client->opPackageName).string()).c_str());
            } else {
                item->setCString(kAudioPolicyRqstPkg, std::to_string(client->uid).c_str());
            }
            item->setCString(
                    kAudioPolicyRqstDevice, getDeviceTypeStrForPortId(client->deviceId).c_str());

            int count = mAudioRecordClients.size();
            for (int i = 0; i < count ; i++) {
                if (portId == mAudioRecordClients.keyAt(i)) {
                    continue;
                }
                sp<AudioRecordClient> other = mAudioRecordClients.valueAt(i);
                if (other->active) {
                    // keeps the last of the clients marked active
                    item->setCString(kAudioPolicyActiveSrc,
                                     toString(other->attributes.source).c_str());
                    item->setInt32(kAudioPolicyActiveSession, other->session);
                    if (other->opPackageName.size() != 0) {
                        item->setCString(kAudioPolicyActivePkg,
                             std::string(String8(other->opPackageName).string()).c_str());
                    } else {
                        item->setCString(kAudioPolicyRqstPkg,
                                         std::to_string(other->uid).c_str());
                    }
                    item->setCString(kAudioPolicyActiveDevice,
                                     getDeviceTypeStrForPortId(other->deviceId).c_str());
                }
            }
            item->selfrecord();
            delete item;
            item = NULL;
        }
    }

    if (status != NO_ERROR) {
        client->active = false;
        client->startTimeNs = 0;
        updateUidStates_l();
        finishRecording(client->opPackageName, client->uid,
                        client->attributes.source == AUDIO_SOURCE_HOTWORD);
    }

    return status;
}

status_t AudioPolicyService::stopInput(audio_port_handle_t portId)
{
    if (mAudioPolicyManager == NULL) {
        return NO_INIT;
    }

    Mutex::Autolock _l(mLock);

    ssize_t index = mAudioRecordClients.indexOfKey(portId);
    if (index < 0) {
        return INVALID_OPERATION;
    }
    sp<AudioRecordClient> client = mAudioRecordClients.valueAt(index);

    client->active = false;
    client->startTimeNs = 0;

    updateUidStates_l();

    // finish the recording app op
    finishRecording(client->opPackageName, client->uid,
                    client->attributes.source == AUDIO_SOURCE_HOTWORD);
    AutoCallerClear acc;
    return mAudioPolicyManager->stopInput(portId);
}

void AudioPolicyService::releaseInput(audio_port_handle_t portId)
{
    if (mAudioPolicyManager == NULL) {
        return;
    }
    sp<AudioPolicyEffects>audioPolicyEffects;
    sp<AudioRecordClient> client;
    {
        Mutex::Autolock _l(mLock);
        audioPolicyEffects = mAudioPolicyEffects;
        ssize_t index = mAudioRecordClients.indexOfKey(portId);
        if (index < 0) {
            return;
        }
        client = mAudioRecordClients.valueAt(index);

        if (client->active) {
            ALOGW("%s releasing active client portId %d", __FUNCTION__, portId);
            client->active = false;
            client->startTimeNs = 0;
            updateUidStates_l();
        }

        mAudioRecordClients.removeItem(portId);
    }
    if (client == 0) {
        return;
    }
    if (audioPolicyEffects != 0) {
        // release audio processors from the input
        status_t status = audioPolicyEffects->releaseInputEffects(client->io, client->session);
        if(status != NO_ERROR) {
            ALOGW("Failed to release effects on input %d", client->io);
        }
    }
    {
        Mutex::Autolock _l(mLock);
        AutoCallerClear acc;
        mAudioPolicyManager->releaseInput(portId);
    }
}

status_t AudioPolicyService::initStreamVolume(audio_stream_type_t stream,
                                            int indexMin,
                                            int indexMax)
{
    if (mAudioPolicyManager == NULL) {
        return NO_INIT;
    }
    if (!settingsAllowed()) {
        return PERMISSION_DENIED;
    }
    if (uint32_t(stream) >= AUDIO_STREAM_PUBLIC_CNT) {
        return BAD_VALUE;
    }
    Mutex::Autolock _l(mLock);
    AutoCallerClear acc;
    mAudioPolicyManager->initStreamVolume(stream, indexMin, indexMax);
    return NO_ERROR;
}

status_t AudioPolicyService::setStreamVolumeIndex(audio_stream_type_t stream,
                                                  int index,
                                                  audio_devices_t device)
{
    if (mAudioPolicyManager == NULL) {
        return NO_INIT;
    }
    if (!settingsAllowed()) {
        return PERMISSION_DENIED;
    }
    if (uint32_t(stream) >= AUDIO_STREAM_PUBLIC_CNT) {
        return BAD_VALUE;
    }
    Mutex::Autolock _l(mLock);
    AutoCallerClear acc;
    return mAudioPolicyManager->setStreamVolumeIndex(stream,
                                                    index,
                                                    device);
}

status_t AudioPolicyService::getStreamVolumeIndex(audio_stream_type_t stream,
                                                  int *index,
                                                  audio_devices_t device)
{
    if (mAudioPolicyManager == NULL) {
        return NO_INIT;
    }
    if (uint32_t(stream) >= AUDIO_STREAM_PUBLIC_CNT) {
        return BAD_VALUE;
    }
    Mutex::Autolock _l(mLock);
    AutoCallerClear acc;
    return mAudioPolicyManager->getStreamVolumeIndex(stream,
                                                    index,
                                                    device);
}

status_t AudioPolicyService::setVolumeIndexForAttributes(const audio_attributes_t &attributes,
                                                         int index, audio_devices_t device)
{
    if (mAudioPolicyManager == NULL) {
        return NO_INIT;
    }
    if (!settingsAllowed()) {
        return PERMISSION_DENIED;
    }
    Mutex::Autolock _l(mLock);
    AutoCallerClear acc;
    return mAudioPolicyManager->setVolumeIndexForAttributes(attributes, index, device);
}

status_t AudioPolicyService::getVolumeIndexForAttributes(const audio_attributes_t &attributes,
                                                         int &index, audio_devices_t device)
{
    if (mAudioPolicyManager == NULL) {
        return NO_INIT;
    }
    Mutex::Autolock _l(mLock);
    AutoCallerClear acc;
    return mAudioPolicyManager->getVolumeIndexForAttributes(attributes, index, device);
}

status_t AudioPolicyService::getMinVolumeIndexForAttributes(const audio_attributes_t &attributes,
                                                            int &index)
{
    if (mAudioPolicyManager == NULL) {
        return NO_INIT;
    }
    Mutex::Autolock _l(mLock);
    AutoCallerClear acc;
    return mAudioPolicyManager->getMinVolumeIndexForAttributes(attributes, index);
}

status_t AudioPolicyService::getMaxVolumeIndexForAttributes(const audio_attributes_t &attributes,
                                                            int &index)
{
    if (mAudioPolicyManager == NULL) {
        return NO_INIT;
    }
    Mutex::Autolock _l(mLock);
    AutoCallerClear acc;
    return mAudioPolicyManager->getMaxVolumeIndexForAttributes(attributes, index);
}

uint32_t AudioPolicyService::getStrategyForStream(audio_stream_type_t stream)
{
    if (uint32_t(stream) >= AUDIO_STREAM_PUBLIC_CNT) {
        return PRODUCT_STRATEGY_NONE;
    }
    if (mAudioPolicyManager == NULL) {
        return PRODUCT_STRATEGY_NONE;
    }
    // DO NOT LOCK, may be called from AudioFlinger with lock held, reaching deadlock
    AutoCallerClear acc;
    return mAudioPolicyManager->getStrategyForStream(stream);
}

//audio policy: use audio_device_t appropriately

audio_devices_t AudioPolicyService::getDevicesForStream(audio_stream_type_t stream)
{
    if (uint32_t(stream) >= AUDIO_STREAM_PUBLIC_CNT) {
        return AUDIO_DEVICE_NONE;
    }
    if (mAudioPolicyManager == NULL) {
        return AUDIO_DEVICE_NONE;
    }
    Mutex::Autolock _l(mLock);
    AutoCallerClear acc;
    return mAudioPolicyManager->getDevicesForStream(stream);
}

status_t AudioPolicyService::getDevicesForAttributes(const AudioAttributes &aa,
                                                     AudioDeviceTypeAddrVector *devices) const
{
    if (mAudioPolicyManager == NULL) {
        return NO_INIT;
    }
    Mutex::Autolock _l(mLock);
    AutoCallerClear acc;
    return mAudioPolicyManager->getDevicesForAttributes(aa.getAttributes(), devices);
}

audio_io_handle_t AudioPolicyService::getOutputForEffect(const effect_descriptor_t *desc)
{
    // FIXME change return type to status_t, and return NO_INIT here
    if (mAudioPolicyManager == NULL) {
        return 0;
    }
    Mutex::Autolock _l(mLock);
    AutoCallerClear acc;
    return mAudioPolicyManager->getOutputForEffect(desc);
}

status_t AudioPolicyService::registerEffect(const effect_descriptor_t *desc,
                                audio_io_handle_t io,
                                uint32_t strategy,
                                audio_session_t session,
                                int id)
{
    if (mAudioPolicyManager == NULL) {
        return NO_INIT;
    }
    Mutex::Autolock _l(mLock);
    AutoCallerClear acc;
    return mAudioPolicyManager->registerEffect(desc, io, strategy, session, id);
}

status_t AudioPolicyService::unregisterEffect(int id)
{
    if (mAudioPolicyManager == NULL) {
        return NO_INIT;
    }
    Mutex::Autolock _l(mLock);
    AutoCallerClear acc;
    return mAudioPolicyManager->unregisterEffect(id);
}

status_t AudioPolicyService::setEffectEnabled(int id, bool enabled)
{
    if (mAudioPolicyManager == NULL) {
        return NO_INIT;
    }
    Mutex::Autolock _l(mLock);
    AutoCallerClear acc;
    return mAudioPolicyManager->setEffectEnabled(id, enabled);
}

status_t AudioPolicyService::moveEffectsToIo(const std::vector<int>& ids, audio_io_handle_t io)
{
    if (mAudioPolicyManager == NULL) {
        return NO_INIT;
    }
    Mutex::Autolock _l(mLock);
    AutoCallerClear acc;
    return mAudioPolicyManager->moveEffectsToIo(ids, io);
}

bool AudioPolicyService::isStreamActive(audio_stream_type_t stream, uint32_t inPastMs) const
{
    if (uint32_t(stream) >= AUDIO_STREAM_PUBLIC_CNT) {
        return false;
    }
    if (mAudioPolicyManager == NULL) {
        return false;
    }
    Mutex::Autolock _l(mLock);
    AutoCallerClear acc;
    return mAudioPolicyManager->isStreamActive(stream, inPastMs);
}

bool AudioPolicyService::isStreamActiveRemotely(audio_stream_type_t stream, uint32_t inPastMs) const
{
    if (uint32_t(stream) >= AUDIO_STREAM_PUBLIC_CNT) {
        return false;
    }
    if (mAudioPolicyManager == NULL) {
        return false;
    }
    Mutex::Autolock _l(mLock);
    AutoCallerClear acc;
    return mAudioPolicyManager->isStreamActiveRemotely(stream, inPastMs);
}

bool AudioPolicyService::isSourceActive(audio_source_t source) const
{
    if (mAudioPolicyManager == NULL) {
        return false;
    }
    Mutex::Autolock _l(mLock);
    AutoCallerClear acc;
    return mAudioPolicyManager->isSourceActive(source);
}

status_t AudioPolicyService::getAudioPolicyEffects(sp<AudioPolicyEffects>& audioPolicyEffects)
{
    if (mAudioPolicyManager == NULL) {
        return NO_INIT;
    }
    {
        Mutex::Autolock _l(mLock);
        audioPolicyEffects = mAudioPolicyEffects;
    }
    if (audioPolicyEffects == 0) {
        return NO_INIT;
    }

    return OK;
}

status_t AudioPolicyService::queryDefaultPreProcessing(audio_session_t audioSession,
                                                       effect_descriptor_t *descriptors,
                                                       uint32_t *count)
{
    sp<AudioPolicyEffects>audioPolicyEffects;
    status_t status = getAudioPolicyEffects(audioPolicyEffects);
    if (status != OK) {
        *count = 0;
        return status;
    }
    return audioPolicyEffects->queryDefaultInputEffects(
            (audio_session_t)audioSession, descriptors, count);
}

status_t AudioPolicyService::addSourceDefaultEffect(const effect_uuid_t *type,
                                                    const String16& opPackageName,
                                                    const effect_uuid_t *uuid,
                                                    int32_t priority,
                                                    audio_source_t source,
                                                    audio_unique_id_t* id)
{
    sp<AudioPolicyEffects>audioPolicyEffects;
    status_t status = getAudioPolicyEffects(audioPolicyEffects);
    if (status != OK) {
        return status;
    }
    if (!modifyDefaultAudioEffectsAllowed()) {
        return PERMISSION_DENIED;
    }
    return audioPolicyEffects->addSourceDefaultEffect(
            type, opPackageName, uuid, priority, source, id);
}

status_t AudioPolicyService::addStreamDefaultEffect(const effect_uuid_t *type,
                                                    const String16& opPackageName,
                                                    const effect_uuid_t *uuid,
                                                    int32_t priority,
                                                    audio_usage_t usage,
                                                    audio_unique_id_t* id)
{
    sp<AudioPolicyEffects>audioPolicyEffects;
    status_t status = getAudioPolicyEffects(audioPolicyEffects);
    if (status != OK) {
        return status;
    }
    if (!modifyDefaultAudioEffectsAllowed()) {
        return PERMISSION_DENIED;
    }
    return audioPolicyEffects->addStreamDefaultEffect(
            type, opPackageName, uuid, priority, usage, id);
}

status_t AudioPolicyService::removeSourceDefaultEffect(audio_unique_id_t id)
{
    sp<AudioPolicyEffects>audioPolicyEffects;
    status_t status = getAudioPolicyEffects(audioPolicyEffects);
    if (status != OK) {
        return status;
    }
    if (!modifyDefaultAudioEffectsAllowed()) {
        return PERMISSION_DENIED;
    }
    return audioPolicyEffects->removeSourceDefaultEffect(id);
}

status_t AudioPolicyService::removeStreamDefaultEffect(audio_unique_id_t id)
{
    sp<AudioPolicyEffects>audioPolicyEffects;
    status_t status = getAudioPolicyEffects(audioPolicyEffects);
    if (status != OK) {
        return status;
    }
    if (!modifyDefaultAudioEffectsAllowed()) {
        return PERMISSION_DENIED;
    }
    return audioPolicyEffects->removeStreamDefaultEffect(id);
}

status_t AudioPolicyService::setSupportedSystemUsages(const std::vector<audio_usage_t>& systemUsages) {
    Mutex::Autolock _l(mLock);
    if(!modifyAudioRoutingAllowed()) {
        return PERMISSION_DENIED;
    }

    bool areAllSystemUsages = std::all_of(begin(systemUsages), end(systemUsages),
        [](audio_usage_t usage) { return isSystemUsage(usage); });
    if (!areAllSystemUsages) {
        return BAD_VALUE;
    }

    mSupportedSystemUsages = systemUsages;
    return NO_ERROR;
}

status_t AudioPolicyService::setAllowedCapturePolicy(uid_t uid, audio_flags_mask_t capturePolicy) {
    Mutex::Autolock _l(mLock);
    if (mAudioPolicyManager == NULL) {
        ALOGV("%s() mAudioPolicyManager == NULL", __func__);
        return NO_INIT;
    }
    return mAudioPolicyManager->setAllowedCapturePolicy(uid, capturePolicy);
}

bool AudioPolicyService::isOffloadSupported(const audio_offload_info_t& info)
{
    if (mAudioPolicyManager == NULL) {
        ALOGV("mAudioPolicyManager == NULL");
        return false;
    }
    Mutex::Autolock _l(mLock);
    AutoCallerClear acc;
    return mAudioPolicyManager->isOffloadSupported(info);
}

bool AudioPolicyService::isDirectOutputSupported(const audio_config_base_t& config,
                                                 const audio_attributes_t& attributes) {
    if (mAudioPolicyManager == NULL) {
        ALOGV("mAudioPolicyManager == NULL");
        return false;
    }

    status_t result = validateUsage(attributes.usage);
    if (result != NO_ERROR) {
        return result;
    }

    Mutex::Autolock _l(mLock);
    return mAudioPolicyManager->isDirectOutputSupported(config, attributes);
}


status_t AudioPolicyService::listAudioPorts(audio_port_role_t role,
                                            audio_port_type_t type,
                                            unsigned int *num_ports,
                                            struct audio_port *ports,
                                            unsigned int *generation)
{
    Mutex::Autolock _l(mLock);
    if (mAudioPolicyManager == NULL) {
        return NO_INIT;
    }
    AutoCallerClear acc;
    return mAudioPolicyManager->listAudioPorts(role, type, num_ports, ports, generation);
}

status_t AudioPolicyService::getAudioPort(struct audio_port *port)
{
    Mutex::Autolock _l(mLock);
    if (mAudioPolicyManager == NULL) {
        return NO_INIT;
    }
    AutoCallerClear acc;
    return mAudioPolicyManager->getAudioPort(port);
}

status_t AudioPolicyService::createAudioPatch(const struct audio_patch *patch,
        audio_patch_handle_t *handle)
{
    Mutex::Autolock _l(mLock);
    if(!modifyAudioRoutingAllowed()) {
        return PERMISSION_DENIED;
    }
    if (mAudioPolicyManager == NULL) {
        return NO_INIT;
    }
    AutoCallerClear acc;
    return mAudioPolicyManager->createAudioPatch(patch, handle,
                                                  IPCThreadState::self()->getCallingUid());
}

status_t AudioPolicyService::releaseAudioPatch(audio_patch_handle_t handle)
{
    Mutex::Autolock _l(mLock);
    if(!modifyAudioRoutingAllowed()) {
        return PERMISSION_DENIED;
    }
    if (mAudioPolicyManager == NULL) {
        return NO_INIT;
    }
    AutoCallerClear acc;
    return mAudioPolicyManager->releaseAudioPatch(handle,
                                                     IPCThreadState::self()->getCallingUid());
}

status_t AudioPolicyService::listAudioPatches(unsigned int *num_patches,
        struct audio_patch *patches,
        unsigned int *generation)
{
    Mutex::Autolock _l(mLock);
    if (mAudioPolicyManager == NULL) {
        return NO_INIT;
    }
    AutoCallerClear acc;
    return mAudioPolicyManager->listAudioPatches(num_patches, patches, generation);
}

status_t AudioPolicyService::setAudioPortConfig(const struct audio_port_config *config)
{
    Mutex::Autolock _l(mLock);
    if(!modifyAudioRoutingAllowed()) {
        return PERMISSION_DENIED;
    }
    if (mAudioPolicyManager == NULL) {
        return NO_INIT;
    }
    AutoCallerClear acc;
    return mAudioPolicyManager->setAudioPortConfig(config);
}

status_t AudioPolicyService::acquireSoundTriggerSession(audio_session_t *session,
                                       audio_io_handle_t *ioHandle,
                                       audio_devices_t *device)
{
    Mutex::Autolock _l(mLock);
    if (mAudioPolicyManager == NULL) {
        return NO_INIT;
    }
    AutoCallerClear acc;
    return mAudioPolicyManager->acquireSoundTriggerSession(session, ioHandle, device);
}

status_t AudioPolicyService::releaseSoundTriggerSession(audio_session_t session)
{
    Mutex::Autolock _l(mLock);
    if (mAudioPolicyManager == NULL) {
        return NO_INIT;
    }
    AutoCallerClear acc;
    return mAudioPolicyManager->releaseSoundTriggerSession(session);
}

status_t AudioPolicyService::registerPolicyMixes(const Vector<AudioMix>& mixes, bool registration)
{
    Mutex::Autolock _l(mLock);

    // loopback|render only need a MediaProjection (checked in caller AudioService.java)
    bool needModifyAudioRouting = std::any_of(mixes.begin(), mixes.end(), [](auto& mix) {
            return !is_mix_loopback_render(mix.mRouteFlags); });
    if (needModifyAudioRouting && !modifyAudioRoutingAllowed()) {
        return PERMISSION_DENIED;
    }

    // If one of the mixes has needCaptureVoiceCommunicationOutput set to true, then we
    // need to verify that the caller still has CAPTURE_VOICE_COMMUNICATION_OUTPUT
    bool needCaptureVoiceCommunicationOutput =
        std::any_of(mixes.begin(), mixes.end(), [](auto& mix) {
            return mix.mVoiceCommunicationCaptureAllowed; });

    bool needCaptureMediaOutput = std::any_of(mixes.begin(), mixes.end(), [](auto& mix) {
            return mix.mAllowPrivilegedPlaybackCapture; });

    const uid_t callingUid = IPCThreadState::self()->getCallingUid();
    const pid_t callingPid = IPCThreadState::self()->getCallingPid();

    if (needCaptureMediaOutput && !captureMediaOutputAllowed(callingPid, callingUid)) {
        return PERMISSION_DENIED;
    }

    if (needCaptureVoiceCommunicationOutput &&
        !captureVoiceCommunicationOutputAllowed(callingPid, callingUid)) {
        return PERMISSION_DENIED;
    }

    if (mAudioPolicyManager == NULL) {
        return NO_INIT;
    }
    AutoCallerClear acc;
    if (registration) {
        return mAudioPolicyManager->registerPolicyMixes(mixes);
    } else {
        return mAudioPolicyManager->unregisterPolicyMixes(mixes);
    }
}

status_t AudioPolicyService::setUidDeviceAffinities(uid_t uid,
        const Vector<AudioDeviceTypeAddr>& devices) {
    Mutex::Autolock _l(mLock);
    if(!modifyAudioRoutingAllowed()) {
        return PERMISSION_DENIED;
    }
    if (mAudioPolicyManager == NULL) {
        return NO_INIT;
    }
    AutoCallerClear acc;
    return mAudioPolicyManager->setUidDeviceAffinities(uid, devices);
}

status_t AudioPolicyService::removeUidDeviceAffinities(uid_t uid) {
    Mutex::Autolock _l(mLock);
    if(!modifyAudioRoutingAllowed()) {
        return PERMISSION_DENIED;
    }
    if (mAudioPolicyManager == NULL) {
        return NO_INIT;
    }
    AutoCallerClear acc;
    return mAudioPolicyManager->removeUidDeviceAffinities(uid);
}

status_t AudioPolicyService::setUserIdDeviceAffinities(int userId,
        const Vector<AudioDeviceTypeAddr>& devices) {
    Mutex::Autolock _l(mLock);
    if(!modifyAudioRoutingAllowed()) {
        return PERMISSION_DENIED;
    }
    if (mAudioPolicyManager == NULL) {
        return NO_INIT;
    }
    AutoCallerClear acc;
    return mAudioPolicyManager->setUserIdDeviceAffinities(userId, devices);
}

status_t AudioPolicyService::removeUserIdDeviceAffinities(int userId) {
    Mutex::Autolock _l(mLock);
    if(!modifyAudioRoutingAllowed()) {
        return PERMISSION_DENIED;
    }
    if (mAudioPolicyManager == NULL) {
        return NO_INIT;
    }
    AutoCallerClear acc;
    return mAudioPolicyManager->removeUserIdDeviceAffinities(userId);
}

status_t AudioPolicyService::startAudioSource(const struct audio_port_config *source,
                                              const audio_attributes_t *attributes,
                                              audio_port_handle_t *portId)
{
    Mutex::Autolock _l(mLock);
    if (mAudioPolicyManager == NULL) {
        return NO_INIT;
    }

    status_t result = validateUsage(attributes->usage);
    if (result != NO_ERROR) {
        return result;
    }

    // startAudioSource should be created as the calling uid
    const uid_t callingUid = IPCThreadState::self()->getCallingUid();
    AutoCallerClear acc;
    return mAudioPolicyManager->startAudioSource(source, attributes, portId, callingUid);
}

status_t AudioPolicyService::stopAudioSource(audio_port_handle_t portId)
{
    Mutex::Autolock _l(mLock);
    if (mAudioPolicyManager == NULL) {
        return NO_INIT;
    }
    AutoCallerClear acc;
    return mAudioPolicyManager->stopAudioSource(portId);
}

status_t AudioPolicyService::setMasterMono(bool mono)
{
    if (mAudioPolicyManager == NULL) {
        return NO_INIT;
    }
    if (!settingsAllowed()) {
        return PERMISSION_DENIED;
    }
    Mutex::Autolock _l(mLock);
    AutoCallerClear acc;
    return mAudioPolicyManager->setMasterMono(mono);
}

status_t AudioPolicyService::getMasterMono(bool *mono)
{
    if (mAudioPolicyManager == NULL) {
        return NO_INIT;
    }
    Mutex::Autolock _l(mLock);
    AutoCallerClear acc;
    return mAudioPolicyManager->getMasterMono(mono);
}


float AudioPolicyService::getStreamVolumeDB(
            audio_stream_type_t stream, int index, audio_devices_t device)
{
    if (mAudioPolicyManager == NULL) {
        return NAN;
    }
    Mutex::Autolock _l(mLock);
    AutoCallerClear acc;
    return mAudioPolicyManager->getStreamVolumeDB(stream, index, device);
}

status_t AudioPolicyService::getSurroundFormats(unsigned int *numSurroundFormats,
                                                audio_format_t *surroundFormats,
                                                bool *surroundFormatsEnabled,
                                                bool reported)
{
    if (mAudioPolicyManager == NULL) {
        return NO_INIT;
    }
    Mutex::Autolock _l(mLock);
    AutoCallerClear acc;
    return mAudioPolicyManager->getSurroundFormats(numSurroundFormats, surroundFormats,
                                                   surroundFormatsEnabled, reported);
}

status_t AudioPolicyService::getHwOffloadEncodingFormatsSupportedForA2DP(
                                        std::vector<audio_format_t> *formats)
{
    if (mAudioPolicyManager == NULL) {
        return NO_INIT;
    }
    Mutex::Autolock _l(mLock);
    AutoCallerClear acc;
    return mAudioPolicyManager->getHwOffloadEncodingFormatsSupportedForA2DP(formats);
}

status_t AudioPolicyService::setSurroundFormatEnabled(audio_format_t audioFormat, bool enabled)
{
    if (mAudioPolicyManager == NULL) {
        return NO_INIT;
    }
    Mutex::Autolock _l(mLock);
    AutoCallerClear acc;
    return mAudioPolicyManager->setSurroundFormatEnabled(audioFormat, enabled);
}

status_t AudioPolicyService::setAssistantUid(uid_t uid)
{
    Mutex::Autolock _l(mLock);
    mUidPolicy->setAssistantUid(uid);
    return NO_ERROR;
}

status_t AudioPolicyService::setA11yServicesUids(const std::vector<uid_t>& uids)
{
    Mutex::Autolock _l(mLock);
    mUidPolicy->setA11yUids(uids);
    return NO_ERROR;
}

status_t AudioPolicyService::setCurrentImeUid(uid_t uid)
{
    Mutex::Autolock _l(mLock);
    mUidPolicy->setCurrentImeUid(uid);
    return NO_ERROR;
}

bool AudioPolicyService::isHapticPlaybackSupported()
{
    if (mAudioPolicyManager == NULL) {
        ALOGW("%s, mAudioPolicyManager == NULL", __func__);
        return false;
    }
    Mutex::Autolock _l(mLock);
    AutoCallerClear acc;
    return mAudioPolicyManager->isHapticPlaybackSupported();
}

status_t AudioPolicyService::listAudioProductStrategies(AudioProductStrategyVector &strategies)
{
    if (mAudioPolicyManager == NULL) {
        return NO_INIT;
    }
    Mutex::Autolock _l(mLock);
    return mAudioPolicyManager->listAudioProductStrategies(strategies);
}

status_t AudioPolicyService::getProductStrategyFromAudioAttributes(
        const AudioAttributes &aa, product_strategy_t &productStrategy)
{
    if (mAudioPolicyManager == NULL) {
        return NO_INIT;
    }
    Mutex::Autolock _l(mLock);
    return mAudioPolicyManager->getProductStrategyFromAudioAttributes(aa, productStrategy);
}

status_t AudioPolicyService::listAudioVolumeGroups(AudioVolumeGroupVector &groups)
{
    if (mAudioPolicyManager == NULL) {
        return NO_INIT;
    }
    Mutex::Autolock _l(mLock);
    return mAudioPolicyManager->listAudioVolumeGroups(groups);
}

status_t AudioPolicyService::getVolumeGroupFromAudioAttributes(const AudioAttributes &aa,
                                                               volume_group_t &volumeGroup)
{
    if (mAudioPolicyManager == NULL) {
        return NO_INIT;
    }
    Mutex::Autolock _l(mLock);
    return mAudioPolicyManager->getVolumeGroupFromAudioAttributes(aa, volumeGroup);
}

status_t AudioPolicyService::setRttEnabled(bool enabled)
{
    Mutex::Autolock _l(mLock);
    mUidPolicy->setRttEnabled(enabled);
    return NO_ERROR;
}

bool AudioPolicyService::isCallScreenModeSupported()
{
    if (mAudioPolicyManager == NULL) {
        ALOGW("%s, mAudioPolicyManager == NULL", __func__);
        return false;
    }
    Mutex::Autolock _l(mLock);
    AutoCallerClear acc;
    return mAudioPolicyManager->isCallScreenModeSupported();
}

status_t AudioPolicyService::setPreferredDeviceForStrategy(product_strategy_t strategy,
                                                   const AudioDeviceTypeAddr &device)
{
    if (mAudioPolicyManager == NULL) {
        return NO_INIT;
    }
    Mutex::Autolock _l(mLock);
    return mAudioPolicyManager->setPreferredDeviceForStrategy(strategy, device);
}

status_t AudioPolicyService::removePreferredDeviceForStrategy(product_strategy_t strategy)
{
    if (mAudioPolicyManager == NULL) {
        return NO_INIT;
    }
    Mutex::Autolock _l(mLock);
    return mAudioPolicyManager->removePreferredDeviceForStrategy(strategy);
}

status_t AudioPolicyService::getPreferredDeviceForStrategy(product_strategy_t strategy,
                                                   AudioDeviceTypeAddr &device)
{
    if (mAudioPolicyManager == NULL) {
        return NO_INIT;
    }
    Mutex::Autolock _l(mLock);
    return mAudioPolicyManager->getPreferredDeviceForStrategy(strategy, device);
}

status_t AudioPolicyService::registerSoundTriggerCaptureStateListener(
    const sp<media::ICaptureStateListener>& listener,
    bool* result)
{
    *result = mCaptureStateNotifier.RegisterListener(listener);
    return NO_ERROR;
}

} // namespace android<|MERGE_RESOLUTION|>--- conflicted
+++ resolved
@@ -587,12 +587,8 @@
     }
 
     // check calling permissions
-<<<<<<< HEAD
-    if (!isAudioServerOrMediaServerUid(IPCThreadState::self()->getCallingUid()) && !(startRecording(client->opPackageName, client->pid, client->uid)
-=======
     if (!(startRecording(client->opPackageName, client->pid, client->uid,
             client->attributes.source == AUDIO_SOURCE_HOTWORD)
->>>>>>> 3bac8972
             || client->attributes.source == AUDIO_SOURCE_FM_TUNER)) {
         ALOGE("%s permission denied: recording not allowed for uid %d pid %d",
                 __func__, client->uid, client->pid);
