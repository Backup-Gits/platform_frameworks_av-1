/*
 * Copyright (C) 2009 The Android Open Source Project
 *
 * Licensed under the Apache License, Version 2.0 (the "License");
 * you may not use this file except in compliance with the License.
 * You may obtain a copy of the License at
 *
 *      http://www.apache.org/licenses/LICENSE-2.0
 *
 * Unless required by applicable law or agreed to in writing, software
 * distributed under the License is distributed on an "AS IS" BASIS,
 * WITHOUT WARRANTIES OR CONDITIONS OF ANY KIND, either express or implied.
 * See the License for the specific language governing permissions and
 * limitations under the License.
 */

#define LOG_TAG "AudioPolicyIntefaceImpl"
//#define LOG_NDEBUG 0

#include "AudioPolicyService.h"
#include "TypeConverter.h"
#include <cutils/properties.h>
#include <media/MediaAnalyticsItem.h>
#include <media/AudioPolicy.h>
#include <utils/Log.h>

namespace android {


// ----------------------------------------------------------------------------

status_t AudioPolicyService::setDeviceConnectionState(audio_devices_t device,
                                                  audio_policy_dev_state_t state,
                                                  const char *device_address,
                                                  const char *device_name,
                                                  audio_format_t encodedFormat)
{
    if (mAudioPolicyManager == NULL) {
        return NO_INIT;
    }
    if (!settingsAllowed()) {
        return PERMISSION_DENIED;
    }
    if (state != AUDIO_POLICY_DEVICE_STATE_AVAILABLE &&
            state != AUDIO_POLICY_DEVICE_STATE_UNAVAILABLE) {
        return BAD_VALUE;
    }

    ALOGV("setDeviceConnectionState()");
    Mutex::Autolock _l(mLock);
    AutoCallerClear acc;
    return mAudioPolicyManager->setDeviceConnectionState(device, state,
                                                         device_address, device_name, encodedFormat);
}

audio_policy_dev_state_t AudioPolicyService::getDeviceConnectionState(
                                                              audio_devices_t device,
                                                              const char *device_address)
{
    if (mAudioPolicyManager == NULL) {
        return AUDIO_POLICY_DEVICE_STATE_UNAVAILABLE;
    }
    AutoCallerClear acc;
    return mAudioPolicyManager->getDeviceConnectionState(device,
                                                      device_address);
}

status_t AudioPolicyService::handleDeviceConfigChange(audio_devices_t device,
                                                  const char *device_address,
                                                  const char *device_name,
                                                  audio_format_t encodedFormat)
{
    if (mAudioPolicyManager == NULL) {
        return NO_INIT;
    }
    if (!settingsAllowed()) {
        return PERMISSION_DENIED;
    }

    ALOGV("handleDeviceConfigChange()");
    Mutex::Autolock _l(mLock);
    AutoCallerClear acc;
    return mAudioPolicyManager->handleDeviceConfigChange(device, device_address,
                                                         device_name, encodedFormat);
}

status_t AudioPolicyService::setPhoneState(audio_mode_t state)
{
    if (mAudioPolicyManager == NULL) {
        return NO_INIT;
    }
    if (!settingsAllowed()) {
        return PERMISSION_DENIED;
    }
    if (uint32_t(state) >= AUDIO_MODE_CNT) {
        return BAD_VALUE;
    }

    ALOGV("setPhoneState()");

    // acquire lock before calling setMode() so that setMode() + setPhoneState() are an atomic
    // operation from policy manager standpoint (no other operation (e.g track start or stop)
    // can be interleaved).
    Mutex::Autolock _l(mLock);
    // TODO: check if it is more appropriate to do it in platform specific policy manager
    AudioSystem::setMode(state);

    AutoCallerClear acc;
    mAudioPolicyManager->setPhoneState(state);
    mPhoneState = state;
    return NO_ERROR;
}

audio_mode_t AudioPolicyService::getPhoneState()
{
    Mutex::Autolock _l(mLock);
    return mPhoneState;
}

status_t AudioPolicyService::setForceUse(audio_policy_force_use_t usage,
                                         audio_policy_forced_cfg_t config)
{
    if (mAudioPolicyManager == NULL) {
        return NO_INIT;
    }

    if (!modifyAudioRoutingAllowed()) {
        return PERMISSION_DENIED;
    }

    if (usage < 0 || usage >= AUDIO_POLICY_FORCE_USE_CNT) {
        return BAD_VALUE;
    }
    if (config < 0 || config >= AUDIO_POLICY_FORCE_CFG_CNT) {
        return BAD_VALUE;
    }
    ALOGV("setForceUse()");
    Mutex::Autolock _l(mLock);
    AutoCallerClear acc;
    mAudioPolicyManager->setForceUse(usage, config);
    return NO_ERROR;
}

audio_policy_forced_cfg_t AudioPolicyService::getForceUse(audio_policy_force_use_t usage)
{
    if (mAudioPolicyManager == NULL) {
        return AUDIO_POLICY_FORCE_NONE;
    }
    if (usage < 0 || usage >= AUDIO_POLICY_FORCE_USE_CNT) {
        return AUDIO_POLICY_FORCE_NONE;
    }
    AutoCallerClear acc;
    return mAudioPolicyManager->getForceUse(usage);
}

audio_io_handle_t AudioPolicyService::getOutput(audio_stream_type_t stream)
{
    if (uint32_t(stream) >= AUDIO_STREAM_PUBLIC_CNT) {
        return AUDIO_IO_HANDLE_NONE;
    }
    if (mAudioPolicyManager == NULL) {
        return AUDIO_IO_HANDLE_NONE;
    }
    ALOGV("getOutput()");
    Mutex::Autolock _l(mLock);
    AutoCallerClear acc;
    return mAudioPolicyManager->getOutput(stream);
}

status_t AudioPolicyService::getOutputForAttr(const audio_attributes_t *originalAttr,
                                              audio_io_handle_t *output,
                                              audio_session_t session,
                                              audio_stream_type_t *stream,
                                              pid_t pid,
                                              uid_t uid,
                                              const audio_config_t *config,
                                              audio_output_flags_t flags,
                                              audio_port_handle_t *selectedDeviceId,
                                              audio_port_handle_t *portId,
                                              std::vector<audio_io_handle_t> *secondaryOutputs)
{
    if (mAudioPolicyManager == NULL) {
        return NO_INIT;
    }
    ALOGV("getOutputForAttr()");
    Mutex::Autolock _l(mLock);

    const uid_t callingUid = IPCThreadState::self()->getCallingUid();
    if (!isAudioServerOrMediaServerUid(callingUid) || uid == (uid_t)-1) {
        ALOGW_IF(uid != (uid_t)-1 && uid != callingUid,
                "%s uid %d tried to pass itself off as %d", __FUNCTION__, callingUid, uid);
        uid = callingUid;
    }
    audio_attributes_t attr = *originalAttr;
    if (!mPackageManager.allowPlaybackCapture(uid)) {
        attr.flags |= AUDIO_FLAG_NO_CAPTURE;
    }
    audio_output_flags_t originalFlags = flags;
    AutoCallerClear acc;
    status_t result = mAudioPolicyManager->getOutputForAttr(&attr, output, session, stream, uid,
                                                 config,
                                                 &flags, selectedDeviceId, portId,
                                                 secondaryOutputs);

    // FIXME: Introduce a way to check for the the telephony device before opening the output
    if ((result == NO_ERROR) &&
        (flags & AUDIO_OUTPUT_FLAG_INCALL_MUSIC) &&
        !modifyPhoneStateAllowed(pid, uid)) {
        // If the app tries to play music through the telephony device and doesn't have permission
        // the fallback to the default output device.
        mAudioPolicyManager->releaseOutput(*portId);
        flags = originalFlags;
        *selectedDeviceId = AUDIO_PORT_HANDLE_NONE;
        *portId = AUDIO_PORT_HANDLE_NONE;
        secondaryOutputs->clear();
        result = mAudioPolicyManager->getOutputForAttr(&attr, output, session, stream, uid, config,
                                                       &flags, selectedDeviceId, portId,
                                                       secondaryOutputs);
    }

    if (result == NO_ERROR) {
        sp <AudioPlaybackClient> client =
            new AudioPlaybackClient(attr, *output, uid, pid, session, *selectedDeviceId, *stream);
        mAudioPlaybackClients.add(*portId, client);
    }
    return result;
}

status_t AudioPolicyService::startOutput(audio_port_handle_t portId)
{
    if (mAudioPolicyManager == NULL) {
        return NO_INIT;
    }
    ALOGV("startOutput()");
    return mOutputCommandThread->startOutputCommand(portId);
}

status_t AudioPolicyService::doStartOutput(audio_port_handle_t portId)
{
    if (mAudioPolicyManager == NULL) {
        return NO_INIT;
    }
    ALOGV("doStartOutput()");
    sp<AudioPlaybackClient> client;
    sp<AudioPolicyEffects>audioPolicyEffects;
    {
        Mutex::Autolock _l(mLock);
        const ssize_t index = mAudioPlaybackClients.indexOfKey(portId);
        if (index < 0) {
            ALOGE("%s AudioTrack client not found for portId %d", __FUNCTION__, portId);
            return INVALID_OPERATION;
        }
        client = mAudioPlaybackClients.valueAt(index);
        audioPolicyEffects = mAudioPolicyEffects;
    }
    if (audioPolicyEffects != 0) {
        // create audio processors according to stream
        status_t status = audioPolicyEffects->addOutputSessionEffects(
            client->io, client->stream, client->session);
        if (status != NO_ERROR && status != ALREADY_EXISTS) {
            ALOGW("Failed to add effects on session %d", client->session);
        }
    }
    Mutex::Autolock _l(mLock);
    AutoCallerClear acc;
    status_t status = mAudioPolicyManager->startOutput(portId);
    if (status == NO_ERROR) {
        client->active = true;
    }
    return status;
}

status_t AudioPolicyService::stopOutput(audio_port_handle_t portId)
{
    if (mAudioPolicyManager == NULL) {
        return NO_INIT;
    }
    ALOGV("stopOutput()");
    mOutputCommandThread->stopOutputCommand(portId);
    return NO_ERROR;
}

status_t  AudioPolicyService::doStopOutput(audio_port_handle_t portId)
{
    ALOGV("doStopOutput");
    sp<AudioPlaybackClient> client;
    sp<AudioPolicyEffects>audioPolicyEffects;
    {
        Mutex::Autolock _l(mLock);

        const ssize_t index = mAudioPlaybackClients.indexOfKey(portId);
        if (index < 0) {
            ALOGE("%s AudioTrack client not found for portId %d", __FUNCTION__, portId);
            return INVALID_OPERATION;
        }
        client = mAudioPlaybackClients.valueAt(index);
        audioPolicyEffects = mAudioPolicyEffects;
    }
    if (audioPolicyEffects != 0) {
        // release audio processors from the stream
        status_t status = audioPolicyEffects->releaseOutputSessionEffects(
            client->io, client->stream, client->session);
        if (status != NO_ERROR && status != ALREADY_EXISTS) {
            ALOGW("Failed to release effects on session %d", client->session);
        }
    }
    Mutex::Autolock _l(mLock);
    AutoCallerClear acc;
    status_t status = mAudioPolicyManager->stopOutput(portId);
    if (status == NO_ERROR) {
        client->active = false;
    }
    return status;
}

void AudioPolicyService::releaseOutput(audio_port_handle_t portId)
{
    if (mAudioPolicyManager == NULL) {
        return;
    }
    ALOGV("releaseOutput()");
    mOutputCommandThread->releaseOutputCommand(portId);
}

void AudioPolicyService::doReleaseOutput(audio_port_handle_t portId)
{
    ALOGV("doReleaseOutput from tid %d", gettid());
    Mutex::Autolock _l(mLock);
    const ssize_t index = mAudioPlaybackClients.indexOfKey(portId);
    if (index < 0) {
        ALOGE("%s AudioTrack client not found for portId %d", __FUNCTION__, portId);
        return;
    }
    sp<AudioPlaybackClient> client = mAudioPlaybackClients.valueAt(index);
    mAudioRecordClients.removeItem(portId);

    // called from internal thread: no need to clear caller identity
    mAudioPolicyManager->releaseOutput(portId);
}

status_t AudioPolicyService::getInputForAttr(const audio_attributes_t *attr,
                                             audio_io_handle_t *input,
                                             audio_session_t session,
                                             pid_t pid,
                                             uid_t uid,
                                             const String16& opPackageName,
                                             const audio_config_base_t *config,
                                             audio_input_flags_t flags,
                                             audio_port_handle_t *selectedDeviceId,
                                             audio_port_handle_t *portId)
{
    if (mAudioPolicyManager == NULL) {
        return NO_INIT;
    }

    // already checked by client, but double-check in case the client wrapper is bypassed
    if ((attr->source < AUDIO_SOURCE_DEFAULT)
            || (attr->source >= AUDIO_SOURCE_CNT
                && attr->source != AUDIO_SOURCE_HOTWORD
                && attr->source != AUDIO_SOURCE_FM_TUNER
                && attr->source != AUDIO_SOURCE_ECHO_REFERENCE)) {
        return BAD_VALUE;
    }

    bool updatePid = (pid == -1);
    const uid_t callingUid = IPCThreadState::self()->getCallingUid();
    if (!isAudioServerOrMediaServerUid(callingUid)) {
        ALOGW_IF(uid != (uid_t)-1 && uid != callingUid,
                "%s uid %d tried to pass itself off as %d", __FUNCTION__, callingUid, uid);
        uid = callingUid;
        updatePid = true;
    }

    if (updatePid) {
        const pid_t callingPid = IPCThreadState::self()->getCallingPid();
        ALOGW_IF(pid != (pid_t)-1 && pid != callingPid,
                 "%s uid %d pid %d tried to pass itself off as pid %d",
                 __func__, callingUid, callingPid, pid);
        pid = callingPid;
    }

    // check calling permissions
    if (!recordingAllowed(opPackageName, pid, uid)) {
        ALOGE("%s permission denied: recording not allowed for uid %d pid %d",
                __func__, uid, pid);
        return PERMISSION_DENIED;
    }

    bool canCaptureOutput = captureAudioOutputAllowed(pid, uid);
    if ((attr->source == AUDIO_SOURCE_VOICE_UPLINK ||
        attr->source == AUDIO_SOURCE_VOICE_DOWNLINK ||
        attr->source == AUDIO_SOURCE_VOICE_CALL ||
        attr->source == AUDIO_SOURCE_ECHO_REFERENCE) &&
        !canCaptureOutput) {
        return PERMISSION_DENIED;
    }

    bool canCaptureHotword = captureHotwordAllowed(pid, uid);
    if ((attr->source == AUDIO_SOURCE_HOTWORD) && !canCaptureHotword) {
        return BAD_VALUE;
    }

    sp<AudioPolicyEffects>audioPolicyEffects;
    {
        status_t status;
        AudioPolicyInterface::input_type_t inputType;

        Mutex::Autolock _l(mLock);
        {
            AutoCallerClear acc;
            // the audio_in_acoustics_t parameter is ignored by get_input()
            status = mAudioPolicyManager->getInputForAttr(attr, input, session, uid,
                                                         config,
                                                         flags, selectedDeviceId,
                                                         &inputType, portId);
        }
        audioPolicyEffects = mAudioPolicyEffects;

        if (status == NO_ERROR) {
            // enforce permission (if any) required for each type of input
            switch (inputType) {
            case AudioPolicyInterface::API_INPUT_MIX_PUBLIC_CAPTURE_PLAYBACK:
                // this use case has been validated in audio service with a MediaProjection token,
                // and doesn't rely on regular permissions
            case AudioPolicyInterface::API_INPUT_LEGACY:
                break;
            case AudioPolicyInterface::API_INPUT_TELEPHONY_RX:
                // FIXME: use the same permission as for remote submix for now.
                // Do not deny permission when SUBMIX_IN is unavailable for input type
                // API_INPUT_MIX_CAPTURE as SUBMIX_IN does not 'capture' audio
            case AudioPolicyInterface::API_INPUT_MIX_CAPTURE:
<<<<<<< HEAD
                if (!captureAudioOutputAllowed(pid, uid)) {
                    if (property_get_bool("vendor.audio.enable.mirrorlink", false) &&
                        getDeviceConnectionState(AUDIO_DEVICE_IN_REMOTE_SUBMIX, "") !=
                                                 AUDIO_POLICY_DEVICE_STATE_UNAVAILABLE) {
                        break;
                    }

=======
                if (!canCaptureOutput) {
>>>>>>> 86338a57
                    ALOGE("getInputForAttr() permission denied: capture not allowed");
                    status = PERMISSION_DENIED;
                }
                break;
            case AudioPolicyInterface::API_INPUT_MIX_EXT_POLICY_REROUTE:
                if (!modifyAudioRoutingAllowed()) {
                    ALOGE("getInputForAttr() permission denied: modify audio routing not allowed");
                    status = PERMISSION_DENIED;
                }
                break;
            case AudioPolicyInterface::API_INPUT_INVALID:
            default:
                LOG_ALWAYS_FATAL("getInputForAttr() encountered an invalid input type %d",
                        (int)inputType);
            }
        }

        if (status != NO_ERROR) {
            if (status == PERMISSION_DENIED) {
                AutoCallerClear acc;
                mAudioPolicyManager->releaseInput(*portId);
            }
            return status;
        }

        sp<AudioRecordClient> client = new AudioRecordClient(*attr, *input, uid, pid, session,
                                                             *selectedDeviceId, opPackageName,
                                                             canCaptureOutput, canCaptureHotword);
        mAudioRecordClients.add(*portId, client);
    }

    if (audioPolicyEffects != 0) {
        // create audio pre processors according to input source
        status_t status = audioPolicyEffects->addInputEffects(*input, attr->source, session);
        if (status != NO_ERROR && status != ALREADY_EXISTS) {
            ALOGW("Failed to add effects on input %d", *input);
        }
    }
    return NO_ERROR;
}

std::string AudioPolicyService::getDeviceTypeStrForPortId(audio_port_handle_t portId) {
    struct audio_port port = {};
    port.id = portId;
    status_t status = mAudioPolicyManager->getAudioPort(&port);
    if (status == NO_ERROR && port.type == AUDIO_PORT_TYPE_DEVICE) {
        return toString(port.ext.device.type);
    }
    return {};
}

status_t AudioPolicyService::startInput(audio_port_handle_t portId)
{
    if (mAudioPolicyManager == NULL) {
        return NO_INIT;
    }
    sp<AudioRecordClient> client;
    {
        Mutex::Autolock _l(mLock);

        ssize_t index = mAudioRecordClients.indexOfKey(portId);
        if (index < 0) {
            return INVALID_OPERATION;
        }
        client = mAudioRecordClients.valueAt(index);
    }

    // check calling permissions
    if (!startRecording(client->opPackageName, client->pid, client->uid)) {
        ALOGE("%s permission denied: recording not allowed for uid %d pid %d",
                __func__, client->uid, client->pid);
        return PERMISSION_DENIED;
    }

    Mutex::Autolock _l(mLock);

    client->active = true;
    client->startTimeNs = systemTime();
    updateUidStates_l();

    status_t status;
    {
        AutoCallerClear acc;
        status = mAudioPolicyManager->startInput(portId);

    }

    // including successes gets very verbose
    if (status != NO_ERROR) {

        static constexpr char kAudioPolicy[] = "audiopolicy";

        static constexpr char kAudioPolicyStatus[] = "android.media.audiopolicy.status";
        static constexpr char kAudioPolicyRqstSrc[] = "android.media.audiopolicy.rqst.src";
        static constexpr char kAudioPolicyRqstPkg[] = "android.media.audiopolicy.rqst.pkg";
        static constexpr char kAudioPolicyRqstSession[] = "android.media.audiopolicy.rqst.session";
        static constexpr char kAudioPolicyRqstDevice[] =
                "android.media.audiopolicy.rqst.device";
        static constexpr char kAudioPolicyActiveSrc[] = "android.media.audiopolicy.active.src";
        static constexpr char kAudioPolicyActivePkg[] = "android.media.audiopolicy.active.pkg";
        static constexpr char kAudioPolicyActiveSession[] =
                "android.media.audiopolicy.active.session";
        static constexpr char kAudioPolicyActiveDevice[] =
                "android.media.audiopolicy.active.device";

        MediaAnalyticsItem *item = MediaAnalyticsItem::create(kAudioPolicy);
        if (item != NULL) {

            item->setInt32(kAudioPolicyStatus, status);

            item->setCString(kAudioPolicyRqstSrc,
                             toString(client->attributes.source).c_str());
            item->setInt32(kAudioPolicyRqstSession, client->session);
            if (client->opPackageName.size() != 0) {
                item->setCString(kAudioPolicyRqstPkg,
                                 std::string(String8(client->opPackageName).string()).c_str());
            } else {
                item->setCString(kAudioPolicyRqstPkg, std::to_string(client->uid).c_str());
            }
            item->setCString(
                    kAudioPolicyRqstDevice, getDeviceTypeStrForPortId(client->deviceId).c_str());

            int count = mAudioRecordClients.size();
            for (int i = 0; i < count ; i++) {
                if (portId == mAudioRecordClients.keyAt(i)) {
                    continue;
                }
                sp<AudioRecordClient> other = mAudioRecordClients.valueAt(i);
                if (other->active) {
                    // keeps the last of the clients marked active
                    item->setCString(kAudioPolicyActiveSrc,
                                     toString(other->attributes.source).c_str());
                    item->setInt32(kAudioPolicyActiveSession, other->session);
                    if (other->opPackageName.size() != 0) {
                        item->setCString(kAudioPolicyActivePkg,
                             std::string(String8(other->opPackageName).string()).c_str());
                    } else {
                        item->setCString(kAudioPolicyRqstPkg,
                                         std::to_string(other->uid).c_str());
                    }
                    item->setCString(kAudioPolicyActiveDevice,
                                     getDeviceTypeStrForPortId(other->deviceId).c_str());
                }
            }
            item->selfrecord();
            delete item;
            item = NULL;
        }
        client->active = false;
        client->startTimeNs = 0;
        updateUidStates_l();
        finishRecording(client->opPackageName, client->uid);
    }

    return status;
}

status_t AudioPolicyService::stopInput(audio_port_handle_t portId)
{
    if (mAudioPolicyManager == NULL) {
        return NO_INIT;
    }

    Mutex::Autolock _l(mLock);

    ssize_t index = mAudioRecordClients.indexOfKey(portId);
    if (index < 0) {
        return INVALID_OPERATION;
    }
    sp<AudioRecordClient> client = mAudioRecordClients.valueAt(index);

    client->active = false;
    client->startTimeNs = 0;

    updateUidStates_l();

    // finish the recording app op
    finishRecording(client->opPackageName, client->uid);
    AutoCallerClear acc;
    return mAudioPolicyManager->stopInput(portId);
}

void AudioPolicyService::releaseInput(audio_port_handle_t portId)
{
    if (mAudioPolicyManager == NULL) {
        return;
    }
    sp<AudioPolicyEffects>audioPolicyEffects;
    sp<AudioRecordClient> client;
    {
        Mutex::Autolock _l(mLock);
        audioPolicyEffects = mAudioPolicyEffects;
        ssize_t index = mAudioRecordClients.indexOfKey(portId);
        if (index < 0) {
            return;
        }
        client = mAudioRecordClients.valueAt(index);

        if (client->active) {
            ALOGW("%s releasing active client portId %d", __FUNCTION__, portId);
            client->active = false;
            client->startTimeNs = 0;
            updateUidStates_l();
        }

        mAudioRecordClients.removeItem(portId);
    }
    if (client == 0) {
        return;
    }
    if (audioPolicyEffects != 0) {
        // release audio processors from the input
        status_t status = audioPolicyEffects->releaseInputEffects(client->io, client->session);
        if(status != NO_ERROR) {
            ALOGW("Failed to release effects on input %d", client->io);
        }
    }
    {
        Mutex::Autolock _l(mLock);
        AutoCallerClear acc;
        mAudioPolicyManager->releaseInput(portId);
    }
}

status_t AudioPolicyService::initStreamVolume(audio_stream_type_t stream,
                                            int indexMin,
                                            int indexMax)
{
    if (mAudioPolicyManager == NULL) {
        return NO_INIT;
    }
    if (!settingsAllowed()) {
        return PERMISSION_DENIED;
    }
    if (uint32_t(stream) >= AUDIO_STREAM_PUBLIC_CNT) {
        return BAD_VALUE;
    }
    Mutex::Autolock _l(mLock);
    AutoCallerClear acc;
    mAudioPolicyManager->initStreamVolume(stream, indexMin, indexMax);
    return NO_ERROR;
}

status_t AudioPolicyService::setStreamVolumeIndex(audio_stream_type_t stream,
                                                  int index,
                                                  audio_devices_t device)
{
    if (mAudioPolicyManager == NULL) {
        return NO_INIT;
    }
    if (!settingsAllowed()) {
        return PERMISSION_DENIED;
    }
    if (uint32_t(stream) >= AUDIO_STREAM_PUBLIC_CNT) {
        return BAD_VALUE;
    }
    Mutex::Autolock _l(mLock);
    AutoCallerClear acc;
    return mAudioPolicyManager->setStreamVolumeIndex(stream,
                                                    index,
                                                    device);
}

status_t AudioPolicyService::getStreamVolumeIndex(audio_stream_type_t stream,
                                                  int *index,
                                                  audio_devices_t device)
{
    if (mAudioPolicyManager == NULL) {
        return NO_INIT;
    }
    if (uint32_t(stream) >= AUDIO_STREAM_PUBLIC_CNT) {
        return BAD_VALUE;
    }
    Mutex::Autolock _l(mLock);
    AutoCallerClear acc;
    return mAudioPolicyManager->getStreamVolumeIndex(stream,
                                                    index,
                                                    device);
}

status_t AudioPolicyService::setVolumeIndexForAttributes(const audio_attributes_t &attributes,
                                                         int index, audio_devices_t device)
{
    if (mAudioPolicyManager == NULL) {
        return NO_INIT;
    }
    if (!settingsAllowed()) {
        return PERMISSION_DENIED;
    }
    Mutex::Autolock _l(mLock);
    AutoCallerClear acc;
    return mAudioPolicyManager->setVolumeIndexForAttributes(attributes, index, device);
}

status_t AudioPolicyService::getVolumeIndexForAttributes(const audio_attributes_t &attributes,
                                                         int &index, audio_devices_t device)
{
    if (mAudioPolicyManager == NULL) {
        return NO_INIT;
    }
    Mutex::Autolock _l(mLock);
    AutoCallerClear acc;
    return mAudioPolicyManager->getVolumeIndexForAttributes(attributes, index, device);
}

status_t AudioPolicyService::getMinVolumeIndexForAttributes(const audio_attributes_t &attributes,
                                                            int &index)
{
    if (mAudioPolicyManager == NULL) {
        return NO_INIT;
    }
    Mutex::Autolock _l(mLock);
    AutoCallerClear acc;
    return mAudioPolicyManager->getMinVolumeIndexForAttributes(attributes, index);
}

status_t AudioPolicyService::getMaxVolumeIndexForAttributes(const audio_attributes_t &attributes,
                                                            int &index)
{
    if (mAudioPolicyManager == NULL) {
        return NO_INIT;
    }
    Mutex::Autolock _l(mLock);
    AutoCallerClear acc;
    return mAudioPolicyManager->getMaxVolumeIndexForAttributes(attributes, index);
}

uint32_t AudioPolicyService::getStrategyForStream(audio_stream_type_t stream)
{
    if (uint32_t(stream) >= AUDIO_STREAM_PUBLIC_CNT) {
        return PRODUCT_STRATEGY_NONE;
    }
    if (mAudioPolicyManager == NULL) {
        return PRODUCT_STRATEGY_NONE;
    }
    // DO NOT LOCK, may be called from AudioFlinger with lock held, reaching deadlock
    AutoCallerClear acc;
    return mAudioPolicyManager->getStrategyForStream(stream);
}

//audio policy: use audio_device_t appropriately

audio_devices_t AudioPolicyService::getDevicesForStream(audio_stream_type_t stream)
{
    if (uint32_t(stream) >= AUDIO_STREAM_PUBLIC_CNT) {
        return AUDIO_DEVICE_NONE;
    }
    if (mAudioPolicyManager == NULL) {
        return AUDIO_DEVICE_NONE;
    }
    Mutex::Autolock _l(mLock);
    AutoCallerClear acc;
    return mAudioPolicyManager->getDevicesForStream(stream);
}

audio_io_handle_t AudioPolicyService::getOutputForEffect(const effect_descriptor_t *desc)
{
    // FIXME change return type to status_t, and return NO_INIT here
    if (mAudioPolicyManager == NULL) {
        return 0;
    }
    Mutex::Autolock _l(mLock);
    AutoCallerClear acc;
    return mAudioPolicyManager->getOutputForEffect(desc);
}

status_t AudioPolicyService::registerEffect(const effect_descriptor_t *desc,
                                audio_io_handle_t io,
                                uint32_t strategy,
                                audio_session_t session,
                                int id)
{
    if (mAudioPolicyManager == NULL) {
        return NO_INIT;
    }
    Mutex::Autolock _l(mEffectsLock);
    AutoCallerClear acc;
    return mAudioPolicyManager->registerEffect(desc, io, strategy, session, id);
}

status_t AudioPolicyService::unregisterEffect(int id)
{
    if (mAudioPolicyManager == NULL) {
        return NO_INIT;
    }
    Mutex::Autolock _l(mEffectsLock);
    AutoCallerClear acc;
    return mAudioPolicyManager->unregisterEffect(id);
}

status_t AudioPolicyService::setEffectEnabled(int id, bool enabled)
{
    if (mAudioPolicyManager == NULL) {
        return NO_INIT;
    }
    Mutex::Autolock _l(mEffectsLock);
    AutoCallerClear acc;
    return mAudioPolicyManager->setEffectEnabled(id, enabled);
}

bool AudioPolicyService::isStreamActive(audio_stream_type_t stream, uint32_t inPastMs) const
{
    if (uint32_t(stream) >= AUDIO_STREAM_PUBLIC_CNT) {
        return false;
    }
    if (mAudioPolicyManager == NULL) {
        return false;
    }
    Mutex::Autolock _l(mLock);
    AutoCallerClear acc;
    return mAudioPolicyManager->isStreamActive(stream, inPastMs);
}

bool AudioPolicyService::isStreamActiveRemotely(audio_stream_type_t stream, uint32_t inPastMs) const
{
    if (uint32_t(stream) >= AUDIO_STREAM_PUBLIC_CNT) {
        return false;
    }
    if (mAudioPolicyManager == NULL) {
        return false;
    }
    Mutex::Autolock _l(mLock);
    AutoCallerClear acc;
    return mAudioPolicyManager->isStreamActiveRemotely(stream, inPastMs);
}

bool AudioPolicyService::isSourceActive(audio_source_t source) const
{
    if (mAudioPolicyManager == NULL) {
        return false;
    }
    Mutex::Autolock _l(mLock);
    AutoCallerClear acc;
    return mAudioPolicyManager->isSourceActive(source);
}

status_t AudioPolicyService::getAudioPolicyEffects(sp<AudioPolicyEffects>& audioPolicyEffects)
{
    if (mAudioPolicyManager == NULL) {
        return NO_INIT;
    }
    {
        Mutex::Autolock _l(mLock);
        audioPolicyEffects = mAudioPolicyEffects;
    }
    if (audioPolicyEffects == 0) {
        return NO_INIT;
    }

    return OK;
}

status_t AudioPolicyService::queryDefaultPreProcessing(audio_session_t audioSession,
                                                       effect_descriptor_t *descriptors,
                                                       uint32_t *count)
{
    sp<AudioPolicyEffects>audioPolicyEffects;
    status_t status = getAudioPolicyEffects(audioPolicyEffects);
    if (status != OK) {
        *count = 0;
        return status;
    }
    return audioPolicyEffects->queryDefaultInputEffects(
            (audio_session_t)audioSession, descriptors, count);
}

status_t AudioPolicyService::addSourceDefaultEffect(const effect_uuid_t *type,
                                                    const String16& opPackageName,
                                                    const effect_uuid_t *uuid,
                                                    int32_t priority,
                                                    audio_source_t source,
                                                    audio_unique_id_t* id)
{
    sp<AudioPolicyEffects>audioPolicyEffects;
    status_t status = getAudioPolicyEffects(audioPolicyEffects);
    if (status != OK) {
        return status;
    }
    if (!modifyDefaultAudioEffectsAllowed()) {
        return PERMISSION_DENIED;
    }
    return audioPolicyEffects->addSourceDefaultEffect(
            type, opPackageName, uuid, priority, source, id);
}

status_t AudioPolicyService::addStreamDefaultEffect(const effect_uuid_t *type,
                                                    const String16& opPackageName,
                                                    const effect_uuid_t *uuid,
                                                    int32_t priority,
                                                    audio_usage_t usage,
                                                    audio_unique_id_t* id)
{
    sp<AudioPolicyEffects>audioPolicyEffects;
    status_t status = getAudioPolicyEffects(audioPolicyEffects);
    if (status != OK) {
        return status;
    }
    if (!modifyDefaultAudioEffectsAllowed()) {
        return PERMISSION_DENIED;
    }
    return audioPolicyEffects->addStreamDefaultEffect(
            type, opPackageName, uuid, priority, usage, id);
}

status_t AudioPolicyService::removeSourceDefaultEffect(audio_unique_id_t id)
{
    sp<AudioPolicyEffects>audioPolicyEffects;
    status_t status = getAudioPolicyEffects(audioPolicyEffects);
    if (status != OK) {
        return status;
    }
    if (!modifyDefaultAudioEffectsAllowed()) {
        return PERMISSION_DENIED;
    }
    return audioPolicyEffects->removeSourceDefaultEffect(id);
}

status_t AudioPolicyService::removeStreamDefaultEffect(audio_unique_id_t id)
{
    sp<AudioPolicyEffects>audioPolicyEffects;
    status_t status = getAudioPolicyEffects(audioPolicyEffects);
    if (status != OK) {
        return status;
    }
    if (!modifyDefaultAudioEffectsAllowed()) {
        return PERMISSION_DENIED;
    }
    return audioPolicyEffects->removeStreamDefaultEffect(id);
}

bool AudioPolicyService::isOffloadSupported(const audio_offload_info_t& info)
{
    if (mAudioPolicyManager == NULL) {
        ALOGV("mAudioPolicyManager == NULL");
        return false;
    }
    Mutex::Autolock _l(mLock);
    Mutex::Autolock _le(mEffectsLock); // isOffloadSupported queries for
                                      // non-offloadable effects
    AutoCallerClear acc;
    return mAudioPolicyManager->isOffloadSupported(info);
}

bool AudioPolicyService::isDirectOutputSupported(const audio_config_base_t& config,
                                                 const audio_attributes_t& attributes) {
    if (mAudioPolicyManager == NULL) {
        ALOGV("mAudioPolicyManager == NULL");
        return false;
    }
    Mutex::Autolock _l(mLock);
    return mAudioPolicyManager->isDirectOutputSupported(config, attributes);
}


status_t AudioPolicyService::listAudioPorts(audio_port_role_t role,
                                            audio_port_type_t type,
                                            unsigned int *num_ports,
                                            struct audio_port *ports,
                                            unsigned int *generation)
{
    Mutex::Autolock _l(mLock);
    if (mAudioPolicyManager == NULL) {
        return NO_INIT;
    }
    AutoCallerClear acc;
    return mAudioPolicyManager->listAudioPorts(role, type, num_ports, ports, generation);
}

status_t AudioPolicyService::getAudioPort(struct audio_port *port)
{
    Mutex::Autolock _l(mLock);
    if (mAudioPolicyManager == NULL) {
        return NO_INIT;
    }
    AutoCallerClear acc;
    return mAudioPolicyManager->getAudioPort(port);
}

status_t AudioPolicyService::createAudioPatch(const struct audio_patch *patch,
        audio_patch_handle_t *handle)
{
    Mutex::Autolock _l(mLock);
    if(!modifyAudioRoutingAllowed()) {
        return PERMISSION_DENIED;
    }
    if (mAudioPolicyManager == NULL) {
        return NO_INIT;
    }
    AutoCallerClear acc;
    return mAudioPolicyManager->createAudioPatch(patch, handle,
                                                  IPCThreadState::self()->getCallingUid());
}

status_t AudioPolicyService::releaseAudioPatch(audio_patch_handle_t handle)
{
    Mutex::Autolock _l(mLock);
    if(!modifyAudioRoutingAllowed()) {
        return PERMISSION_DENIED;
    }
    if (mAudioPolicyManager == NULL) {
        return NO_INIT;
    }
    AutoCallerClear acc;
    return mAudioPolicyManager->releaseAudioPatch(handle,
                                                     IPCThreadState::self()->getCallingUid());
}

status_t AudioPolicyService::listAudioPatches(unsigned int *num_patches,
        struct audio_patch *patches,
        unsigned int *generation)
{
    Mutex::Autolock _l(mLock);
    if (mAudioPolicyManager == NULL) {
        return NO_INIT;
    }
    AutoCallerClear acc;
    return mAudioPolicyManager->listAudioPatches(num_patches, patches, generation);
}

status_t AudioPolicyService::setAudioPortConfig(const struct audio_port_config *config)
{
    Mutex::Autolock _l(mLock);
    if(!modifyAudioRoutingAllowed()) {
        return PERMISSION_DENIED;
    }
    if (mAudioPolicyManager == NULL) {
        return NO_INIT;
    }
    AutoCallerClear acc;
    return mAudioPolicyManager->setAudioPortConfig(config);
}

status_t AudioPolicyService::acquireSoundTriggerSession(audio_session_t *session,
                                       audio_io_handle_t *ioHandle,
                                       audio_devices_t *device)
{
    Mutex::Autolock _l(mLock);
    if (mAudioPolicyManager == NULL) {
        return NO_INIT;
    }
    AutoCallerClear acc;
    return mAudioPolicyManager->acquireSoundTriggerSession(session, ioHandle, device);
}

status_t AudioPolicyService::releaseSoundTriggerSession(audio_session_t session)
{
    Mutex::Autolock _l(mLock);
    if (mAudioPolicyManager == NULL) {
        return NO_INIT;
    }
    AutoCallerClear acc;
    return mAudioPolicyManager->releaseSoundTriggerSession(session);
}

status_t AudioPolicyService::registerPolicyMixes(const Vector<AudioMix>& mixes, bool registration)
{
    Mutex::Autolock _l(mLock);

    // loopback|render only need a MediaProjection (checked in caller AudioService.java)
    bool needModifyAudioRouting = std::any_of(mixes.begin(), mixes.end(), [](auto& mix) {
            return !is_mix_loopback_render(mix.mRouteFlags); });
    if (needModifyAudioRouting && !modifyAudioRoutingAllowed()) {
        return PERMISSION_DENIED;
    }

    if (mAudioPolicyManager == NULL) {
        return NO_INIT;
    }
    AutoCallerClear acc;
    if (registration) {
        return mAudioPolicyManager->registerPolicyMixes(mixes);
    } else {
        return mAudioPolicyManager->unregisterPolicyMixes(mixes);
    }
}

status_t AudioPolicyService::setUidDeviceAffinities(uid_t uid,
        const Vector<AudioDeviceTypeAddr>& devices) {
    Mutex::Autolock _l(mLock);
    if(!modifyAudioRoutingAllowed()) {
        return PERMISSION_DENIED;
    }
    if (mAudioPolicyManager == NULL) {
        return NO_INIT;
    }
    AutoCallerClear acc;
    return mAudioPolicyManager->setUidDeviceAffinities(uid, devices);
}

status_t AudioPolicyService::removeUidDeviceAffinities(uid_t uid) {
    Mutex::Autolock _l(mLock);
    if(!modifyAudioRoutingAllowed()) {
        return PERMISSION_DENIED;
    }
    if (mAudioPolicyManager == NULL) {
        return NO_INIT;
    }
    AutoCallerClear acc;
    return mAudioPolicyManager->removeUidDeviceAffinities(uid);
}

status_t AudioPolicyService::startAudioSource(const struct audio_port_config *source,
                                              const audio_attributes_t *attributes,
                                              audio_port_handle_t *portId)
{
    Mutex::Autolock _l(mLock);
    if (mAudioPolicyManager == NULL) {
        return NO_INIT;
    }
    AutoCallerClear acc;
    return mAudioPolicyManager->startAudioSource(source, attributes, portId,
                                                 IPCThreadState::self()->getCallingUid());
}

status_t AudioPolicyService::stopAudioSource(audio_port_handle_t portId)
{
    Mutex::Autolock _l(mLock);
    if (mAudioPolicyManager == NULL) {
        return NO_INIT;
    }
    AutoCallerClear acc;
    return mAudioPolicyManager->stopAudioSource(portId);
}

status_t AudioPolicyService::setMasterMono(bool mono)
{
    if (mAudioPolicyManager == NULL) {
        return NO_INIT;
    }
    if (!settingsAllowed()) {
        return PERMISSION_DENIED;
    }
    Mutex::Autolock _l(mLock);
    AutoCallerClear acc;
    return mAudioPolicyManager->setMasterMono(mono);
}

status_t AudioPolicyService::getMasterMono(bool *mono)
{
    if (mAudioPolicyManager == NULL) {
        return NO_INIT;
    }
    Mutex::Autolock _l(mLock);
    AutoCallerClear acc;
    return mAudioPolicyManager->getMasterMono(mono);
}


float AudioPolicyService::getStreamVolumeDB(
            audio_stream_type_t stream, int index, audio_devices_t device)
{
    if (mAudioPolicyManager == NULL) {
        return NAN;
    }
    Mutex::Autolock _l(mLock);
    AutoCallerClear acc;
    return mAudioPolicyManager->getStreamVolumeDB(stream, index, device);
}

status_t AudioPolicyService::getSurroundFormats(unsigned int *numSurroundFormats,
                                                audio_format_t *surroundFormats,
                                                bool *surroundFormatsEnabled,
                                                bool reported)
{
    if (mAudioPolicyManager == NULL) {
        return NO_INIT;
    }
    Mutex::Autolock _l(mLock);
    AutoCallerClear acc;
    return mAudioPolicyManager->getSurroundFormats(numSurroundFormats, surroundFormats,
                                                   surroundFormatsEnabled, reported);
}

status_t AudioPolicyService::getHwOffloadEncodingFormatsSupportedForA2DP(
                                        std::vector<audio_format_t> *formats)
{
    if (mAudioPolicyManager == NULL) {
        return NO_INIT;
    }
    Mutex::Autolock _l(mLock);
    AutoCallerClear acc;
    return mAudioPolicyManager->getHwOffloadEncodingFormatsSupportedForA2DP(formats);
}

status_t AudioPolicyService::setSurroundFormatEnabled(audio_format_t audioFormat, bool enabled)
{
    if (mAudioPolicyManager == NULL) {
        return NO_INIT;
    }
    Mutex::Autolock _l(mLock);
    AutoCallerClear acc;
    return mAudioPolicyManager->setSurroundFormatEnabled(audioFormat, enabled);
}

status_t AudioPolicyService::setAssistantUid(uid_t uid)
{
    Mutex::Autolock _l(mLock);
    mUidPolicy->setAssistantUid(uid);
    return NO_ERROR;
}

status_t AudioPolicyService::setA11yServicesUids(const std::vector<uid_t>& uids)
{
    Mutex::Autolock _l(mLock);
    mUidPolicy->setA11yUids(uids);
    return NO_ERROR;
}

bool AudioPolicyService::isHapticPlaybackSupported()
{
    if (mAudioPolicyManager == NULL) {
        ALOGW("%s, mAudioPolicyManager == NULL", __func__);
        return false;
    }
    Mutex::Autolock _l(mLock);
    AutoCallerClear acc;
    return mAudioPolicyManager->isHapticPlaybackSupported();
}

status_t AudioPolicyService::listAudioProductStrategies(AudioProductStrategyVector &strategies)
{
    if (mAudioPolicyManager == NULL) {
        return NO_INIT;
    }
    Mutex::Autolock _l(mLock);
    return mAudioPolicyManager->listAudioProductStrategies(strategies);
}

status_t AudioPolicyService::getProductStrategyFromAudioAttributes(
        const AudioAttributes &aa, product_strategy_t &productStrategy)
{
    if (mAudioPolicyManager == NULL) {
        return NO_INIT;
    }
    Mutex::Autolock _l(mLock);
    return mAudioPolicyManager->getProductStrategyFromAudioAttributes(aa, productStrategy);
}

status_t AudioPolicyService::listAudioVolumeGroups(AudioVolumeGroupVector &groups)
{
    if (mAudioPolicyManager == NULL) {
        return NO_INIT;
    }
    Mutex::Autolock _l(mLock);
    return mAudioPolicyManager->listAudioVolumeGroups(groups);
}

status_t AudioPolicyService::getVolumeGroupFromAudioAttributes(const AudioAttributes &aa,
                                                               volume_group_t &volumeGroup)
{
    if (mAudioPolicyManager == NULL) {
        return NO_INIT;
    }
    Mutex::Autolock _l(mLock);
    return mAudioPolicyManager->getVolumeGroupFromAudioAttributes(aa, volumeGroup);
}
} // namespace android<|MERGE_RESOLUTION|>--- conflicted
+++ resolved
@@ -429,17 +429,12 @@
                 // Do not deny permission when SUBMIX_IN is unavailable for input type
                 // API_INPUT_MIX_CAPTURE as SUBMIX_IN does not 'capture' audio
             case AudioPolicyInterface::API_INPUT_MIX_CAPTURE:
-<<<<<<< HEAD
-                if (!captureAudioOutputAllowed(pid, uid)) {
+                if (!canCaptureOutput) {
                     if (property_get_bool("vendor.audio.enable.mirrorlink", false) &&
                         getDeviceConnectionState(AUDIO_DEVICE_IN_REMOTE_SUBMIX, "") !=
                                                  AUDIO_POLICY_DEVICE_STATE_UNAVAILABLE) {
                         break;
                     }
-
-=======
-                if (!canCaptureOutput) {
->>>>>>> 86338a57
                     ALOGE("getInputForAttr() permission denied: capture not allowed");
                     status = PERMISSION_DENIED;
                 }
