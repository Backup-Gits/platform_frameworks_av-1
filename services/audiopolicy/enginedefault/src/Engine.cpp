/*
 * Copyright (C) 2015 The Android Open Source Project
 *
 * Licensed under the Apache License, Version 2.0 (the "License");
 * you may not use this file except in compliance with the License.
 * You may obtain a copy of the License at
 *
 *      http://www.apache.org/licenses/LICENSE-2.0
 *
 * Unless required by applicable law or agreed to in writing, software
 * distributed under the License is distributed on an "AS IS" BASIS,
 * WITHOUT WARRANTIES OR CONDITIONS OF ANY KIND, either express or implied.
 * See the License for the specific language governing permissions and
 * limitations under the License.
 */

#define LOG_TAG "APM::AudioPolicyEngine"
//#define LOG_NDEBUG 0

//#define VERY_VERBOSE_LOGGING
#ifdef VERY_VERBOSE_LOGGING
#define ALOGVV ALOGV
#else
#define ALOGVV(a...) do { } while(0)
#endif

#include "Engine.h"
#include <android-base/macros.h>
#include <AudioPolicyManagerObserver.h>
#include <AudioPort.h>
#include <IOProfile.h>
#include <AudioIODescriptorInterface.h>
#include <policy.h>
#include <utils/String8.h>
#include <utils/Log.h>
#include <cutils/properties.h>

namespace android
{
namespace audio_policy
{

<<<<<<< HEAD
Engine::Engine()
    : mManagerInterface(this),
      mPhoneState(AUDIO_MODE_NORMAL),
      mDpConnAndAllowedForVoice(false),
      mApmObserver(NULL)
{
    for (int i = 0; i < AUDIO_POLICY_FORCE_USE_CNT; i++) {
        mForceUse[i] = AUDIO_POLICY_FORCE_NONE;
    }
}

Engine::~Engine()
{
}
=======
struct legacy_strategy_map { const char *name; legacy_strategy id; };
static const std::vector<legacy_strategy_map> gLegacyStrategy = {
    { "STRATEGY_NONE", STRATEGY_NONE },
    { "STRATEGY_MEDIA", STRATEGY_MEDIA },
    { "STRATEGY_PHONE", STRATEGY_PHONE },
    { "STRATEGY_SONIFICATION", STRATEGY_SONIFICATION },
    { "STRATEGY_SONIFICATION_RESPECTFUL", STRATEGY_SONIFICATION_RESPECTFUL },
    { "STRATEGY_DTMF", STRATEGY_DTMF },
    { "STRATEGY_ENFORCED_AUDIBLE", STRATEGY_ENFORCED_AUDIBLE },
    { "STRATEGY_TRANSMITTED_THROUGH_SPEAKER", STRATEGY_TRANSMITTED_THROUGH_SPEAKER },
    { "STRATEGY_ACCESSIBILITY", STRATEGY_ACCESSIBILITY },
    { "STRATEGY_REROUTING", STRATEGY_REROUTING },
    { "STRATEGY_PATCH", STRATEGY_REROUTING }, // boiler to manage stream patch volume
};
>>>>>>> 414a6f57

Engine::Engine()
{
    auto result = EngineBase::loadAudioPolicyEngineConfig();
    ALOGE_IF(result.nbSkippedElement != 0,
             "Policy Engine configuration is partially invalid, skipped %zu elements",
             result.nbSkippedElement);

    for (const auto &strategy : gLegacyStrategy) {
        mLegacyStrategyMap[getProductStrategyByName(strategy.name)] = strategy.id;
    }
}

void Engine::setDpConnAndAllowedForVoice(bool connAndAllowed)
{
    mDpConnAndAllowedForVoice = connAndAllowed;
}

status_t Engine::setPhoneState(audio_mode_t state)
{
    ALOGV("setPhoneState() state %d", state);

    if (state < 0 || state >= AUDIO_MODE_CNT) {
        ALOGW("setPhoneState() invalid state %d", state);
        return BAD_VALUE;
    }

    if (state == getPhoneState()) {
        ALOGW("setPhoneState() setting same state %d", state);
        return BAD_VALUE;
    }

    // store previous phone state for management of sonification strategy below
    int oldState = getPhoneState();
    EngineBase::setPhoneState(state);

    if (!is_state_in_call(oldState) && is_state_in_call(state)) {
        ALOGV("  Entering call in setPhoneState()");
        getApmObserver()->getVolumeCurves().switchVolumeCurve(AUDIO_STREAM_VOICE_CALL,
                                                          AUDIO_STREAM_DTMF);
    } else if (is_state_in_call(oldState) && !is_state_in_call(state)) {
        ALOGV("  Exiting call in setPhoneState()");
        getApmObserver()->getVolumeCurves().restoreOriginVolumeCurve(AUDIO_STREAM_DTMF);
    }
    return NO_ERROR;
}

status_t Engine::setForceUse(audio_policy_force_use_t usage, audio_policy_forced_cfg_t config)
{
    switch(usage) {
    case AUDIO_POLICY_FORCE_FOR_COMMUNICATION:
        if (config != AUDIO_POLICY_FORCE_SPEAKER && config != AUDIO_POLICY_FORCE_BT_SCO &&
            config != AUDIO_POLICY_FORCE_NONE) {
            ALOGW("setForceUse() invalid config %d for FOR_COMMUNICATION", config);
            return BAD_VALUE;
        }
        break;
    case AUDIO_POLICY_FORCE_FOR_MEDIA:
        if (config != AUDIO_POLICY_FORCE_HEADPHONES && config != AUDIO_POLICY_FORCE_BT_A2DP &&
            config != AUDIO_POLICY_FORCE_WIRED_ACCESSORY &&
            config != AUDIO_POLICY_FORCE_ANALOG_DOCK &&
            config != AUDIO_POLICY_FORCE_DIGITAL_DOCK && config != AUDIO_POLICY_FORCE_NONE &&
            config != AUDIO_POLICY_FORCE_NO_BT_A2DP && config != AUDIO_POLICY_FORCE_SPEAKER ) {
            ALOGW("setForceUse() invalid config %d for FOR_MEDIA", config);
            return BAD_VALUE;
        }
        break;
    case AUDIO_POLICY_FORCE_FOR_RECORD:
        if (config != AUDIO_POLICY_FORCE_BT_SCO && config != AUDIO_POLICY_FORCE_WIRED_ACCESSORY &&
            config != AUDIO_POLICY_FORCE_NONE) {
            ALOGW("setForceUse() invalid config %d for FOR_RECORD", config);
            return BAD_VALUE;
        }
        break;
    case AUDIO_POLICY_FORCE_FOR_DOCK:
        if (config != AUDIO_POLICY_FORCE_NONE && config != AUDIO_POLICY_FORCE_BT_CAR_DOCK &&
            config != AUDIO_POLICY_FORCE_BT_DESK_DOCK &&
            config != AUDIO_POLICY_FORCE_WIRED_ACCESSORY &&
            config != AUDIO_POLICY_FORCE_ANALOG_DOCK &&
            config != AUDIO_POLICY_FORCE_DIGITAL_DOCK) {
            ALOGW("setForceUse() invalid config %d for FOR_DOCK", config);
        }
        break;
    case AUDIO_POLICY_FORCE_FOR_SYSTEM:
        if (config != AUDIO_POLICY_FORCE_NONE &&
            config != AUDIO_POLICY_FORCE_SYSTEM_ENFORCED) {
            ALOGW("setForceUse() invalid config %d for FOR_SYSTEM", config);
        }
        break;
    case AUDIO_POLICY_FORCE_FOR_HDMI_SYSTEM_AUDIO:
        if (config != AUDIO_POLICY_FORCE_NONE &&
            config != AUDIO_POLICY_FORCE_HDMI_SYSTEM_AUDIO_ENFORCED) {
            ALOGW("setForceUse() invalid config %d for HDMI_SYSTEM_AUDIO", config);
        }
        break;
    case AUDIO_POLICY_FORCE_FOR_ENCODED_SURROUND:
        if (config != AUDIO_POLICY_FORCE_NONE &&
                config != AUDIO_POLICY_FORCE_ENCODED_SURROUND_NEVER &&
                config != AUDIO_POLICY_FORCE_ENCODED_SURROUND_ALWAYS &&
                config != AUDIO_POLICY_FORCE_ENCODED_SURROUND_MANUAL) {
            ALOGW("setForceUse() invalid config %d for ENCODED_SURROUND", config);
            return BAD_VALUE;
        }
        break;
    case AUDIO_POLICY_FORCE_FOR_VIBRATE_RINGING:
        if (config != AUDIO_POLICY_FORCE_BT_SCO && config != AUDIO_POLICY_FORCE_NONE) {
            ALOGW("setForceUse() invalid config %d for FOR_VIBRATE_RINGING", config);
            return BAD_VALUE;
        }
        break;
    default:
        ALOGW("setForceUse() invalid usage %d", usage);
        break; // TODO return BAD_VALUE?
    }
    return EngineBase::setForceUse(usage, config);
}

audio_devices_t Engine::getDeviceForStrategyInt(legacy_strategy strategy,
                                                DeviceVector availableOutputDevices,
                                                DeviceVector availableInputDevices,
                                                const SwAudioOutputCollection &outputs,
                                                uint32_t outputDeviceTypesToIgnore) const
{
    uint32_t device = AUDIO_DEVICE_NONE;
    uint32_t availableOutputDevicesType =
            availableOutputDevices.types() & ~outputDeviceTypesToIgnore;

    switch (strategy) {

    case STRATEGY_TRANSMITTED_THROUGH_SPEAKER:
        device = availableOutputDevicesType & AUDIO_DEVICE_OUT_SPEAKER;
        break;

    case STRATEGY_SONIFICATION_RESPECTFUL:
        if (isInCall() || outputs.isStreamActiveLocally(AUDIO_STREAM_VOICE_CALL)) {
            device = getDeviceForStrategyInt(
                    STRATEGY_SONIFICATION, availableOutputDevices, availableInputDevices, outputs,
                    outputDeviceTypesToIgnore);
        } else {
            bool media_active_locally =
                    outputs.isStreamActiveLocally(
                            AUDIO_STREAM_MUSIC, SONIFICATION_RESPECTFUL_AFTER_MUSIC_DELAY)
                    || outputs.isStreamActiveLocally(
                            AUDIO_STREAM_ACCESSIBILITY, SONIFICATION_RESPECTFUL_AFTER_MUSIC_DELAY);
            // routing is same as media without the "remote" device
            device = getDeviceForStrategyInt(STRATEGY_MEDIA,
                    availableOutputDevices,
                    availableInputDevices, outputs,
                    AUDIO_DEVICE_OUT_REMOTE_SUBMIX | outputDeviceTypesToIgnore);
            // if no media is playing on the device, check for mandatory use of "safe" speaker
            // when media would have played on speaker, and the safe speaker path is available
            if (!media_active_locally
                    && (device & AUDIO_DEVICE_OUT_SPEAKER)
                    && (availableOutputDevicesType & AUDIO_DEVICE_OUT_SPEAKER_SAFE)) {
                device |= AUDIO_DEVICE_OUT_SPEAKER_SAFE;
                device &= ~AUDIO_DEVICE_OUT_SPEAKER;
            }
        }
        break;

    case STRATEGY_DTMF:
        if (!isInCall()) {
            // when off call, DTMF strategy follows the same rules as MEDIA strategy
            device = getDeviceForStrategyInt(
                    STRATEGY_MEDIA, availableOutputDevices, availableInputDevices, outputs,
                    outputDeviceTypesToIgnore);
            break;
        }
        // when in call, DTMF and PHONE strategies follow the same rules
        FALLTHROUGH_INTENDED;

    case STRATEGY_PHONE:
        // Force use of only devices on primary output if:
        // - in call AND
        //   - cannot route from voice call RX OR
        //   - audio HAL version is < 3.0 and TX device is on the primary HW module
        if (getPhoneState() == AUDIO_MODE_IN_CALL) {
            audio_devices_t txDevice = getDeviceForInputSource(AUDIO_SOURCE_VOICE_COMMUNICATION);
            sp<AudioOutputDescriptor> primaryOutput = outputs.getPrimaryOutput();
            audio_devices_t availPrimaryInputDevices =
                 availableInputDevices.getDeviceTypesFromHwModule(primaryOutput->getModuleHandle());

            // TODO: getPrimaryOutput return only devices from first module in
            // audio_policy_configuration.xml, hearing aid is not there, but it's
            // a primary device
            // FIXME: this is not the right way of solving this problem
            audio_devices_t availPrimaryOutputDevices =
                (primaryOutput->supportedDevices().types() | AUDIO_DEVICE_OUT_HEARING_AID) &
                availableOutputDevices.types();

            if (((availableInputDevices.types() &
                    AUDIO_DEVICE_IN_TELEPHONY_RX & ~AUDIO_DEVICE_BIT_IN) == 0) ||
                    (((txDevice & availPrimaryInputDevices & ~AUDIO_DEVICE_BIT_IN) != 0) &&
                         (primaryOutput->getAudioPort()->getModuleVersionMajor() < 3))) {
                availableOutputDevicesType = availPrimaryOutputDevices;
            }
        }
        // for phone strategy, we first consider the forced use and then the available devices by
        // order of priority
        switch (getForceUse(AUDIO_POLICY_FORCE_FOR_COMMUNICATION)) {
        case AUDIO_POLICY_FORCE_BT_SCO:
            if (!isInCall() || strategy != STRATEGY_DTMF) {
                device = availableOutputDevicesType & AUDIO_DEVICE_OUT_BLUETOOTH_SCO_CARKIT;
                if (device) break;
            }
            device = availableOutputDevicesType & AUDIO_DEVICE_OUT_BLUETOOTH_SCO_HEADSET;
            if (device) break;
            device = availableOutputDevicesType & AUDIO_DEVICE_OUT_BLUETOOTH_SCO;
            if (device) break;
            // if SCO device is requested but no SCO device is available, fall back to default case
            FALLTHROUGH_INTENDED;

        default:    // FORCE_NONE
            device = availableOutputDevicesType & AUDIO_DEVICE_OUT_HEARING_AID;
            if (device) break;
            // when not in a phone call, phone strategy should route STREAM_VOICE_CALL to A2DP
            if (!isInCall() &&
<<<<<<< HEAD
                    (mForceUse[AUDIO_POLICY_FORCE_FOR_MEDIA] != AUDIO_POLICY_FORCE_NO_BT_A2DP) &&
                    (outputs.isA2dpOnPrimary() || (outputs.isA2dpSupported()))) {
=======
                    (getForceUse(AUDIO_POLICY_FORCE_FOR_MEDIA) != AUDIO_POLICY_FORCE_NO_BT_A2DP) &&
                     outputs.isA2dpSupported()) {
>>>>>>> 414a6f57
                device = availableOutputDevicesType & AUDIO_DEVICE_OUT_BLUETOOTH_A2DP;
                if (device) break;
                device = availableOutputDevicesType & AUDIO_DEVICE_OUT_BLUETOOTH_A2DP_HEADPHONES;
                if (device) break;
            }
            device = availableOutputDevicesType & AUDIO_DEVICE_OUT_WIRED_HEADPHONE;
            if (device) break;
            device = availableOutputDevicesType & AUDIO_DEVICE_OUT_WIRED_HEADSET;
            if (device) break;
            device = availableOutputDevicesType & AUDIO_DEVICE_OUT_LINE;
            if (device) break;
            device = availableOutputDevicesType & AUDIO_DEVICE_OUT_USB_HEADSET;
            if (device) break;
            device = availableOutputDevicesType & AUDIO_DEVICE_OUT_USB_DEVICE;
            if (device) break;
            if (getDpConnAndAllowedForVoice() && isInCall()) {
                device = availableOutputDevicesType & AUDIO_DEVICE_OUT_AUX_DIGITAL;
                if (device) break;
            }
            if (!isInCall()) {
                device = availableOutputDevicesType & AUDIO_DEVICE_OUT_USB_ACCESSORY;
                if (device) break;
                device = availableOutputDevicesType & AUDIO_DEVICE_OUT_DGTL_DOCK_HEADSET;
                if (device) break;
                device = availableOutputDevicesType & AUDIO_DEVICE_OUT_AUX_DIGITAL;
                if (device) break;
                device = availableOutputDevicesType & AUDIO_DEVICE_OUT_ANLG_DOCK_HEADSET;
                if (device) break;
            }
            device = availableOutputDevicesType & AUDIO_DEVICE_OUT_EARPIECE;
            break;

        case AUDIO_POLICY_FORCE_SPEAKER:
            // when not in a phone call, phone strategy should route STREAM_VOICE_CALL to
            // A2DP speaker when forcing to speaker output
            if (!isInCall() &&
<<<<<<< HEAD
                    (mForceUse[AUDIO_POLICY_FORCE_FOR_MEDIA] != AUDIO_POLICY_FORCE_NO_BT_A2DP) &&
                    (outputs.isA2dpOnPrimary() || (outputs.isA2dpSupported()))) {
=======
                    (getForceUse(AUDIO_POLICY_FORCE_FOR_MEDIA) != AUDIO_POLICY_FORCE_NO_BT_A2DP) &&
                     outputs.isA2dpSupported()) {
>>>>>>> 414a6f57
                device = availableOutputDevicesType & AUDIO_DEVICE_OUT_BLUETOOTH_A2DP_SPEAKER;
                if (device) break;
            }
            if (!isInCall()) {
                device = availableOutputDevicesType & AUDIO_DEVICE_OUT_USB_ACCESSORY;
                if (device) break;
                device = availableOutputDevicesType & AUDIO_DEVICE_OUT_USB_DEVICE;
                if (device) break;
                device = availableOutputDevicesType & AUDIO_DEVICE_OUT_DGTL_DOCK_HEADSET;
                if (device) break;
                device = availableOutputDevicesType & AUDIO_DEVICE_OUT_AUX_DIGITAL;
                if (device) break;
                device = availableOutputDevicesType & AUDIO_DEVICE_OUT_ANLG_DOCK_HEADSET;
                if (device) break;
            }
            device = availableOutputDevicesType & AUDIO_DEVICE_OUT_SPEAKER;
            break;
        }
    break;

    case STRATEGY_SONIFICATION:

        // If incall, just select the STRATEGY_PHONE device
        if (isInCall() || outputs.isStreamActiveLocally(AUDIO_STREAM_VOICE_CALL)) {
            device = getDeviceForStrategyInt(
                    STRATEGY_PHONE, availableOutputDevices, availableInputDevices, outputs,
                    outputDeviceTypesToIgnore);
            break;
        }
        FALLTHROUGH_INTENDED;

    case STRATEGY_ENFORCED_AUDIBLE:
        // strategy STRATEGY_ENFORCED_AUDIBLE uses same routing policy as STRATEGY_SONIFICATION
        // except:
        //   - when in call where it doesn't default to STRATEGY_PHONE behavior
        //   - in countries where not enforced in which case it follows STRATEGY_MEDIA

        if ((strategy == STRATEGY_SONIFICATION) ||
                (getForceUse(AUDIO_POLICY_FORCE_FOR_SYSTEM) == AUDIO_POLICY_FORCE_SYSTEM_ENFORCED)) {
            device = availableOutputDevicesType & AUDIO_DEVICE_OUT_SPEAKER;
        }

        // if SCO headset is connected and we are told to use it, play ringtone over
        // speaker and BT SCO
        if ((availableOutputDevicesType & AUDIO_DEVICE_OUT_ALL_SCO) != 0) {
            uint32_t device2 = AUDIO_DEVICE_NONE;
            device2 = availableOutputDevicesType & AUDIO_DEVICE_OUT_BLUETOOTH_SCO_CARKIT;
            if (device2 == AUDIO_DEVICE_NONE) {
                device2 = availableOutputDevicesType & AUDIO_DEVICE_OUT_BLUETOOTH_SCO_HEADSET;
            }
            if (device2 == AUDIO_DEVICE_NONE) {
                device2 = availableOutputDevicesType & AUDIO_DEVICE_OUT_BLUETOOTH_SCO;
            }
            // Use ONLY Bluetooth SCO output when ringing in vibration mode
            if (!((getForceUse(AUDIO_POLICY_FORCE_FOR_SYSTEM) == AUDIO_POLICY_FORCE_SYSTEM_ENFORCED)
                    && (strategy == STRATEGY_ENFORCED_AUDIBLE))) {
                if (getForceUse(AUDIO_POLICY_FORCE_FOR_VIBRATE_RINGING)
                        == AUDIO_POLICY_FORCE_BT_SCO) {
                    if (device2 != AUDIO_DEVICE_NONE) {
                        device = device2;
                        break;
                    }
                }
            }
            // Use both Bluetooth SCO and phone default output when ringing in normal mode
            if (getForceUse(AUDIO_POLICY_FORCE_FOR_COMMUNICATION) == AUDIO_POLICY_FORCE_BT_SCO) {
                if ((strategy == STRATEGY_SONIFICATION) &&
                        (device & AUDIO_DEVICE_OUT_SPEAKER) &&
                        (availableOutputDevicesType & AUDIO_DEVICE_OUT_SPEAKER_SAFE)) {
                    device |= AUDIO_DEVICE_OUT_SPEAKER_SAFE;
                    device &= ~AUDIO_DEVICE_OUT_SPEAKER;
                }
                if (device2 != AUDIO_DEVICE_NONE) {
                    device |= device2;
                    break;
                }
            }
        }
        // if display-port is connected and being used in voice usecase,
        // play ringtone over speaker and display-port
        if ((strategy == STRATEGY_SONIFICATION) && getDpConnAndAllowedForVoice()) {
             uint32_t device2 = availableOutputDevicesType & AUDIO_DEVICE_OUT_AUX_DIGITAL;
             if (device2 != AUDIO_DEVICE_NONE) {
                 device |= device2;
                 break;
             }
        }
        // The second device used for sonification is the same as the device used by media strategy
        FALLTHROUGH_INTENDED;

    case STRATEGY_ACCESSIBILITY:
        if (strategy == STRATEGY_ACCESSIBILITY) {
            // do not route accessibility prompts to a digital output currently configured with a
            // compressed format as they would likely not be mixed and dropped.
            for (size_t i = 0; i < outputs.size(); i++) {
                sp<AudioOutputDescriptor> desc = outputs.valueAt(i);
                audio_devices_t devices = desc->devices().types() &
                    (AUDIO_DEVICE_OUT_HDMI | AUDIO_DEVICE_OUT_SPDIF | AUDIO_DEVICE_OUT_HDMI_ARC);
                if (desc->isActive() && !audio_is_linear_pcm(desc->mFormat) &&
                        devices != AUDIO_DEVICE_NONE) {
                    availableOutputDevicesType = availableOutputDevices.types() & ~devices;
                }
            }
            availableOutputDevices =
                    availableOutputDevices.getDevicesFromTypeMask(availableOutputDevicesType);
            if (outputs.isStreamActive(AUDIO_STREAM_RING) ||
                    outputs.isStreamActive(AUDIO_STREAM_ALARM)) {
                return getDeviceForStrategyInt(
                    STRATEGY_SONIFICATION, availableOutputDevices, availableInputDevices, outputs,
                    outputDeviceTypesToIgnore);
            }
            if (isInCall()) {
                return getDeviceForStrategyInt(
                        STRATEGY_PHONE, availableOutputDevices, availableInputDevices, outputs,
                        outputDeviceTypesToIgnore);
            }
        }
        // For other cases, STRATEGY_ACCESSIBILITY behaves like STRATEGY_MEDIA
        FALLTHROUGH_INTENDED;

    // FIXME: STRATEGY_REROUTING follow STRATEGY_MEDIA for now
    case STRATEGY_REROUTING:
    case STRATEGY_MEDIA: {
        uint32_t device2 = AUDIO_DEVICE_NONE;

        if (isInCall() && (device == AUDIO_DEVICE_NONE)) {
            // when in call, get the device for Phone strategy
            device = getDeviceForStrategy(STRATEGY_PHONE);
            break;
        }

        if (strategy != STRATEGY_SONIFICATION) {
            // no sonification on remote submix (e.g. WFD)
            if (availableOutputDevices.getDevice(AUDIO_DEVICE_OUT_REMOTE_SUBMIX,
                                                 String8("0"), AUDIO_FORMAT_DEFAULT) != 0) {
                device2 = availableOutputDevices.types() & AUDIO_DEVICE_OUT_REMOTE_SUBMIX;
            }
        }
        if (isInCall() && (strategy == STRATEGY_MEDIA)) {
            device = getDeviceForStrategyInt(
                    STRATEGY_PHONE, availableOutputDevices, availableInputDevices, outputs,
                    outputDeviceTypesToIgnore);
            break;
        }
        if (device2 == AUDIO_DEVICE_NONE) {
            device2 = availableOutputDevicesType & AUDIO_DEVICE_OUT_HEARING_AID;
        }
        if ((device2 == AUDIO_DEVICE_NONE) &&
<<<<<<< HEAD
                (mForceUse[AUDIO_POLICY_FORCE_FOR_MEDIA] != AUDIO_POLICY_FORCE_NO_BT_A2DP) &&
                (outputs.isA2dpOnPrimary() || (outputs.isA2dpSupported()))) {
=======
                (getForceUse(AUDIO_POLICY_FORCE_FOR_MEDIA) != AUDIO_POLICY_FORCE_NO_BT_A2DP) &&
                 outputs.isA2dpSupported()) {
>>>>>>> 414a6f57
            device2 = availableOutputDevicesType & AUDIO_DEVICE_OUT_BLUETOOTH_A2DP;
            if (device2 == AUDIO_DEVICE_NONE) {
                device2 = availableOutputDevicesType & AUDIO_DEVICE_OUT_BLUETOOTH_A2DP_HEADPHONES;
            }
            if (device2 == AUDIO_DEVICE_NONE) {
                device2 = availableOutputDevicesType & AUDIO_DEVICE_OUT_BLUETOOTH_A2DP_SPEAKER;
            }
        }
        if ((device2 == AUDIO_DEVICE_NONE) &&
            (getForceUse(AUDIO_POLICY_FORCE_FOR_MEDIA) == AUDIO_POLICY_FORCE_SPEAKER)) {
            device2 = availableOutputDevicesType & AUDIO_DEVICE_OUT_SPEAKER;
        }
        if (device2 == AUDIO_DEVICE_NONE) {
            device2 = availableOutputDevicesType & AUDIO_DEVICE_OUT_WIRED_HEADPHONE;
        }
        if (device2 == AUDIO_DEVICE_NONE) {
            device2 = availableOutputDevicesType & AUDIO_DEVICE_OUT_LINE;
        }
        if (device2 == AUDIO_DEVICE_NONE) {
            device2 = availableOutputDevicesType & AUDIO_DEVICE_OUT_WIRED_HEADSET;
        }
        if (device2 == AUDIO_DEVICE_NONE) {
            device2 = availableOutputDevicesType & AUDIO_DEVICE_OUT_USB_HEADSET;
        }
        if (device2 == AUDIO_DEVICE_NONE) {
            device2 = availableOutputDevicesType & AUDIO_DEVICE_OUT_USB_ACCESSORY;
        }
        if (device2 == AUDIO_DEVICE_NONE) {
            device2 = availableOutputDevicesType & AUDIO_DEVICE_OUT_USB_DEVICE;
        }
        if (device2 == AUDIO_DEVICE_NONE) {
            device2 = availableOutputDevicesType & AUDIO_DEVICE_OUT_DGTL_DOCK_HEADSET;
        }
        if ((device2 == AUDIO_DEVICE_NONE) && (strategy != STRATEGY_SONIFICATION) &&
                (device == AUDIO_DEVICE_NONE)) {
            // no sonification on aux digital (e.g. HDMI)
            device2 = availableOutputDevicesType & AUDIO_DEVICE_OUT_AUX_DIGITAL;
        }
<<<<<<< HEAD
        if ((device2 == AUDIO_DEVICE_NONE) && (strategy != STRATEGY_SONIFICATION) &&
                (mForceUse[AUDIO_POLICY_FORCE_FOR_DOCK] == AUDIO_POLICY_FORCE_ANALOG_DOCK)) {
=======
        if ((device2 == AUDIO_DEVICE_NONE) &&
                (getForceUse(AUDIO_POLICY_FORCE_FOR_DOCK) == AUDIO_POLICY_FORCE_ANALOG_DOCK)) {
>>>>>>> 414a6f57
            device2 = availableOutputDevicesType & AUDIO_DEVICE_OUT_ANLG_DOCK_HEADSET;
        }
        if ((device2 == AUDIO_DEVICE_NONE) && (strategy != STRATEGY_SONIFICATION) &&
                (device == AUDIO_DEVICE_NONE)) {
            // no sonification on WFD sink
            device2 = availableOutputDevicesType & AUDIO_DEVICE_OUT_PROXY;
        }
        if (device2 == AUDIO_DEVICE_NONE) {
            device2 = availableOutputDevicesType & AUDIO_DEVICE_OUT_SPEAKER;
        }
        int device3 = AUDIO_DEVICE_NONE;
        if (strategy == STRATEGY_MEDIA) {
            // ARC, SPDIF and AUX_LINE can co-exist with others.
            device3 = availableOutputDevicesType & AUDIO_DEVICE_OUT_HDMI_ARC;
            device3 |= (availableOutputDevicesType & AUDIO_DEVICE_OUT_SPDIF);
            device3 |= (availableOutputDevicesType & AUDIO_DEVICE_OUT_AUX_LINE);
        }

        device2 |= device3;
        // device is DEVICE_OUT_SPEAKER if we come from case STRATEGY_SONIFICATION or
        // STRATEGY_ENFORCED_AUDIBLE, AUDIO_DEVICE_NONE otherwise
        device |= device2;

        // If hdmi system audio mode is on, remove speaker out of output list.
        if ((strategy == STRATEGY_MEDIA) &&
            (getForceUse(AUDIO_POLICY_FORCE_FOR_HDMI_SYSTEM_AUDIO) ==
                AUDIO_POLICY_FORCE_HDMI_SYSTEM_AUDIO_ENFORCED)) {
            device &= ~AUDIO_DEVICE_OUT_SPEAKER;
        }

        // for STRATEGY_SONIFICATION:
        // if SPEAKER was selected, and SPEAKER_SAFE is available, use SPEAKER_SAFE instead
        if ((strategy == STRATEGY_SONIFICATION) &&
                (device & AUDIO_DEVICE_OUT_SPEAKER) &&
                (availableOutputDevicesType & AUDIO_DEVICE_OUT_SPEAKER_SAFE)) {
            device |= AUDIO_DEVICE_OUT_SPEAKER_SAFE;
            device &= ~AUDIO_DEVICE_OUT_SPEAKER;
        }
        } break;

    default:
        ALOGW("getDeviceForStrategy() unknown strategy: %d", strategy);
        break;
    }

    if (device == AUDIO_DEVICE_NONE) {
        ALOGV("getDeviceForStrategy() no device found for strategy %d", strategy);
        device = getApmObserver()->getDefaultOutputDevice()->type();
        ALOGE_IF(device == AUDIO_DEVICE_NONE,
                 "getDeviceForStrategy() no default device defined");
    }
    ALOGVV("getDeviceForStrategy() strategy %d, device %x", strategy, device);
    return device;
}


audio_devices_t Engine::getDeviceForInputSource(audio_source_t inputSource) const
{
    const DeviceVector &availableOutputDevices = getApmObserver()->getAvailableOutputDevices();
    const DeviceVector &availableInputDevices = getApmObserver()->getAvailableInputDevices();
    const SwAudioOutputCollection &outputs = getApmObserver()->getOutputs();
    audio_devices_t availableDeviceTypes = availableInputDevices.types() & ~AUDIO_DEVICE_BIT_IN;

    uint32_t device = AUDIO_DEVICE_NONE;

    // when a call is active, force device selection to match source VOICE_COMMUNICATION
    // for most other input sources to avoid rerouting call TX audio
    if (isInCall()) {
        switch (inputSource) {
        case AUDIO_SOURCE_DEFAULT:
        case AUDIO_SOURCE_MIC:
        case AUDIO_SOURCE_VOICE_RECOGNITION:
        case AUDIO_SOURCE_UNPROCESSED:
        case AUDIO_SOURCE_HOTWORD:
        case AUDIO_SOURCE_CAMCORDER:
        case AUDIO_SOURCE_VOICE_PERFORMANCE:
            inputSource = AUDIO_SOURCE_VOICE_COMMUNICATION;
            break;
        default:
            break;
        }
    }

    switch (inputSource) {
    case AUDIO_SOURCE_VOICE_UPLINK:
      if (availableDeviceTypes & AUDIO_DEVICE_IN_VOICE_CALL) {
          device = AUDIO_DEVICE_IN_VOICE_CALL;
          break;
      }
      break;

    case AUDIO_SOURCE_DEFAULT:
    case AUDIO_SOURCE_MIC:
    if (property_get_bool("vendor.audio.enable.mirrorlink", false) &&
        (availableDeviceTypes & AUDIO_DEVICE_IN_REMOTE_SUBMIX)) {
        device = AUDIO_DEVICE_IN_REMOTE_SUBMIX;
    } else if (availableDeviceTypes & AUDIO_DEVICE_IN_BLUETOOTH_A2DP) {
        device = AUDIO_DEVICE_IN_BLUETOOTH_A2DP;
<<<<<<< HEAD
    } else if ((mForceUse[AUDIO_POLICY_FORCE_FOR_RECORD] ==
               AUDIO_POLICY_FORCE_BT_SCO) &&
               (availableDeviceTypes & AUDIO_DEVICE_IN_BLUETOOTH_SCO_HEADSET)) {
=======
    } else if ((getForceUse(AUDIO_POLICY_FORCE_FOR_RECORD) == AUDIO_POLICY_FORCE_BT_SCO) &&
        (availableDeviceTypes & AUDIO_DEVICE_IN_BLUETOOTH_SCO_HEADSET)) {
>>>>>>> 414a6f57
        device = AUDIO_DEVICE_IN_BLUETOOTH_SCO_HEADSET;
    } else if (availableDeviceTypes & AUDIO_DEVICE_IN_WIRED_HEADSET) {
        device = AUDIO_DEVICE_IN_WIRED_HEADSET;
    } else if (availableDeviceTypes & AUDIO_DEVICE_IN_USB_HEADSET) {
        device = AUDIO_DEVICE_IN_USB_HEADSET;
    } else if (availableDeviceTypes & AUDIO_DEVICE_IN_USB_DEVICE) {
        device = AUDIO_DEVICE_IN_USB_DEVICE;
    } else if (availableDeviceTypes & AUDIO_DEVICE_IN_BUILTIN_MIC) {
        device = AUDIO_DEVICE_IN_BUILTIN_MIC;
    }
    break;

    case AUDIO_SOURCE_VOICE_COMMUNICATION:
        // Allow only use of devices on primary input if in call and HAL does not support routing
        // to voice call path.
        if ((getPhoneState() == AUDIO_MODE_IN_CALL) &&
                (availableOutputDevices.types() & AUDIO_DEVICE_OUT_TELEPHONY_TX) == 0) {
            sp<AudioOutputDescriptor> primaryOutput = outputs.getPrimaryOutput();
            availableDeviceTypes = availableInputDevices.getDeviceTypesFromHwModule(
                    primaryOutput->getModuleHandle()) & ~AUDIO_DEVICE_BIT_IN;
        }

        switch (getForceUse(AUDIO_POLICY_FORCE_FOR_COMMUNICATION)) {
        case AUDIO_POLICY_FORCE_BT_SCO:
            // if SCO device is requested but no SCO device is available, fall back to default case
            if (availableDeviceTypes & AUDIO_DEVICE_IN_BLUETOOTH_SCO_HEADSET) {
                device = AUDIO_DEVICE_IN_BLUETOOTH_SCO_HEADSET;
                break;
            }
            FALLTHROUGH_INTENDED;

        default:    // FORCE_NONE
            if (availableDeviceTypes & AUDIO_DEVICE_IN_WIRED_HEADSET) {
                device = AUDIO_DEVICE_IN_WIRED_HEADSET;
            } else if (availableDeviceTypes & AUDIO_DEVICE_IN_USB_HEADSET) {
                device = AUDIO_DEVICE_IN_USB_HEADSET;
            } else if (availableDeviceTypes & AUDIO_DEVICE_IN_USB_DEVICE) {
                device = AUDIO_DEVICE_IN_USB_DEVICE;
            } else if (availableDeviceTypes & AUDIO_DEVICE_IN_BUILTIN_MIC) {
                device = AUDIO_DEVICE_IN_BUILTIN_MIC;
            }
            break;

        case AUDIO_POLICY_FORCE_SPEAKER:
            if (availableDeviceTypes & AUDIO_DEVICE_IN_BACK_MIC) {
                device = AUDIO_DEVICE_IN_BACK_MIC;
            } else if (availableDeviceTypes & AUDIO_DEVICE_IN_BUILTIN_MIC) {
                device = AUDIO_DEVICE_IN_BUILTIN_MIC;
            }
            break;
        }
        break;

    case AUDIO_SOURCE_VOICE_RECOGNITION:
    case AUDIO_SOURCE_UNPROCESSED:
    case AUDIO_SOURCE_HOTWORD:
<<<<<<< HEAD
        if (property_get_bool("vendor.audio.enable.mirrorlink", false) &&
            (availableDeviceTypes & AUDIO_DEVICE_IN_REMOTE_SUBMIX)) {
            device = AUDIO_DEVICE_IN_REMOTE_SUBMIX;
        } else if ((mForceUse[AUDIO_POLICY_FORCE_FOR_RECORD] ==
            AUDIO_POLICY_FORCE_BT_SCO) &&
            (availableDeviceTypes & AUDIO_DEVICE_IN_BLUETOOTH_SCO_HEADSET)) {
=======
        if (getForceUse(AUDIO_POLICY_FORCE_FOR_RECORD) == AUDIO_POLICY_FORCE_BT_SCO &&
                availableDeviceTypes & AUDIO_DEVICE_IN_BLUETOOTH_SCO_HEADSET) {
>>>>>>> 414a6f57
            device = AUDIO_DEVICE_IN_BLUETOOTH_SCO_HEADSET;
        } else if (availableDeviceTypes & AUDIO_DEVICE_IN_WIRED_HEADSET) {
            device = AUDIO_DEVICE_IN_WIRED_HEADSET;
        } else if (availableDeviceTypes & AUDIO_DEVICE_IN_USB_HEADSET) {
            device = AUDIO_DEVICE_IN_USB_HEADSET;
        } else if (availableDeviceTypes & AUDIO_DEVICE_IN_USB_DEVICE) {
            device = AUDIO_DEVICE_IN_USB_DEVICE;
        } else if (availableDeviceTypes & AUDIO_DEVICE_IN_BUILTIN_MIC) {
            device = AUDIO_DEVICE_IN_BUILTIN_MIC;
        }
        break;
    case AUDIO_SOURCE_CAMCORDER:
        if (availableDeviceTypes & AUDIO_DEVICE_IN_BACK_MIC) {
            device = AUDIO_DEVICE_IN_BACK_MIC;
        } else if (availableDeviceTypes & AUDIO_DEVICE_IN_BUILTIN_MIC) {
            device = AUDIO_DEVICE_IN_BUILTIN_MIC;
        } else if (availableDeviceTypes & AUDIO_DEVICE_IN_USB_DEVICE) {
            // This is specifically for a device without built-in mic
            device = AUDIO_DEVICE_IN_USB_DEVICE;
        }
        break;
    case AUDIO_SOURCE_VOICE_DOWNLINK:
    case AUDIO_SOURCE_VOICE_CALL:
        if (availableDeviceTypes & AUDIO_DEVICE_IN_VOICE_CALL) {
            device = AUDIO_DEVICE_IN_VOICE_CALL;
        }
        break;
    case AUDIO_SOURCE_VOICE_PERFORMANCE:
        if (availableDeviceTypes & AUDIO_DEVICE_IN_WIRED_HEADSET) {
            device = AUDIO_DEVICE_IN_WIRED_HEADSET;
        } else if (availableDeviceTypes & AUDIO_DEVICE_IN_USB_HEADSET) {
            device = AUDIO_DEVICE_IN_USB_HEADSET;
        } else if (availableDeviceTypes & AUDIO_DEVICE_IN_USB_DEVICE) {
            device = AUDIO_DEVICE_IN_USB_DEVICE;
        } else if (availableDeviceTypes & AUDIO_DEVICE_IN_BUILTIN_MIC) {
            device = AUDIO_DEVICE_IN_BUILTIN_MIC;
        }
        break;
    case AUDIO_SOURCE_REMOTE_SUBMIX:
        if (availableDeviceTypes & AUDIO_DEVICE_IN_REMOTE_SUBMIX) {
            device = AUDIO_DEVICE_IN_REMOTE_SUBMIX;
        }
        break;
    case AUDIO_SOURCE_FM_TUNER:
        if (availableDeviceTypes & AUDIO_DEVICE_IN_FM_TUNER) {
            device = AUDIO_DEVICE_IN_FM_TUNER;
        }
        break;
    case AUDIO_SOURCE_ECHO_REFERENCE:
        if (availableDeviceTypes & AUDIO_DEVICE_IN_ECHO_REFERENCE) {
            device = AUDIO_DEVICE_IN_ECHO_REFERENCE;
        }
        break;
    default:
        ALOGW("getDeviceForInputSource() invalid input source %d", inputSource);
        break;
    }
    if (device == AUDIO_DEVICE_NONE) {
        ALOGV("getDeviceForInputSource() no device found for source %d", inputSource);
        if (availableDeviceTypes & AUDIO_DEVICE_IN_STUB) {
            device = AUDIO_DEVICE_IN_STUB;
        }
        ALOGE_IF(device == AUDIO_DEVICE_NONE,
                 "getDeviceForInputSource() no default device defined");
    }
    ALOGV("getDeviceForInputSource()input source %d, device %08x", inputSource, device);
    return device;
}

void Engine::updateDeviceSelectionCache()
{
    for (const auto &iter : getProductStrategies()) {
        const auto &strategy = iter.second;
        auto devices = getDevicesForProductStrategy(strategy->getId());
        mDevicesForStrategies[strategy->getId()] = devices;
        strategy->setDeviceTypes(devices.types());
        strategy->setDeviceAddress(devices.getFirstValidAddress().c_str());
    }
}

DeviceVector Engine::getDevicesForProductStrategy(product_strategy_t strategy) const
{
    DeviceVector availableOutputDevices = getApmObserver()->getAvailableOutputDevices();
    DeviceVector availableInputDevices = getApmObserver()->getAvailableInputDevices();
    const SwAudioOutputCollection &outputs = getApmObserver()->getOutputs();

    auto legacyStrategy = mLegacyStrategyMap.find(strategy) != end(mLegacyStrategyMap) ?
                mLegacyStrategyMap.at(strategy) : STRATEGY_NONE;
    audio_devices_t devices = getDeviceForStrategyInt(legacyStrategy,
                                                      availableOutputDevices,
                                                      availableInputDevices, outputs,
                                                      (uint32_t)AUDIO_DEVICE_NONE);
    return availableOutputDevices.getDevicesFromTypeMask(devices);
}

DeviceVector Engine::getOutputDevicesForAttributes(const audio_attributes_t &attributes,
                                                   const sp<DeviceDescriptor> &preferredDevice,
                                                   bool fromCache) const
{
    // First check for explict routing device
    if (preferredDevice != nullptr) {
        ALOGV("%s explicit Routing on device %s", __func__, preferredDevice->toString().c_str());
        return DeviceVector(preferredDevice);
    }
    product_strategy_t strategy = getProductStrategyForAttributes(attributes);
    const DeviceVector &availableOutputDevices = getApmObserver()->getAvailableOutputDevices();
    const SwAudioOutputCollection &outputs = getApmObserver()->getOutputs();
    //
    // @TODO: what is the priority of explicit routing? Shall it be considered first as it used to
    // be by APM?
    //
    // Honor explicit routing requests only if all active clients have a preferred route in which
    // case the last active client route is used
    sp<DeviceDescriptor> device = findPreferredDevice(outputs, strategy, availableOutputDevices);
    if (device != nullptr) {
        return DeviceVector(device);
    }

    return fromCache? mDevicesForStrategies.at(strategy) : getDevicesForProductStrategy(strategy);
}

DeviceVector Engine::getOutputDevicesForStream(audio_stream_type_t stream, bool fromCache) const
{
    auto attributes = getAttributesForStreamType(stream);
    return getOutputDevicesForAttributes(attributes, nullptr, fromCache);
}

sp<DeviceDescriptor> Engine::getInputDeviceForAttributes(const audio_attributes_t &attr,
                                                         AudioMix **mix) const
{
    const auto &policyMixes = getApmObserver()->getAudioPolicyMixCollection();
    const auto &availableInputDevices = getApmObserver()->getAvailableInputDevices();
    const auto &inputs = getApmObserver()->getInputs();
    std::string address;

    //
    // Explicit Routing ??? what is the priority of explicit routing? Shall it be considered
    // first as it used to be by APM?
    //
    // Honor explicit routing requests only if all active clients have a preferred route in which
    // case the last active client route is used
    sp<DeviceDescriptor> device =
            findPreferredDevice(inputs, attr.source, availableInputDevices);
    if (device != nullptr) {
        return device;
    }

    device = policyMixes.getDeviceAndMixForInputSource(attr.source, availableInputDevices, mix);
    if (device != nullptr) {
        return device;
    }
    audio_devices_t deviceType = getDeviceForInputSource(attr.source);

    if (audio_is_remote_submix_device(deviceType)) {
        address = "0";
        std::size_t pos;
        std::string tags { attr.tags };
        if ((pos = tags.find("addr=")) != std::string::npos) {
            address = tags.substr(pos + std::strlen("addr="));
        }
    }
    return availableInputDevices.getDevice(deviceType,
                                           String8(address.c_str()),
                                           AUDIO_FORMAT_DEFAULT);
}

template <>
AudioPolicyManagerInterface *Engine::queryInterface()
{
    return this;
}

} // namespace audio_policy
} // namespace android

<|MERGE_RESOLUTION|>--- conflicted
+++ resolved
@@ -40,22 +40,6 @@
 namespace audio_policy
 {
 
-<<<<<<< HEAD
-Engine::Engine()
-    : mManagerInterface(this),
-      mPhoneState(AUDIO_MODE_NORMAL),
-      mDpConnAndAllowedForVoice(false),
-      mApmObserver(NULL)
-{
-    for (int i = 0; i < AUDIO_POLICY_FORCE_USE_CNT; i++) {
-        mForceUse[i] = AUDIO_POLICY_FORCE_NONE;
-    }
-}
-
-Engine::~Engine()
-{
-}
-=======
 struct legacy_strategy_map { const char *name; legacy_strategy id; };
 static const std::vector<legacy_strategy_map> gLegacyStrategy = {
     { "STRATEGY_NONE", STRATEGY_NONE },
@@ -70,7 +54,6 @@
     { "STRATEGY_REROUTING", STRATEGY_REROUTING },
     { "STRATEGY_PATCH", STRATEGY_REROUTING }, // boiler to manage stream patch volume
 };
->>>>>>> 414a6f57
 
 Engine::Engine()
 {
@@ -82,11 +65,6 @@
     for (const auto &strategy : gLegacyStrategy) {
         mLegacyStrategyMap[getProductStrategyByName(strategy.name)] = strategy.id;
     }
-}
-
-void Engine::setDpConnAndAllowedForVoice(bool connAndAllowed)
-{
-    mDpConnAndAllowedForVoice = connAndAllowed;
 }
 
 status_t Engine::setPhoneState(audio_mode_t state)
@@ -288,13 +266,8 @@
             if (device) break;
             // when not in a phone call, phone strategy should route STREAM_VOICE_CALL to A2DP
             if (!isInCall() &&
-<<<<<<< HEAD
-                    (mForceUse[AUDIO_POLICY_FORCE_FOR_MEDIA] != AUDIO_POLICY_FORCE_NO_BT_A2DP) &&
-                    (outputs.isA2dpOnPrimary() || (outputs.isA2dpSupported()))) {
-=======
                     (getForceUse(AUDIO_POLICY_FORCE_FOR_MEDIA) != AUDIO_POLICY_FORCE_NO_BT_A2DP) &&
                      outputs.isA2dpSupported()) {
->>>>>>> 414a6f57
                 device = availableOutputDevicesType & AUDIO_DEVICE_OUT_BLUETOOTH_A2DP;
                 if (device) break;
                 device = availableOutputDevicesType & AUDIO_DEVICE_OUT_BLUETOOTH_A2DP_HEADPHONES;
@@ -310,10 +283,6 @@
             if (device) break;
             device = availableOutputDevicesType & AUDIO_DEVICE_OUT_USB_DEVICE;
             if (device) break;
-            if (getDpConnAndAllowedForVoice() && isInCall()) {
-                device = availableOutputDevicesType & AUDIO_DEVICE_OUT_AUX_DIGITAL;
-                if (device) break;
-            }
             if (!isInCall()) {
                 device = availableOutputDevicesType & AUDIO_DEVICE_OUT_USB_ACCESSORY;
                 if (device) break;
@@ -331,13 +300,8 @@
             // when not in a phone call, phone strategy should route STREAM_VOICE_CALL to
             // A2DP speaker when forcing to speaker output
             if (!isInCall() &&
-<<<<<<< HEAD
-                    (mForceUse[AUDIO_POLICY_FORCE_FOR_MEDIA] != AUDIO_POLICY_FORCE_NO_BT_A2DP) &&
-                    (outputs.isA2dpOnPrimary() || (outputs.isA2dpSupported()))) {
-=======
                     (getForceUse(AUDIO_POLICY_FORCE_FOR_MEDIA) != AUDIO_POLICY_FORCE_NO_BT_A2DP) &&
                      outputs.isA2dpSupported()) {
->>>>>>> 414a6f57
                 device = availableOutputDevicesType & AUDIO_DEVICE_OUT_BLUETOOTH_A2DP_SPEAKER;
                 if (device) break;
             }
@@ -416,15 +380,6 @@
                 }
             }
         }
-        // if display-port is connected and being used in voice usecase,
-        // play ringtone over speaker and display-port
-        if ((strategy == STRATEGY_SONIFICATION) && getDpConnAndAllowedForVoice()) {
-             uint32_t device2 = availableOutputDevicesType & AUDIO_DEVICE_OUT_AUX_DIGITAL;
-             if (device2 != AUDIO_DEVICE_NONE) {
-                 device |= device2;
-                 break;
-             }
-        }
         // The second device used for sonification is the same as the device used by media strategy
         FALLTHROUGH_INTENDED;
 
@@ -462,10 +417,11 @@
     case STRATEGY_REROUTING:
     case STRATEGY_MEDIA: {
         uint32_t device2 = AUDIO_DEVICE_NONE;
-
         if (isInCall() && (device == AUDIO_DEVICE_NONE)) {
             // when in call, get the device for Phone strategy
-            device = getDeviceForStrategy(STRATEGY_PHONE);
+            device = getDeviceForStrategyInt(
+                    STRATEGY_PHONE, availableOutputDevices, availableInputDevices, outputs,
+                    outputDeviceTypesToIgnore);
             break;
         }
 
@@ -486,13 +442,8 @@
             device2 = availableOutputDevicesType & AUDIO_DEVICE_OUT_HEARING_AID;
         }
         if ((device2 == AUDIO_DEVICE_NONE) &&
-<<<<<<< HEAD
-                (mForceUse[AUDIO_POLICY_FORCE_FOR_MEDIA] != AUDIO_POLICY_FORCE_NO_BT_A2DP) &&
-                (outputs.isA2dpOnPrimary() || (outputs.isA2dpSupported()))) {
-=======
                 (getForceUse(AUDIO_POLICY_FORCE_FOR_MEDIA) != AUDIO_POLICY_FORCE_NO_BT_A2DP) &&
                  outputs.isA2dpSupported()) {
->>>>>>> 414a6f57
             device2 = availableOutputDevicesType & AUDIO_DEVICE_OUT_BLUETOOTH_A2DP;
             if (device2 == AUDIO_DEVICE_NONE) {
                 device2 = availableOutputDevicesType & AUDIO_DEVICE_OUT_BLUETOOTH_A2DP_HEADPHONES;
@@ -531,13 +482,8 @@
             // no sonification on aux digital (e.g. HDMI)
             device2 = availableOutputDevicesType & AUDIO_DEVICE_OUT_AUX_DIGITAL;
         }
-<<<<<<< HEAD
-        if ((device2 == AUDIO_DEVICE_NONE) && (strategy != STRATEGY_SONIFICATION) &&
-                (mForceUse[AUDIO_POLICY_FORCE_FOR_DOCK] == AUDIO_POLICY_FORCE_ANALOG_DOCK)) {
-=======
         if ((device2 == AUDIO_DEVICE_NONE) &&
                 (getForceUse(AUDIO_POLICY_FORCE_FOR_DOCK) == AUDIO_POLICY_FORCE_ANALOG_DOCK)) {
->>>>>>> 414a6f57
             device2 = availableOutputDevicesType & AUDIO_DEVICE_OUT_ANLG_DOCK_HEADSET;
         }
         if ((device2 == AUDIO_DEVICE_NONE) && (strategy != STRATEGY_SONIFICATION) &&
@@ -636,14 +582,8 @@
         device = AUDIO_DEVICE_IN_REMOTE_SUBMIX;
     } else if (availableDeviceTypes & AUDIO_DEVICE_IN_BLUETOOTH_A2DP) {
         device = AUDIO_DEVICE_IN_BLUETOOTH_A2DP;
-<<<<<<< HEAD
-    } else if ((mForceUse[AUDIO_POLICY_FORCE_FOR_RECORD] ==
-               AUDIO_POLICY_FORCE_BT_SCO) &&
-               (availableDeviceTypes & AUDIO_DEVICE_IN_BLUETOOTH_SCO_HEADSET)) {
-=======
     } else if ((getForceUse(AUDIO_POLICY_FORCE_FOR_RECORD) == AUDIO_POLICY_FORCE_BT_SCO) &&
         (availableDeviceTypes & AUDIO_DEVICE_IN_BLUETOOTH_SCO_HEADSET)) {
->>>>>>> 414a6f57
         device = AUDIO_DEVICE_IN_BLUETOOTH_SCO_HEADSET;
     } else if (availableDeviceTypes & AUDIO_DEVICE_IN_WIRED_HEADSET) {
         device = AUDIO_DEVICE_IN_WIRED_HEADSET;
@@ -700,17 +640,11 @@
     case AUDIO_SOURCE_VOICE_RECOGNITION:
     case AUDIO_SOURCE_UNPROCESSED:
     case AUDIO_SOURCE_HOTWORD:
-<<<<<<< HEAD
         if (property_get_bool("vendor.audio.enable.mirrorlink", false) &&
             (availableDeviceTypes & AUDIO_DEVICE_IN_REMOTE_SUBMIX)) {
             device = AUDIO_DEVICE_IN_REMOTE_SUBMIX;
-        } else if ((mForceUse[AUDIO_POLICY_FORCE_FOR_RECORD] ==
-            AUDIO_POLICY_FORCE_BT_SCO) &&
-            (availableDeviceTypes & AUDIO_DEVICE_IN_BLUETOOTH_SCO_HEADSET)) {
-=======
-        if (getForceUse(AUDIO_POLICY_FORCE_FOR_RECORD) == AUDIO_POLICY_FORCE_BT_SCO &&
+        } else if (getForceUse(AUDIO_POLICY_FORCE_FOR_RECORD) == AUDIO_POLICY_FORCE_BT_SCO &&
                 availableDeviceTypes & AUDIO_DEVICE_IN_BLUETOOTH_SCO_HEADSET) {
->>>>>>> 414a6f57
             device = AUDIO_DEVICE_IN_BLUETOOTH_SCO_HEADSET;
         } else if (availableDeviceTypes & AUDIO_DEVICE_IN_WIRED_HEADSET) {
             device = AUDIO_DEVICE_IN_WIRED_HEADSET;
