/*
 * Copyright (C) 2015 The Android Open Source Project
 *
 * Licensed under the Apache License, Version 2.0 (the "License");
 * you may not use this file except in compliance with the License.
 * You may obtain a copy of the License at
 *
 *      http://www.apache.org/licenses/LICENSE-2.0
 *
 * Unless required by applicable law or agreed to in writing, software
 * distributed under the License is distributed on an "AS IS" BASIS,
 * WITHOUT WARRANTIES OR CONDITIONS OF ANY KIND, either express or implied.
 * See the License for the specific language governing permissions and
 * limitations under the License.
 */

#define LOG_TAG "APM::AudioPolicyEngine"
//#define LOG_NDEBUG 0

//#define VERY_VERBOSE_LOGGING
#ifdef VERY_VERBOSE_LOGGING
#define ALOGVV ALOGV
#else
#define ALOGVV(a...) do { } while(0)
#endif

#include "Engine.h"
#include <android-base/macros.h>
#include <AudioPolicyManagerObserver.h>
#include <PolicyAudioPort.h>
#include <IOProfile.h>
#include <AudioIODescriptorInterface.h>
#include <policy.h>
#include <media/AudioContainers.h>
#include <utils/String8.h>
#include <utils/Log.h>
#include <cutils/properties.h>

namespace android
{
namespace audio_policy
{

struct legacy_strategy_map { const char *name; legacy_strategy id; };
static const std::vector<legacy_strategy_map>& getLegacyStrategy() {
    static const std::vector<legacy_strategy_map> legacyStrategy = {
        { "STRATEGY_NONE", STRATEGY_NONE },
        { "STRATEGY_MEDIA", STRATEGY_MEDIA },
        { "STRATEGY_PHONE", STRATEGY_PHONE },
        { "STRATEGY_SONIFICATION", STRATEGY_SONIFICATION },
        { "STRATEGY_SONIFICATION_RESPECTFUL", STRATEGY_SONIFICATION_RESPECTFUL },
        { "STRATEGY_DTMF", STRATEGY_DTMF },
        { "STRATEGY_ENFORCED_AUDIBLE", STRATEGY_ENFORCED_AUDIBLE },
        { "STRATEGY_TRANSMITTED_THROUGH_SPEAKER", STRATEGY_TRANSMITTED_THROUGH_SPEAKER },
        { "STRATEGY_ACCESSIBILITY", STRATEGY_ACCESSIBILITY },
        { "STRATEGY_REROUTING", STRATEGY_REROUTING },
        { "STRATEGY_PATCH", STRATEGY_REROUTING }, // boiler to manage stream patch volume
        { "STRATEGY_CALL_ASSISTANT", STRATEGY_CALL_ASSISTANT },
    };
    return legacyStrategy;
}

Engine::Engine()
{
    auto result = EngineBase::loadAudioPolicyEngineConfig();
    ALOGE_IF(result.nbSkippedElement != 0,
             "Policy Engine configuration is partially invalid, skipped %zu elements",
             result.nbSkippedElement);

    auto legacyStrategy = getLegacyStrategy();
    for (const auto &strategy : legacyStrategy) {
        mLegacyStrategyMap[getProductStrategyByName(strategy.name)] = strategy.id;
    }
}

status_t Engine::setForceUse(audio_policy_force_use_t usage, audio_policy_forced_cfg_t config)
{
    switch(usage) {
    case AUDIO_POLICY_FORCE_FOR_COMMUNICATION:
        if (config != AUDIO_POLICY_FORCE_SPEAKER && config != AUDIO_POLICY_FORCE_BT_SCO &&
            config != AUDIO_POLICY_FORCE_NONE) {
            ALOGW("setForceUse() invalid config %d for FOR_COMMUNICATION", config);
            return BAD_VALUE;
        }
        break;
    case AUDIO_POLICY_FORCE_FOR_MEDIA:
        if (config != AUDIO_POLICY_FORCE_HEADPHONES && config != AUDIO_POLICY_FORCE_BT_A2DP &&
            config != AUDIO_POLICY_FORCE_WIRED_ACCESSORY &&
            config != AUDIO_POLICY_FORCE_ANALOG_DOCK &&
            config != AUDIO_POLICY_FORCE_DIGITAL_DOCK && config != AUDIO_POLICY_FORCE_NONE &&
            config != AUDIO_POLICY_FORCE_NO_BT_A2DP && config != AUDIO_POLICY_FORCE_SPEAKER ) {
            ALOGW("setForceUse() invalid config %d for FOR_MEDIA", config);
            return BAD_VALUE;
        }
        break;
    case AUDIO_POLICY_FORCE_FOR_RECORD:
        if (config != AUDIO_POLICY_FORCE_BT_SCO && config != AUDIO_POLICY_FORCE_WIRED_ACCESSORY &&
            config != AUDIO_POLICY_FORCE_NONE) {
            ALOGW("setForceUse() invalid config %d for FOR_RECORD", config);
            return BAD_VALUE;
        }
        break;
    case AUDIO_POLICY_FORCE_FOR_DOCK:
        if (config != AUDIO_POLICY_FORCE_NONE && config != AUDIO_POLICY_FORCE_BT_CAR_DOCK &&
            config != AUDIO_POLICY_FORCE_BT_DESK_DOCK &&
            config != AUDIO_POLICY_FORCE_WIRED_ACCESSORY &&
            config != AUDIO_POLICY_FORCE_ANALOG_DOCK &&
            config != AUDIO_POLICY_FORCE_DIGITAL_DOCK) {
            ALOGW("setForceUse() invalid config %d for FOR_DOCK", config);
        }
        break;
    case AUDIO_POLICY_FORCE_FOR_SYSTEM:
        if (config != AUDIO_POLICY_FORCE_NONE &&
            config != AUDIO_POLICY_FORCE_SYSTEM_ENFORCED) {
            ALOGW("setForceUse() invalid config %d for FOR_SYSTEM", config);
        }
        break;
    case AUDIO_POLICY_FORCE_FOR_HDMI_SYSTEM_AUDIO:
        if (config != AUDIO_POLICY_FORCE_NONE &&
            config != AUDIO_POLICY_FORCE_HDMI_SYSTEM_AUDIO_ENFORCED) {
            ALOGW("setForceUse() invalid config %d for HDMI_SYSTEM_AUDIO", config);
        }
        break;
    case AUDIO_POLICY_FORCE_FOR_ENCODED_SURROUND:
        if (config != AUDIO_POLICY_FORCE_NONE &&
                config != AUDIO_POLICY_FORCE_ENCODED_SURROUND_NEVER &&
                config != AUDIO_POLICY_FORCE_ENCODED_SURROUND_ALWAYS &&
                config != AUDIO_POLICY_FORCE_ENCODED_SURROUND_MANUAL) {
            ALOGW("setForceUse() invalid config %d for ENCODED_SURROUND", config);
            return BAD_VALUE;
        }
        break;
    case AUDIO_POLICY_FORCE_FOR_VIBRATE_RINGING:
        if (config != AUDIO_POLICY_FORCE_BT_SCO && config != AUDIO_POLICY_FORCE_NONE) {
            ALOGW("setForceUse() invalid config %d for FOR_VIBRATE_RINGING", config);
            return BAD_VALUE;
        }
        break;
    default:
        ALOGW("setForceUse() invalid usage %d", usage);
        break; // TODO return BAD_VALUE?
    }
    return EngineBase::setForceUse(usage, config);
}

DeviceVector Engine::getDevicesForStrategyInt(legacy_strategy strategy,
                                              DeviceVector availableOutputDevices,
                                              DeviceVector availableInputDevices,
                                              const SwAudioOutputCollection &outputs) const
{
    DeviceVector devices;

    switch (strategy) {

    case STRATEGY_TRANSMITTED_THROUGH_SPEAKER:
        devices = availableOutputDevices.getDevicesFromType(AUDIO_DEVICE_OUT_SPEAKER);
        break;

    case STRATEGY_SONIFICATION_RESPECTFUL:
        if (isInCall() || outputs.isActiveLocally(toVolumeSource(AUDIO_STREAM_VOICE_CALL))) {
            devices = getDevicesForStrategyInt(
                    STRATEGY_SONIFICATION, availableOutputDevices, availableInputDevices, outputs);
        } else {
            bool media_active_locally =
                    outputs.isActiveLocally(toVolumeSource(AUDIO_STREAM_MUSIC),
                                            SONIFICATION_RESPECTFUL_AFTER_MUSIC_DELAY)
                    || outputs.isActiveLocally(
                        toVolumeSource(AUDIO_STREAM_ACCESSIBILITY),
                        SONIFICATION_RESPECTFUL_AFTER_MUSIC_DELAY);
            // routing is same as media without the "remote" device
            availableOutputDevices.remove(availableOutputDevices.getDevicesFromType(
                    AUDIO_DEVICE_OUT_REMOTE_SUBMIX));
            devices = getDevicesForStrategyInt(STRATEGY_MEDIA,
                    availableOutputDevices,
                    availableInputDevices, outputs);
            // if no media is playing on the device, check for mandatory use of "safe" speaker
            // when media would have played on speaker, and the safe speaker path is available
            if (!media_active_locally) {
                devices.replaceDevicesByType(
                        AUDIO_DEVICE_OUT_SPEAKER,
                        availableOutputDevices.getDevicesFromType(
                                AUDIO_DEVICE_OUT_SPEAKER_SAFE));
            }
        }
        break;

    case STRATEGY_DTMF:
        if (!isInCall()) {
            // when off call, DTMF strategy follows the same rules as MEDIA strategy
            devices = getDevicesForStrategyInt(
                    STRATEGY_MEDIA, availableOutputDevices, availableInputDevices, outputs);
            break;
        }
        // when in call, DTMF and PHONE strategies follow the same rules
        FALLTHROUGH_INTENDED;

    case STRATEGY_PHONE:
        // Force use of only devices on primary output if:
        // - in call AND
        //   - cannot route from voice call RX OR
        //   - audio HAL version is < 3.0 and TX device is on the primary HW module
        if (getPhoneState() == AUDIO_MODE_IN_CALL) {
            audio_devices_t txDevice = getDeviceForInputSource(
                    AUDIO_SOURCE_VOICE_COMMUNICATION)->type();
            sp<AudioOutputDescriptor> primaryOutput = outputs.getPrimaryOutput();
            LOG_ALWAYS_FATAL_IF(primaryOutput == nullptr, "Primary output not found");
            DeviceVector availPrimaryInputDevices =
                    availableInputDevices.getDevicesFromHwModule(primaryOutput->getModuleHandle());

            // TODO: getPrimaryOutput return only devices from first module in
            // audio_policy_configuration.xml, hearing aid is not there, but it's
            // a primary device
            // FIXME: this is not the right way of solving this problem
            DeviceVector availPrimaryOutputDevices = availableOutputDevices.getDevicesFromTypes(
                    primaryOutput->supportedDevices().types());
            availPrimaryOutputDevices.add(
                    availableOutputDevices.getDevicesFromType(AUDIO_DEVICE_OUT_HEARING_AID));

            if ((availableInputDevices.getDevice(AUDIO_DEVICE_IN_TELEPHONY_RX,
                    String8(""), AUDIO_FORMAT_DEFAULT) == nullptr) ||
                    ((availPrimaryInputDevices.getDevice(
                            txDevice, String8(""), AUDIO_FORMAT_DEFAULT) != nullptr) &&
                            (primaryOutput->getPolicyAudioPort()->getModuleVersionMajor() < 3))) {
                availableOutputDevices = availPrimaryOutputDevices;
            }
        }
        // for phone strategy, we first consider the forced use and then the available devices by
        // order of priority
        switch (getForceUse(AUDIO_POLICY_FORCE_FOR_COMMUNICATION)) {
        case AUDIO_POLICY_FORCE_BT_SCO:
            if (!isInCall() || strategy != STRATEGY_DTMF) {
                devices = availableOutputDevices.getDevicesFromType(
                        AUDIO_DEVICE_OUT_BLUETOOTH_SCO_CARKIT);
                if (!devices.isEmpty()) break;
            }
            devices = availableOutputDevices.getFirstDevicesFromTypes({
                    AUDIO_DEVICE_OUT_BLUETOOTH_SCO_HEADSET, AUDIO_DEVICE_OUT_BLUETOOTH_SCO});
            if (!devices.isEmpty()) break;
            // if SCO device is requested but no SCO device is available, fall back to default case
            FALLTHROUGH_INTENDED;

        default:    // FORCE_NONE
            devices = availableOutputDevices.getDevicesFromType(AUDIO_DEVICE_OUT_HEARING_AID);
            if (!devices.isEmpty()) break;
            // when not in a phone call, phone strategy should route STREAM_VOICE_CALL to A2DP
            if (!isInCall() &&
                    (getForceUse(AUDIO_POLICY_FORCE_FOR_MEDIA) != AUDIO_POLICY_FORCE_NO_BT_A2DP) &&
                     outputs.isA2dpSupported()) {
                devices = availableOutputDevices.getFirstDevicesFromTypes({
                        AUDIO_DEVICE_OUT_BLUETOOTH_A2DP,
                        AUDIO_DEVICE_OUT_BLUETOOTH_A2DP_HEADPHONES});
                if (!devices.isEmpty()) break;
            }
            if (getDpConnAndAllowedForVoice() && isInCall()) {
                devices = availableOutputDevices.getDevicesFromType(AUDIO_DEVICE_OUT_AUX_DIGITAL);
                if (!devices.isEmpty()) break;
            }
            devices = availableOutputDevices.getFirstDevicesFromTypes({
                    AUDIO_DEVICE_OUT_WIRED_HEADPHONE, AUDIO_DEVICE_OUT_WIRED_HEADSET,
                    AUDIO_DEVICE_OUT_LINE, AUDIO_DEVICE_OUT_USB_HEADSET,
                    AUDIO_DEVICE_OUT_USB_DEVICE});
            if (!devices.isEmpty()) break;
            if (getDpConnAndAllowedForVoice() && isInCall()) {
                devices = availableOutputDevices.getDevicesFromType(AUDIO_DEVICE_OUT_AUX_DIGITAL);
                if (!devices.isEmpty()) break;
            }
            if (!isInCall()) {
                devices = availableOutputDevices.getFirstDevicesFromTypes({
                        AUDIO_DEVICE_OUT_USB_ACCESSORY, AUDIO_DEVICE_OUT_DGTL_DOCK_HEADSET,
                        AUDIO_DEVICE_OUT_AUX_DIGITAL, AUDIO_DEVICE_OUT_ANLG_DOCK_HEADSET});
                if (!devices.isEmpty()) break;
            }
            devices = availableOutputDevices.getDevicesFromType(AUDIO_DEVICE_OUT_EARPIECE);
            break;

        case AUDIO_POLICY_FORCE_SPEAKER:
            // when not in a phone call, phone strategy should route STREAM_VOICE_CALL to
            // A2DP speaker when forcing to speaker output
            if (!isInCall() &&
                    (getForceUse(AUDIO_POLICY_FORCE_FOR_MEDIA) != AUDIO_POLICY_FORCE_NO_BT_A2DP) &&
                     outputs.isA2dpSupported()) {
                devices = availableOutputDevices.getDevicesFromType(
                        AUDIO_DEVICE_OUT_BLUETOOTH_A2DP_SPEAKER);
                if (!devices.isEmpty()) break;
            }
            if (!isInCall()) {
                devices = availableOutputDevices.getFirstDevicesFromTypes({
                        AUDIO_DEVICE_OUT_USB_ACCESSORY, AUDIO_DEVICE_OUT_USB_DEVICE,
                        AUDIO_DEVICE_OUT_DGTL_DOCK_HEADSET, AUDIO_DEVICE_OUT_AUX_DIGITAL,
                        AUDIO_DEVICE_OUT_ANLG_DOCK_HEADSET});
                if (!devices.isEmpty()) break;
            }
            devices = availableOutputDevices.getDevicesFromType(AUDIO_DEVICE_OUT_SPEAKER);
            break;
        }
    break;

    case STRATEGY_SONIFICATION:

        // If incall, just select the STRATEGY_PHONE device
        if (isInCall() ||
                outputs.isActiveLocally(toVolumeSource(AUDIO_STREAM_VOICE_CALL))) {
            devices = getDevicesForStrategyInt(
                    STRATEGY_PHONE, availableOutputDevices, availableInputDevices, outputs);
            break;
        }
        FALLTHROUGH_INTENDED;

    case STRATEGY_ENFORCED_AUDIBLE:
        // strategy STRATEGY_ENFORCED_AUDIBLE uses same routing policy as STRATEGY_SONIFICATION
        // except:
        //   - when in call where it doesn't default to STRATEGY_PHONE behavior
        //   - in countries where not enforced in which case it follows STRATEGY_MEDIA

        if ((strategy == STRATEGY_SONIFICATION) ||
                (getForceUse(AUDIO_POLICY_FORCE_FOR_SYSTEM) == AUDIO_POLICY_FORCE_SYSTEM_ENFORCED)) {
            devices = availableOutputDevices.getDevicesFromType(AUDIO_DEVICE_OUT_SPEAKER);
        }

        // if SCO headset is connected and we are told to use it, play ringtone over
        // speaker and BT SCO
        if (!availableOutputDevices.getDevicesFromTypes(getAudioDeviceOutAllScoSet()).isEmpty()) {
            DeviceVector devices2;
            devices2 = availableOutputDevices.getFirstDevicesFromTypes({
                    AUDIO_DEVICE_OUT_BLUETOOTH_SCO_CARKIT, AUDIO_DEVICE_OUT_BLUETOOTH_SCO_HEADSET,
                    AUDIO_DEVICE_OUT_BLUETOOTH_SCO});
            // Use ONLY Bluetooth SCO output when ringing in vibration mode
            if (!((getForceUse(AUDIO_POLICY_FORCE_FOR_SYSTEM) == AUDIO_POLICY_FORCE_SYSTEM_ENFORCED)
                    && (strategy == STRATEGY_ENFORCED_AUDIBLE))) {
                if (getForceUse(AUDIO_POLICY_FORCE_FOR_VIBRATE_RINGING)
                        == AUDIO_POLICY_FORCE_BT_SCO) {
                    if (!devices2.isEmpty()) {
                        devices = devices2;
                        break;
                    }
                }
            }
            // Use both Bluetooth SCO and phone default output when ringing in normal mode
            if (getForceUse(AUDIO_POLICY_FORCE_FOR_COMMUNICATION) == AUDIO_POLICY_FORCE_BT_SCO) {
                if (strategy == STRATEGY_SONIFICATION) {
                    devices.replaceDevicesByType(
                            AUDIO_DEVICE_OUT_SPEAKER,
                            availableOutputDevices.getDevicesFromType(
                                    AUDIO_DEVICE_OUT_SPEAKER_SAFE));
                }
                if (!devices2.isEmpty()) {
                    devices.add(devices2);
                    break;
                }
            }
        }
        // if display-port is connected and being used in voice usecase,
        // play ringtone over speaker and display-port
        if ((strategy == STRATEGY_SONIFICATION) && getDpConnAndAllowedForVoice()) {
<<<<<<< HEAD
            DeviceVector devices2 = availableOutputDevices.getDevicesFromType(
                    AUDIO_DEVICE_OUT_AUX_DIGITAL);
            if (!devices2.isEmpty()) {
                devices.add(devices2);
                break;
            }
=======
             DeviceVector devices2 = availableOutputDevices.getDevicesFromType(
                 AUDIO_DEVICE_OUT_AUX_DIGITAL);
             if (!devices2.isEmpty()) {
               devices.add(devices2);
               break;
             }
>>>>>>> bf6316ac
        }
        // The second device used for sonification is the same as the device used by media strategy
        FALLTHROUGH_INTENDED;

    case STRATEGY_ACCESSIBILITY:
        if (strategy == STRATEGY_ACCESSIBILITY) {
            // do not route accessibility prompts to a digital output currently configured with a
            // compressed format as they would likely not be mixed and dropped.
            for (size_t i = 0; i < outputs.size(); i++) {
                sp<AudioOutputDescriptor> desc = outputs.valueAt(i);
                if (desc->isActive() && !audio_is_linear_pcm(desc->getFormat())) {
                    availableOutputDevices.remove(desc->devices().getDevicesFromTypes({
                            AUDIO_DEVICE_OUT_HDMI, AUDIO_DEVICE_OUT_SPDIF,
                            AUDIO_DEVICE_OUT_HDMI_ARC}));
                }
            }
            if (outputs.isActive(toVolumeSource(AUDIO_STREAM_RING)) ||
                    outputs.isActive(toVolumeSource(AUDIO_STREAM_ALARM))) {
                return getDevicesForStrategyInt(
                    STRATEGY_SONIFICATION, availableOutputDevices, availableInputDevices, outputs);
            }
            if (isInCall()) {
                return getDevicesForStrategyInt(
                        STRATEGY_PHONE, availableOutputDevices, availableInputDevices, outputs);
            }
        }
        // For other cases, STRATEGY_ACCESSIBILITY behaves like STRATEGY_MEDIA
        FALLTHROUGH_INTENDED;

    // FIXME: STRATEGY_REROUTING follow STRATEGY_MEDIA for now
    case STRATEGY_REROUTING:
    case STRATEGY_MEDIA: {
        if (isInCall() && devices.isEmpty()) {
          // when in call, get the device for Phone strategy
          devices = getDevicesForStrategyInt(
                    STRATEGY_PHONE, availableOutputDevices, availableInputDevices, outputs);
          break;
        }

        DeviceVector devices2;
        if (strategy != STRATEGY_SONIFICATION) {
            // no sonification on remote submix (e.g. WFD)
            sp<DeviceDescriptor> remoteSubmix;
            if ((remoteSubmix = availableOutputDevices.getDevice(
                    AUDIO_DEVICE_OUT_REMOTE_SUBMIX, String8("0"),
                    AUDIO_FORMAT_DEFAULT)) != nullptr) {
                devices2.add(remoteSubmix);
            }
        }
        if (isInCall() && (strategy == STRATEGY_MEDIA)) {
            devices = getDevicesForStrategyInt(
                    STRATEGY_PHONE, availableOutputDevices, availableInputDevices, outputs);
            break;
        }
        // FIXME: Find a better solution to prevent routing to BT hearing aid(b/122931261).
        if ((devices2.isEmpty()) &&
                (getForceUse(AUDIO_POLICY_FORCE_FOR_MEDIA) != AUDIO_POLICY_FORCE_NO_BT_A2DP)) {
            devices2 = availableOutputDevices.getDevicesFromType(AUDIO_DEVICE_OUT_HEARING_AID);
        }
        if ((devices2.isEmpty()) &&
            (getForceUse(AUDIO_POLICY_FORCE_FOR_MEDIA) == AUDIO_POLICY_FORCE_SPEAKER)) {
            devices2 = availableOutputDevices.getDevicesFromType(AUDIO_DEVICE_OUT_SPEAKER);
        }
        if (devices2.isEmpty() && (getLastRemovableMediaDevices().size() > 0)) {
            if ((getForceUse(AUDIO_POLICY_FORCE_FOR_MEDIA) != AUDIO_POLICY_FORCE_NO_BT_A2DP) &&
                    outputs.isA2dpSupported()) {
                // Get the last connected device of wired and bluetooth a2dp
                devices2 = availableOutputDevices.getFirstDevicesFromTypes(
                        getLastRemovableMediaDevices());
            } else {
                // Get the last connected device of wired except bluetooth a2dp
                devices2 = availableOutputDevices.getFirstDevicesFromTypes(
                        getLastRemovableMediaDevices(GROUP_WIRED));
            }
        }
<<<<<<< HEAD
        if ((devices2.isEmpty()) && (strategy != STRATEGY_SONIFICATION) &&
                (devices.isEmpty())) {
=======
        if (devices2.isEmpty()) {
            devices2 = availableOutputDevices.getDevicesFromType(AUDIO_DEVICE_OUT_USB_DEVICE);
        }
        if (devices2.isEmpty()) {
            devices2 = availableOutputDevices.getDevicesFromType(AUDIO_DEVICE_OUT_DGTL_DOCK_HEADSET);
        }
        if ((devices2.isEmpty()) && (strategy != STRATEGY_SONIFICATION) && (devices.isEmpty())) {
>>>>>>> bf6316ac
            // no sonification on aux digital (e.g. HDMI)
            devices2 = availableOutputDevices.getDevicesFromType(AUDIO_DEVICE_OUT_AUX_DIGITAL);
        }
        if ((devices2.isEmpty()) &&
                (strategy != STRATEGY_SONIFICATION) &&
                (getForceUse(AUDIO_POLICY_FORCE_FOR_DOCK) == AUDIO_POLICY_FORCE_ANALOG_DOCK)) {
            devices2 = availableOutputDevices.getDevicesFromType(
                    AUDIO_DEVICE_OUT_ANLG_DOCK_HEADSET);
        }
<<<<<<< HEAD
        if ((devices2.isEmpty()) && (strategy != STRATEGY_SONIFICATION) &&
                (devices.isEmpty())) {
            // no sonification on WFD sink
            devices2 = availableOutputDevices.getDevicesFromType(
                    AUDIO_DEVICE_OUT_PROXY);
=======
        if ((devices2.isEmpty()) && (strategy != STRATEGY_SONIFICATION) && (devices.isEmpty())) {
            // no sonification on WFD sink
            devices2 = availableOutputDevices.getDevicesFromType(AUDIO_DEVICE_OUT_PROXY);
>>>>>>> bf6316ac
        }
        if (devices2.isEmpty()) {
            devices2 = availableOutputDevices.getDevicesFromType(AUDIO_DEVICE_OUT_SPEAKER);
        }
        DeviceVector devices3;
        if (strategy == STRATEGY_MEDIA) {
            // ARC, SPDIF and AUX_LINE can co-exist with others.
            devices3 = availableOutputDevices.getDevicesFromTypes({
                    AUDIO_DEVICE_OUT_HDMI_ARC, AUDIO_DEVICE_OUT_SPDIF, AUDIO_DEVICE_OUT_AUX_LINE});
        }

        devices2.add(devices3);
        // device is DEVICE_OUT_SPEAKER if we come from case STRATEGY_SONIFICATION or
        // STRATEGY_ENFORCED_AUDIBLE, AUDIO_DEVICE_NONE otherwise
        devices.add(devices2);

        // If hdmi system audio mode is on, remove speaker out of output list.
        if ((strategy == STRATEGY_MEDIA) &&
            (getForceUse(AUDIO_POLICY_FORCE_FOR_HDMI_SYSTEM_AUDIO) ==
                AUDIO_POLICY_FORCE_HDMI_SYSTEM_AUDIO_ENFORCED)) {
            devices.remove(devices.getDevicesFromType(AUDIO_DEVICE_OUT_SPEAKER));
        }

        // for STRATEGY_SONIFICATION:
        // if SPEAKER was selected, and SPEAKER_SAFE is available, use SPEAKER_SAFE instead
        if (strategy == STRATEGY_SONIFICATION) {
            devices.replaceDevicesByType(
                    AUDIO_DEVICE_OUT_SPEAKER,
                    availableOutputDevices.getDevicesFromType(
                            AUDIO_DEVICE_OUT_SPEAKER_SAFE));
        }
        } break;

    case STRATEGY_CALL_ASSISTANT:
        devices = availableOutputDevices.getDevicesFromType(AUDIO_DEVICE_OUT_TELEPHONY_TX);
        break;

    default:
        ALOGW("getDevicesForStrategy() unknown strategy: %d", strategy);
        break;
    }

    if (devices.isEmpty()) {
        ALOGV("getDevicesForStrategy() no device found for strategy %d", strategy);
        sp<DeviceDescriptor> defaultOutputDevice = getApmObserver()->getDefaultOutputDevice();
        if (defaultOutputDevice != nullptr) {
            devices.add(defaultOutputDevice);
        }
        ALOGE_IF(devices.isEmpty(),
                 "getDevicesForStrategy() no default device defined");
    }

    ALOGVV("getDevices ForStrategy() strategy %d, device %s",
           strategy, dumpDeviceTypes(devices.types()).c_str());
    return devices;
}


sp<DeviceDescriptor> Engine::getDeviceForInputSource(audio_source_t inputSource) const
{
    const DeviceVector availableOutputDevices = getApmObserver()->getAvailableOutputDevices();
    const DeviceVector availableInputDevices = getApmObserver()->getAvailableInputDevices();
    const SwAudioOutputCollection &outputs = getApmObserver()->getOutputs();
    DeviceVector availableDevices = availableInputDevices;
    sp<AudioOutputDescriptor> primaryOutput = outputs.getPrimaryOutput();
    DeviceVector availablePrimaryDevices = primaryOutput == nullptr ? DeviceVector()
            : availableInputDevices.getDevicesFromHwModule(primaryOutput->getModuleHandle());
    sp<DeviceDescriptor> device;

    // when a call is active, force device selection to match source VOICE_COMMUNICATION
    // for most other input sources to avoid rerouting call TX audio
    if (isInCall()) {
        switch (inputSource) {
        case AUDIO_SOURCE_DEFAULT:
        case AUDIO_SOURCE_MIC:
        case AUDIO_SOURCE_VOICE_RECOGNITION:
        case AUDIO_SOURCE_UNPROCESSED:
        case AUDIO_SOURCE_HOTWORD:
        case AUDIO_SOURCE_CAMCORDER:
        case AUDIO_SOURCE_VOICE_PERFORMANCE:
            inputSource = AUDIO_SOURCE_VOICE_COMMUNICATION;
            break;
        default:
            break;
        }
    }

    switch (inputSource) {
    case AUDIO_SOURCE_DEFAULT:
    case AUDIO_SOURCE_MIC:
        if (property_get_bool("vendor.audio.enable.mirrorlink", false)) {
            device = availableDevices.getDevice(
                    AUDIO_DEVICE_IN_REMOTE_SUBMIX, String8(""), AUDIO_FORMAT_DEFAULT);
            if (device != nullptr) break;
        }
        device = availableDevices.getDevice(
                AUDIO_DEVICE_IN_BLUETOOTH_A2DP, String8(""), AUDIO_FORMAT_DEFAULT);
        if (device != nullptr) break;
        if (getForceUse(AUDIO_POLICY_FORCE_FOR_RECORD) == AUDIO_POLICY_FORCE_BT_SCO) {
            device = availableDevices.getDevice(
                    AUDIO_DEVICE_IN_BLUETOOTH_SCO_HEADSET, String8(""), AUDIO_FORMAT_DEFAULT);
            if (device != nullptr) break;
        }
        device = availableDevices.getFirstExistingDevice({
                AUDIO_DEVICE_IN_WIRED_HEADSET, AUDIO_DEVICE_IN_USB_HEADSET,
                AUDIO_DEVICE_IN_USB_DEVICE, AUDIO_DEVICE_IN_BUILTIN_MIC});
        break;

    case AUDIO_SOURCE_VOICE_COMMUNICATION:
        // Allow only use of devices on primary input if in call and HAL does not support routing
        // to voice call path.
        if ((getPhoneState() == AUDIO_MODE_IN_CALL) &&
                (availableOutputDevices.getDevice(AUDIO_DEVICE_OUT_TELEPHONY_TX,
                        String8(""), AUDIO_FORMAT_DEFAULT)) == nullptr) {
            LOG_ALWAYS_FATAL_IF(availablePrimaryDevices.isEmpty(), "Primary devices not found");
            availableDevices = availablePrimaryDevices;
        }

        switch (getForceUse(AUDIO_POLICY_FORCE_FOR_COMMUNICATION)) {
        case AUDIO_POLICY_FORCE_BT_SCO:
            // if SCO device is requested but no SCO device is available, fall back to default case
            device = availableDevices.getDevice(
                    AUDIO_DEVICE_IN_BLUETOOTH_SCO_HEADSET, String8(""), AUDIO_FORMAT_DEFAULT);
            if (device != nullptr) {
                break;
            }
            FALLTHROUGH_INTENDED;

        default:    // FORCE_NONE
            device = availableDevices.getFirstExistingDevice({
                    AUDIO_DEVICE_IN_WIRED_HEADSET, AUDIO_DEVICE_IN_USB_HEADSET,
                    AUDIO_DEVICE_IN_USB_DEVICE, AUDIO_DEVICE_IN_BUILTIN_MIC});
            break;

        case AUDIO_POLICY_FORCE_SPEAKER:
            device = availableDevices.getFirstExistingDevice({
                    AUDIO_DEVICE_IN_BACK_MIC, AUDIO_DEVICE_IN_BUILTIN_MIC});
            break;
        }
        break;

    case AUDIO_SOURCE_VOICE_RECOGNITION:
    case AUDIO_SOURCE_UNPROCESSED:
    case AUDIO_SOURCE_HOTWORD:
        if (inputSource == AUDIO_SOURCE_HOTWORD) {
            // We should not use primary output criteria for Hotword but rather limit
            // to devices attached to the same HW module as the build in mic
            LOG_ALWAYS_FATAL_IF(availablePrimaryDevices.isEmpty(), "Primary devices not found");
            availableDevices = availablePrimaryDevices;
        }
        if (property_get_bool("vendor.audio.enable.mirrorlink", false)) {
            device = availableDevices.getDevice(
                    AUDIO_DEVICE_IN_REMOTE_SUBMIX, String8(""), AUDIO_FORMAT_DEFAULT);
            if (device != nullptr) break;
        }
        if (getForceUse(AUDIO_POLICY_FORCE_FOR_RECORD) == AUDIO_POLICY_FORCE_BT_SCO) {
            device = availableDevices.getDevice(
                    AUDIO_DEVICE_IN_BLUETOOTH_SCO_HEADSET, String8(""), AUDIO_FORMAT_DEFAULT);
            if (device != nullptr) break;
        }
        device = availableDevices.getFirstExistingDevice({
                AUDIO_DEVICE_IN_WIRED_HEADSET, AUDIO_DEVICE_IN_USB_HEADSET,
                AUDIO_DEVICE_IN_USB_DEVICE, AUDIO_DEVICE_IN_BUILTIN_MIC});
        break;
    case AUDIO_SOURCE_CAMCORDER:
        // For a device without built-in mic, adding usb device
        device = availableDevices.getFirstExistingDevice({
                AUDIO_DEVICE_IN_BACK_MIC, AUDIO_DEVICE_IN_BUILTIN_MIC,
                AUDIO_DEVICE_IN_USB_DEVICE});
        break;
    case AUDIO_SOURCE_VOICE_DOWNLINK:
    case AUDIO_SOURCE_VOICE_CALL:
    case AUDIO_SOURCE_VOICE_UPLINK:
        device = availableDevices.getDevice(
                AUDIO_DEVICE_IN_VOICE_CALL, String8(""), AUDIO_FORMAT_DEFAULT);
        break;
    case AUDIO_SOURCE_VOICE_PERFORMANCE:
        device = availableDevices.getFirstExistingDevice({
                AUDIO_DEVICE_IN_WIRED_HEADSET, AUDIO_DEVICE_IN_USB_HEADSET,
                AUDIO_DEVICE_IN_USB_DEVICE, AUDIO_DEVICE_IN_BUILTIN_MIC});
        break;
    case AUDIO_SOURCE_REMOTE_SUBMIX:
        device = availableDevices.getDevice(
                AUDIO_DEVICE_IN_REMOTE_SUBMIX, String8(""), AUDIO_FORMAT_DEFAULT);
        break;
    case AUDIO_SOURCE_FM_TUNER:
        device = availableDevices.getDevice(
                AUDIO_DEVICE_IN_FM_TUNER, String8(""), AUDIO_FORMAT_DEFAULT);
        break;
    case AUDIO_SOURCE_ECHO_REFERENCE:
        device = availableDevices.getDevice(
                AUDIO_DEVICE_IN_ECHO_REFERENCE, String8(""), AUDIO_FORMAT_DEFAULT);
        break;
    default:
        ALOGW("getDeviceForInputSource() invalid input source %d", inputSource);
        break;
    }
    if (device == nullptr) {
        ALOGV("getDeviceForInputSource() no device found for source %d", inputSource);
        device = availableDevices.getDevice(
                AUDIO_DEVICE_IN_STUB, String8(""), AUDIO_FORMAT_DEFAULT);
        ALOGE_IF(device == nullptr,
                 "getDeviceForInputSource() no default device defined");
    }
    ALOGV_IF(device != nullptr,
             "getDeviceForInputSource()input source %d, device %08x",
             inputSource, device->type());
    return device;
}

void Engine::updateDeviceSelectionCache()
{
    for (const auto &iter : getProductStrategies()) {
        const auto& strategy = iter.second;
        auto devices = getDevicesForProductStrategy(strategy->getId());
        mDevicesForStrategies[strategy->getId()] = devices;
        strategy->setDeviceTypes(devices.types());
        strategy->setDeviceAddress(devices.getFirstValidAddress().c_str());
    }
}

DeviceVector Engine::getDevicesForProductStrategy(product_strategy_t strategy) const {
    DeviceVector availableOutputDevices = getApmObserver()->getAvailableOutputDevices();

    // check if this strategy has a preferred device that is available,
    // if yes, give priority to it
    AudioDeviceTypeAddr preferredStrategyDevice;
    const status_t status = getPreferredDeviceForStrategy(strategy, preferredStrategyDevice);
    if (status == NO_ERROR) {
        // there is a preferred device, is it available?
        sp<DeviceDescriptor> preferredAvailableDevDescr = availableOutputDevices.getDevice(
                preferredStrategyDevice.mType,
                String8(preferredStrategyDevice.mAddress.c_str()),
                AUDIO_FORMAT_DEFAULT);
        if (preferredAvailableDevDescr != nullptr) {
            ALOGVV("%s using pref device 0x%08x/%s for strategy %u",
                   __func__, preferredStrategyDevice.mType,
                   preferredStrategyDevice.mAddress.c_str(), strategy);
            return DeviceVector(preferredAvailableDevDescr);
        }
    }

    DeviceVector availableInputDevices = getApmObserver()->getAvailableInputDevices();
    const SwAudioOutputCollection& outputs = getApmObserver()->getOutputs();
    auto legacyStrategy = mLegacyStrategyMap.find(strategy) != end(mLegacyStrategyMap) ?
                          mLegacyStrategyMap.at(strategy) : STRATEGY_NONE;
    return getDevicesForStrategyInt(legacyStrategy,
                                    availableOutputDevices,
                                    availableInputDevices, outputs);
}

DeviceVector Engine::getOutputDevicesForAttributes(const audio_attributes_t &attributes,
                                                   const sp<DeviceDescriptor> &preferredDevice,
                                                   bool fromCache) const
{
    // First check for explict routing device
    if (preferredDevice != nullptr) {
        ALOGV("%s explicit Routing on device %s", __func__, preferredDevice->toString().c_str());
        return DeviceVector(preferredDevice);
    }
    product_strategy_t strategy = getProductStrategyForAttributes(attributes);
    const DeviceVector availableOutputDevices = getApmObserver()->getAvailableOutputDevices();
    const SwAudioOutputCollection &outputs = getApmObserver()->getOutputs();
    //
    // @TODO: what is the priority of explicit routing? Shall it be considered first as it used to
    // be by APM?
    //
    // Honor explicit routing requests only if all active clients have a preferred route in which
    // case the last active client route is used
    sp<DeviceDescriptor> device = findPreferredDevice(outputs, strategy, availableOutputDevices);
    if (device != nullptr) {
        return DeviceVector(device);
    }

    return fromCache? mDevicesForStrategies.at(strategy) : getDevicesForProductStrategy(strategy);
}

DeviceVector Engine::getOutputDevicesForStream(audio_stream_type_t stream, bool fromCache) const
{
    auto attributes = getAttributesForStreamType(stream);
    return getOutputDevicesForAttributes(attributes, nullptr, fromCache);
}

sp<DeviceDescriptor> Engine::getInputDeviceForAttributes(const audio_attributes_t &attr,
                                                         sp<AudioPolicyMix> *mix) const
{
    const auto &policyMixes = getApmObserver()->getAudioPolicyMixCollection();
    const auto availableInputDevices = getApmObserver()->getAvailableInputDevices();
    const auto &inputs = getApmObserver()->getInputs();
    std::string address;

    //
    // Explicit Routing ??? what is the priority of explicit routing? Shall it be considered
    // first as it used to be by APM?
    //
    // Honor explicit routing requests only if all active clients have a preferred route in which
    // case the last active client route is used
    sp<DeviceDescriptor> device =
            findPreferredDevice(inputs, attr.source, availableInputDevices);
    if (device != nullptr) {
        return device;
    }

    device = policyMixes.getDeviceAndMixForInputSource(attr.source, availableInputDevices, mix);
    if (device != nullptr) {
        return device;
    }

    device = getDeviceForInputSource(attr.source);
    if (device == nullptr || !audio_is_remote_submix_device(device->type())) {
        // Return immediately if the device is null or it is not a remote submix device.
        return device;
    }

    // For remote submix device, try to find the device by address.
    address = "0";
    std::size_t pos;
    std::string tags { attr.tags };
    if ((pos = tags.find("addr=")) != std::string::npos) {
        address = tags.substr(pos + std::strlen("addr="));
    }
    return availableInputDevices.getDevice(device->type(),
                                           String8(address.c_str()),
                                           AUDIO_FORMAT_DEFAULT);
}

} // namespace audio_policy
} // namespace android

<|MERGE_RESOLUTION|>--- conflicted
+++ resolved
@@ -260,10 +260,6 @@
                     AUDIO_DEVICE_OUT_LINE, AUDIO_DEVICE_OUT_USB_HEADSET,
                     AUDIO_DEVICE_OUT_USB_DEVICE});
             if (!devices.isEmpty()) break;
-            if (getDpConnAndAllowedForVoice() && isInCall()) {
-                devices = availableOutputDevices.getDevicesFromType(AUDIO_DEVICE_OUT_AUX_DIGITAL);
-                if (!devices.isEmpty()) break;
-            }
             if (!isInCall()) {
                 devices = availableOutputDevices.getFirstDevicesFromTypes({
                         AUDIO_DEVICE_OUT_USB_ACCESSORY, AUDIO_DEVICE_OUT_DGTL_DOCK_HEADSET,
@@ -352,21 +348,12 @@
         // if display-port is connected and being used in voice usecase,
         // play ringtone over speaker and display-port
         if ((strategy == STRATEGY_SONIFICATION) && getDpConnAndAllowedForVoice()) {
-<<<<<<< HEAD
-            DeviceVector devices2 = availableOutputDevices.getDevicesFromType(
-                    AUDIO_DEVICE_OUT_AUX_DIGITAL);
-            if (!devices2.isEmpty()) {
-                devices.add(devices2);
-                break;
-            }
-=======
              DeviceVector devices2 = availableOutputDevices.getDevicesFromType(
                  AUDIO_DEVICE_OUT_AUX_DIGITAL);
              if (!devices2.isEmpty()) {
                devices.add(devices2);
                break;
              }
->>>>>>> bf6316ac
         }
         // The second device used for sonification is the same as the device used by media strategy
         FALLTHROUGH_INTENDED;
@@ -442,10 +429,6 @@
                         getLastRemovableMediaDevices(GROUP_WIRED));
             }
         }
-<<<<<<< HEAD
-        if ((devices2.isEmpty()) && (strategy != STRATEGY_SONIFICATION) &&
-                (devices.isEmpty())) {
-=======
         if (devices2.isEmpty()) {
             devices2 = availableOutputDevices.getDevicesFromType(AUDIO_DEVICE_OUT_USB_DEVICE);
         }
@@ -453,27 +436,17 @@
             devices2 = availableOutputDevices.getDevicesFromType(AUDIO_DEVICE_OUT_DGTL_DOCK_HEADSET);
         }
         if ((devices2.isEmpty()) && (strategy != STRATEGY_SONIFICATION) && (devices.isEmpty())) {
->>>>>>> bf6316ac
             // no sonification on aux digital (e.g. HDMI)
             devices2 = availableOutputDevices.getDevicesFromType(AUDIO_DEVICE_OUT_AUX_DIGITAL);
         }
         if ((devices2.isEmpty()) &&
-                (strategy != STRATEGY_SONIFICATION) &&
                 (getForceUse(AUDIO_POLICY_FORCE_FOR_DOCK) == AUDIO_POLICY_FORCE_ANALOG_DOCK)) {
             devices2 = availableOutputDevices.getDevicesFromType(
                     AUDIO_DEVICE_OUT_ANLG_DOCK_HEADSET);
         }
-<<<<<<< HEAD
-        if ((devices2.isEmpty()) && (strategy != STRATEGY_SONIFICATION) &&
-                (devices.isEmpty())) {
-            // no sonification on WFD sink
-            devices2 = availableOutputDevices.getDevicesFromType(
-                    AUDIO_DEVICE_OUT_PROXY);
-=======
         if ((devices2.isEmpty()) && (strategy != STRATEGY_SONIFICATION) && (devices.isEmpty())) {
             // no sonification on WFD sink
             devices2 = availableOutputDevices.getDevicesFromType(AUDIO_DEVICE_OUT_PROXY);
->>>>>>> bf6316ac
         }
         if (devices2.isEmpty()) {
             devices2 = availableOutputDevices.getDevicesFromType(AUDIO_DEVICE_OUT_SPEAKER);
@@ -802,4 +775,3 @@
 
 } // namespace audio_policy
 } // namespace android
-
