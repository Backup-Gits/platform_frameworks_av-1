--- conflicted
+++ resolved
@@ -298,7 +298,6 @@
 
 sp<HwModule> HwModuleCollection::getModuleForDevice(const sp<DeviceDescriptor> &device,
                                                      audio_format_t encodedFormat) const
-<<<<<<< HEAD
 {
     return getModuleForDeviceTypes(device->type(), encodedFormat);
 }
@@ -306,15 +305,6 @@
 DeviceVector HwModuleCollection::getAvailableDevicesFromModuleName(
         const char *name, const DeviceVector &availableDevices) const
 {
-=======
-{
-    return getModuleForDeviceTypes(device->type(), encodedFormat);
-}
-
-DeviceVector HwModuleCollection::getAvailableDevicesFromModuleName(
-        const char *name, const DeviceVector &availableDevices) const
-{
->>>>>>> c1aabf30
     sp<HwModule> module = getModuleFromName(name);
     if (module == nullptr) {
         return DeviceVector();
@@ -341,20 +331,12 @@
         if (moduleDevice) {
             if (encodedFormat != AUDIO_FORMAT_DEFAULT) {
                 moduleDevice->setEncodedFormat(encodedFormat);
-<<<<<<< HEAD
-            }
-            moduleDevice->setAddress(devAddress);
-            if (allowToCreate) {
-                moduleDevice->attach(hwModule);
-            }
-=======
             }
             if (allowToCreate) {
                 moduleDevice->attach(hwModule);
                 moduleDevice->setAddress(devAddress);
                 moduleDevice->setName(String8(name));
             }
->>>>>>> c1aabf30
             return moduleDevice;
         }
     }
@@ -399,7 +381,6 @@
             // @todo quid of audio profile? import the profile from device of the same type?
             const auto &isoTypeDeviceForProfile =
                 profile->getSupportedDevices().getDevice(type, String8(), AUDIO_FORMAT_DEFAULT);
-<<<<<<< HEAD
             if (isoTypeDeviceForProfile) {
                 device->importAudioPort(isoTypeDeviceForProfile, true /* force */);
 
@@ -407,13 +388,6 @@
                       device->toString().c_str(), profile->getTagName().c_str());
                 profile->addSupportedDevice(device);
             }
-=======
-            device->importAudioPort(isoTypeDeviceForProfile, true /* force */);
-
-            ALOGV("%s: adding device %s to profile %s", __FUNCTION__,
-                  device->toString().c_str(), profile->getTagName().c_str());
-            profile->addSupportedDevice(device);
->>>>>>> c1aabf30
         }
     }
     return device;
