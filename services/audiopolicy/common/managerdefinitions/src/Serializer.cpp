--- conflicted
+++ resolved
@@ -437,11 +437,7 @@
     if (status != NO_ERROR) {
         return Status::fromStatusT(status);
     }
-<<<<<<< HEAD
-    if (profiles.isEmpty()) {
-=======
     if (profiles.empty()) {
->>>>>>> c1aabf30
         profiles.add(AudioProfile::createFullDynamic());
     }
     mixPort->setAudioProfiles(profiles);
@@ -525,11 +521,7 @@
     if (status != NO_ERROR) {
         return Status::fromStatusT(status);
     }
-<<<<<<< HEAD
-    if (profiles.isEmpty()) {
-=======
     if (profiles.empty()) {
->>>>>>> c1aabf30
         profiles.add(AudioProfile::createFullDynamic());
     }
     deviceDesc->setAudioProfiles(profiles);
