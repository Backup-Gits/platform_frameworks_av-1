--- conflicted
+++ resolved
@@ -5375,16 +5375,10 @@
         auto attr = mEngine->getAllAttributesForProductStrategy(productStrategy).front();
 
         if ((hasVoiceStream(streams) &&
-<<<<<<< HEAD
              (outputDesc->isActive(toVolumeSource(AUDIO_STREAM_VOICE_CALL)) || outputDesc == mPrimaryOutput) &&
              (isInCall() || mOutputs.isStrategyActiveOnSameModule(productStrategy, outputDesc))) ||
              (((hasStream(streams, AUDIO_STREAM_ALARM) && isStreamActive(AUDIO_STREAM_ALARM, 0)) ||
                (hasStream(streams, AUDIO_STREAM_ENFORCED_AUDIBLE) && isStreamActive(AUDIO_STREAM_ENFORCED_AUDIBLE, 0))) &&
-=======
-             (isInCall() || mOutputs.isStrategyActiveOnSameModule(productStrategy, outputDesc)) &&
-             !isStreamActive(AUDIO_STREAM_ENFORCED_AUDIBLE, 0)) ||
-             ((hasStream(streams, AUDIO_STREAM_ALARM) || hasStream(streams, AUDIO_STREAM_ENFORCED_AUDIBLE)) &&
->>>>>>> 4c5826b1
                 mOutputs.isStrategyActiveOnSameModule(productStrategy, outputDesc)) ||
                 outputDesc->isStrategyActive(productStrategy)) {
             // Retrieval of devices for voice DL is done on primary output profile, cannot
