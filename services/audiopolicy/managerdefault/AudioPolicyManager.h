--- conflicted
+++ resolved
@@ -606,14 +606,10 @@
 
         // Audio Policy Engine Interface.
         AudioPolicyManagerInterface *mEngine;
-<<<<<<< HEAD
-protected:
-=======
 
         // Surround formats that are enabled.
         std::unordered_set<audio_format_t> mSurroundFormats;
-private:
->>>>>>> f258d4f2
+protected:
         // Add or remove AC3 DTS encodings based on user preferences.
         void filterSurroundFormats(FormatVector *formatsPtr);
         void filterSurroundChannelMasks(ChannelsVector *channelMasksPtr);
