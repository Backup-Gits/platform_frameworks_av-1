/*
**
** Copyright 2012, The Android Open Source Project
**
** Licensed under the Apache License, Version 2.0 (the "License");
** you may not use this file except in compliance with the License.
** You may obtain a copy of the License at
**
**     http://www.apache.org/licenses/LICENSE-2.0
**
** Unless required by applicable law or agreed to in writing, software
** distributed under the License is distributed on an "AS IS" BASIS,
** WITHOUT WARRANTIES OR CONDITIONS OF ANY KIND, either express or implied.
** See the License for the specific language governing permissions and
** limitations under the License.
*/


#define LOG_TAG "AudioFlinger"
//#define LOG_NDEBUG 0
#define ATRACE_TAG ATRACE_TAG_AUDIO

#include "Configuration.h"
#include <math.h>
#include <fcntl.h>
#include <memory>
#include <string>
#include <linux/futex.h>
#include <sys/stat.h>
#include <sys/syscall.h>
#include <cutils/properties.h>
#include <media/AudioParameter.h>
#include <media/AudioResamplerPublic.h>
#include <media/RecordBufferConverter.h>
#include <media/TypeConverter.h>
#include <utils/Log.h>
#include <utils/Trace.h>

#include <private/media/AudioTrackShared.h>
#include <private/android_filesystem_config.h>
#include <audio_utils/mono_blend.h>
#include <audio_utils/primitives.h>
#include <audio_utils/format.h>
#include <audio_utils/minifloat.h>
#include <system/audio_effects/effect_ns.h>
#include <system/audio_effects/effect_aec.h>
#include <system/audio.h>

// NBAIO implementations
#include <media/nbaio/AudioStreamInSource.h>
#include <media/nbaio/AudioStreamOutSink.h>
#include <media/nbaio/MonoPipe.h>
#include <media/nbaio/MonoPipeReader.h>
#include <media/nbaio/Pipe.h>
#include <media/nbaio/PipeReader.h>
#include <media/nbaio/SourceAudioBufferProvider.h>
#include <mediautils/BatteryNotifier.h>

#include <powermanager/PowerManager.h>

#include <media/audiohal/EffectsFactoryHalInterface.h>
#include <media/audiohal/StreamHalInterface.h>

#include "AudioFlinger.h"
#include "FastMixer.h"
#include "FastCapture.h"
#include <mediautils/SchedulingPolicyService.h>
#include <mediautils/ServiceUtilities.h>

#ifdef ADD_BATTERY_DATA
#include <media/IMediaPlayerService.h>
#include <media/IMediaDeathNotifier.h>
#endif

#ifdef DEBUG_CPU_USAGE
#include <audio_utils/Statistics.h>
#include <cpustats/ThreadCpuUsage.h>
#endif

#include "AutoPark.h"

#include <pthread.h>
#include "TypedLogger.h"

// ----------------------------------------------------------------------------

// Note: the following macro is used for extremely verbose logging message.  In
// order to run with ALOG_ASSERT turned on, we need to have LOG_NDEBUG set to
// 0; but one side effect of this is to turn all LOGV's as well.  Some messages
// are so verbose that we want to suppress them even when we have ALOG_ASSERT
// turned on.  Do not uncomment the #def below unless you really know what you
// are doing and want to see all of the extremely verbose messages.
//#define VERY_VERY_VERBOSE_LOGGING
#ifdef VERY_VERY_VERBOSE_LOGGING
#define ALOGVV ALOGV
#else
#define ALOGVV(a...) do { } while(0)
#endif

// TODO: Move these macro/inlines to a header file.
#define max(a, b) ((a) > (b) ? (a) : (b))
template <typename T>
static inline T min(const T& a, const T& b)
{
    return a < b ? a : b;
}

namespace android {

// retry counts for buffer fill timeout
// 50 * ~20msecs = 1 second
static const int8_t kMaxTrackRetries = 50;
static const int8_t kMaxTrackStartupRetries = 50;
// allow less retry attempts on direct output thread.
// direct outputs can be a scarce resource in audio hardware and should
// be released as quickly as possible.
static const int8_t kMaxTrackRetriesDirect = 2;



// don't warn about blocked writes or record buffer overflows more often than this
static const nsecs_t kWarningThrottleNs = seconds(5);

// RecordThread loop sleep time upon application overrun or audio HAL read error
static const int kRecordThreadSleepUs = 5000;

// maximum time to wait in sendConfigEvent_l() for a status to be received
static const nsecs_t kConfigEventTimeoutNs = seconds(2);

// minimum sleep time for the mixer thread loop when tracks are active but in underrun
static const uint32_t kMinThreadSleepTimeUs = 5000;
// maximum divider applied to the active sleep time in the mixer thread loop
static const uint32_t kMaxThreadSleepTimeShift = 2;

// minimum normal sink buffer size, expressed in milliseconds rather than frames
// FIXME This should be based on experimentally observed scheduling jitter
static const uint32_t kMinNormalSinkBufferSizeMs = 20;
// maximum normal sink buffer size
static const uint32_t kMaxNormalSinkBufferSizeMs = 24;

// minimum capture buffer size in milliseconds to _not_ need a fast capture thread
// FIXME This should be based on experimentally observed scheduling jitter
static const uint32_t kMinNormalCaptureBufferSizeMs = 12;

// Offloaded output thread standby delay: allows track transition without going to standby
static const nsecs_t kOffloadStandbyDelayNs = seconds(3);

// Direct output thread minimum sleep time in idle or active(underrun) state
static const nsecs_t kDirectMinSleepTimeUs = 10000;

// The universal constant for ubiquitous 20ms value. The value of 20ms seems to provide a good
// balance between power consumption and latency, and allows threads to be scheduled reliably
// by the CFS scheduler.
// FIXME Express other hardcoded references to 20ms with references to this constant and move
// it appropriately.
#define FMS_20 20

// Whether to use fast mixer
static const enum {
    FastMixer_Never,    // never initialize or use: for debugging only
    FastMixer_Always,   // always initialize and use, even if not needed: for debugging only
                        // normal mixer multiplier is 1
    FastMixer_Static,   // initialize if needed, then use all the time if initialized,
                        // multiplier is calculated based on min & max normal mixer buffer size
    FastMixer_Dynamic,  // initialize if needed, then use dynamically depending on track load,
                        // multiplier is calculated based on min & max normal mixer buffer size
    // FIXME for FastMixer_Dynamic:
    //  Supporting this option will require fixing HALs that can't handle large writes.
    //  For example, one HAL implementation returns an error from a large write,
    //  and another HAL implementation corrupts memory, possibly in the sample rate converter.
    //  We could either fix the HAL implementations, or provide a wrapper that breaks
    //  up large writes into smaller ones, and the wrapper would need to deal with scheduler.
} kUseFastMixer = FastMixer_Static;

// Whether to use fast capture
static const enum {
    FastCapture_Never,  // never initialize or use: for debugging only
    FastCapture_Always, // always initialize and use, even if not needed: for debugging only
    FastCapture_Static, // initialize if needed, then use all the time if initialized
} kUseFastCapture = FastCapture_Static;

// Priorities for requestPriority
static const int kPriorityAudioApp = 2;
static const int kPriorityFastMixer = 3;
static const int kPriorityFastCapture = 3;

// IAudioFlinger::createTrack() has an in/out parameter 'pFrameCount' for the total size of the
// track buffer in shared memory.  Zero on input means to use a default value.  For fast tracks,
// AudioFlinger derives the default from HAL buffer size and 'fast track multiplier'.

// This is the default value, if not specified by property.
static const int kFastTrackMultiplier = 2;

// The minimum and maximum allowed values
static const int kFastTrackMultiplierMin = 1;
static const int kFastTrackMultiplierMax = 2;

// The actual value to use, which can be specified per-device via property af.fast_track_multiplier.
static int sFastTrackMultiplier = kFastTrackMultiplier;

// See Thread::readOnlyHeap().
// Initially this heap is used to allocate client buffers for "fast" AudioRecord.
// Eventually it will be the single buffer that FastCapture writes into via HAL read(),
// and that all "fast" AudioRecord clients read from.  In either case, the size can be small.
static const size_t kRecordThreadReadOnlyHeapSize = 0xD000;

// ----------------------------------------------------------------------------

static pthread_once_t sFastTrackMultiplierOnce = PTHREAD_ONCE_INIT;

static void sFastTrackMultiplierInit()
{
    char value[PROPERTY_VALUE_MAX];
    if (property_get("af.fast_track_multiplier", value, NULL) > 0) {
        char *endptr;
        unsigned long ul = strtoul(value, &endptr, 0);
        if (*endptr == '\0' && kFastTrackMultiplierMin <= ul && ul <= kFastTrackMultiplierMax) {
            sFastTrackMultiplier = (int) ul;
        }
    }
}

// ----------------------------------------------------------------------------

#ifdef ADD_BATTERY_DATA
// To collect the amplifier usage
static void addBatteryData(uint32_t params) {
    sp<IMediaPlayerService> service = IMediaDeathNotifier::getMediaPlayerService();
    if (service == NULL) {
        // it already logged
        return;
    }

    service->addBatteryData(params);
}
#endif

// Track the CLOCK_BOOTTIME versus CLOCK_MONOTONIC timebase offset
struct {
    // call when you acquire a partial wakelock
    void acquire(const sp<IBinder> &wakeLockToken) {
        pthread_mutex_lock(&mLock);
        if (wakeLockToken.get() == nullptr) {
            adjustTimebaseOffset(&mBoottimeOffset, ExtendedTimestamp::TIMEBASE_BOOTTIME);
        } else {
            if (mCount == 0) {
                adjustTimebaseOffset(&mBoottimeOffset, ExtendedTimestamp::TIMEBASE_BOOTTIME);
            }
            ++mCount;
        }
        pthread_mutex_unlock(&mLock);
    }

    // call when you release a partial wakelock.
    void release(const sp<IBinder> &wakeLockToken) {
        if (wakeLockToken.get() == nullptr) {
            return;
        }
        pthread_mutex_lock(&mLock);
        if (--mCount < 0) {
            ALOGE("negative wakelock count");
            mCount = 0;
        }
        pthread_mutex_unlock(&mLock);
    }

    // retrieves the boottime timebase offset from monotonic.
    int64_t getBoottimeOffset() {
        pthread_mutex_lock(&mLock);
        int64_t boottimeOffset = mBoottimeOffset;
        pthread_mutex_unlock(&mLock);
        return boottimeOffset;
    }

    // Adjusts the timebase offset between TIMEBASE_MONOTONIC
    // and the selected timebase.
    // Currently only TIMEBASE_BOOTTIME is allowed.
    //
    // This only needs to be called upon acquiring the first partial wakelock
    // after all other partial wakelocks are released.
    //
    // We do an empirical measurement of the offset rather than parsing
    // /proc/timer_list since the latter is not a formal kernel ABI.
    static void adjustTimebaseOffset(int64_t *offset, ExtendedTimestamp::Timebase timebase) {
        int clockbase;
        switch (timebase) {
        case ExtendedTimestamp::TIMEBASE_BOOTTIME:
            clockbase = SYSTEM_TIME_BOOTTIME;
            break;
        default:
            LOG_ALWAYS_FATAL("invalid timebase %d", timebase);
            break;
        }
        // try three times to get the clock offset, choose the one
        // with the minimum gap in measurements.
        const int tries = 3;
        nsecs_t bestGap, measured;
        for (int i = 0; i < tries; ++i) {
            const nsecs_t tmono = systemTime(SYSTEM_TIME_MONOTONIC);
            const nsecs_t tbase = systemTime(clockbase);
            const nsecs_t tmono2 = systemTime(SYSTEM_TIME_MONOTONIC);
            const nsecs_t gap = tmono2 - tmono;
            if (i == 0 || gap < bestGap) {
                bestGap = gap;
                measured = tbase - ((tmono + tmono2) >> 1);
            }
        }

        // to avoid micro-adjusting, we don't change the timebase
        // unless it is significantly different.
        //
        // Assumption: It probably takes more than toleranceNs to
        // suspend and resume the device.
        static int64_t toleranceNs = 10000; // 10 us
        if (llabs(*offset - measured) > toleranceNs) {
            ALOGV("Adjusting timebase offset old: %lld  new: %lld",
                    (long long)*offset, (long long)measured);
            *offset = measured;
        }
    }

    pthread_mutex_t mLock;
    int32_t mCount;
    int64_t mBoottimeOffset;
} gBoottime = { PTHREAD_MUTEX_INITIALIZER, 0, 0 }; // static, so use POD initialization

// ----------------------------------------------------------------------------
//      CPU Stats
// ----------------------------------------------------------------------------

class CpuStats {
public:
    CpuStats();
    void sample(const String8 &title);
#ifdef DEBUG_CPU_USAGE
private:
    ThreadCpuUsage mCpuUsage;           // instantaneous thread CPU usage in wall clock ns
    audio_utils::Statistics<double> mWcStats; // statistics on thread CPU usage in wall clock ns

    audio_utils::Statistics<double> mHzStats; // statistics on thread CPU usage in cycles

    int mCpuNum;                        // thread's current CPU number
    int mCpukHz;                        // frequency of thread's current CPU in kHz
#endif
};

CpuStats::CpuStats()
#ifdef DEBUG_CPU_USAGE
    : mCpuNum(-1), mCpukHz(-1)
#endif
{
}

void CpuStats::sample(const String8 &title
#ifndef DEBUG_CPU_USAGE
                __unused
#endif
        ) {
#ifdef DEBUG_CPU_USAGE
    // get current thread's delta CPU time in wall clock ns
    double wcNs;
    bool valid = mCpuUsage.sampleAndEnable(wcNs);

    // record sample for wall clock statistics
    if (valid) {
        mWcStats.add(wcNs);
    }

    // get the current CPU number
    int cpuNum = sched_getcpu();

    // get the current CPU frequency in kHz
    int cpukHz = mCpuUsage.getCpukHz(cpuNum);

    // check if either CPU number or frequency changed
    if (cpuNum != mCpuNum || cpukHz != mCpukHz) {
        mCpuNum = cpuNum;
        mCpukHz = cpukHz;
        // ignore sample for purposes of cycles
        valid = false;
    }

    // if no change in CPU number or frequency, then record sample for cycle statistics
    if (valid && mCpukHz > 0) {
        const double cycles = wcNs * cpukHz * 0.000001;
        mHzStats.add(cycles);
    }

    const unsigned n = mWcStats.getN();
    // mCpuUsage.elapsed() is expensive, so don't call it every loop
    if ((n & 127) == 1) {
        const long long elapsed = mCpuUsage.elapsed();
        if (elapsed >= DEBUG_CPU_USAGE * 1000000000LL) {
            const double perLoop = elapsed / (double) n;
            const double perLoop100 = perLoop * 0.01;
            const double perLoop1k = perLoop * 0.001;
            const double mean = mWcStats.getMean();
            const double stddev = mWcStats.getStdDev();
            const double minimum = mWcStats.getMin();
            const double maximum = mWcStats.getMax();
            const double meanCycles = mHzStats.getMean();
            const double stddevCycles = mHzStats.getStdDev();
            const double minCycles = mHzStats.getMin();
            const double maxCycles = mHzStats.getMax();
            mCpuUsage.resetElapsed();
            mWcStats.reset();
            mHzStats.reset();
            ALOGD("CPU usage for %s over past %.1f secs\n"
                "  (%u mixer loops at %.1f mean ms per loop):\n"
                "  us per mix loop: mean=%.0f stddev=%.0f min=%.0f max=%.0f\n"
                "  %% of wall: mean=%.1f stddev=%.1f min=%.1f max=%.1f\n"
                "  MHz: mean=%.1f, stddev=%.1f, min=%.1f max=%.1f",
                    title.string(),
                    elapsed * .000000001, n, perLoop * .000001,
                    mean * .001,
                    stddev * .001,
                    minimum * .001,
                    maximum * .001,
                    mean / perLoop100,
                    stddev / perLoop100,
                    minimum / perLoop100,
                    maximum / perLoop100,
                    meanCycles / perLoop1k,
                    stddevCycles / perLoop1k,
                    minCycles / perLoop1k,
                    maxCycles / perLoop1k);

        }
    }
#endif
};

// ----------------------------------------------------------------------------
//      ThreadBase
// ----------------------------------------------------------------------------

// static
const char *AudioFlinger::ThreadBase::threadTypeToString(AudioFlinger::ThreadBase::type_t type)
{
    switch (type) {
    case MIXER:
        return "MIXER";
    case DIRECT:
        return "DIRECT";
    case DUPLICATING:
        return "DUPLICATING";
    case RECORD:
        return "RECORD";
    case OFFLOAD:
        return "OFFLOAD";
    case MMAP:
        return "MMAP";
    default:
        return "unknown";
    }
}

std::string devicesToString(audio_devices_t devices)
{
    std::string result;
    if (devices & AUDIO_DEVICE_BIT_IN) {
        InputDeviceConverter::maskToString(devices, result);
    } else {
        OutputDeviceConverter::maskToString(devices, result);
    }
    return result;
}

std::string inputFlagsToString(audio_input_flags_t flags)
{
    std::string result;
    InputFlagConverter::maskToString(flags, result);
    return result;
}

std::string outputFlagsToString(audio_output_flags_t flags)
{
    std::string result;
    OutputFlagConverter::maskToString(flags, result);
    return result;
}

const char *sourceToString(audio_source_t source)
{
    switch (source) {
    case AUDIO_SOURCE_DEFAULT:              return "default";
    case AUDIO_SOURCE_MIC:                  return "mic";
    case AUDIO_SOURCE_VOICE_UPLINK:         return "voice uplink";
    case AUDIO_SOURCE_VOICE_DOWNLINK:       return "voice downlink";
    case AUDIO_SOURCE_VOICE_CALL:           return "voice call";
    case AUDIO_SOURCE_CAMCORDER:            return "camcorder";
    case AUDIO_SOURCE_VOICE_RECOGNITION:    return "voice recognition";
    case AUDIO_SOURCE_VOICE_COMMUNICATION:  return "voice communication";
    case AUDIO_SOURCE_REMOTE_SUBMIX:        return "remote submix";
    case AUDIO_SOURCE_UNPROCESSED:          return "unprocessed";
    case AUDIO_SOURCE_FM_TUNER:             return "FM tuner";
    case AUDIO_SOURCE_HOTWORD:              return "hotword";
    default:                                return "unknown";
    }
}

AudioFlinger::ThreadBase::ThreadBase(const sp<AudioFlinger>& audioFlinger, audio_io_handle_t id,
        audio_devices_t outDevice, audio_devices_t inDevice, type_t type, bool systemReady)
    :   Thread(false /*canCallJava*/),
        mType(type),
        mAudioFlinger(audioFlinger),
        // mSampleRate, mFrameCount, mChannelMask, mChannelCount, mFrameSize, mFormat, mBufferSize
        // are set by PlaybackThread::readOutputParameters_l() or
        // RecordThread::readInputParameters_l()
        //FIXME: mStandby should be true here. Is this some kind of hack?
        mStandby(false), mOutDevice(outDevice), mInDevice(inDevice),
        mPrevOutDevice(AUDIO_DEVICE_NONE), mPrevInDevice(AUDIO_DEVICE_NONE),
        mAudioSource(AUDIO_SOURCE_DEFAULT), mId(id),
        // mName will be set by concrete (non-virtual) subclass
        mDeathRecipient(new PMDeathRecipient(this)),
        mSystemReady(systemReady),
        mSignalPending(false)
{
    memset(&mPatch, 0, sizeof(struct audio_patch));
}

AudioFlinger::ThreadBase::~ThreadBase()
{
    // mConfigEvents should be empty, but just in case it isn't, free the memory it owns
    mConfigEvents.clear();

    // do not lock the mutex in destructor
    releaseWakeLock_l();
    if (mPowerManager != 0) {
        sp<IBinder> binder = IInterface::asBinder(mPowerManager);
        binder->unlinkToDeath(mDeathRecipient);
    }
}

status_t AudioFlinger::ThreadBase::readyToRun()
{
    status_t status = initCheck();
    if (status == NO_ERROR) {
        ALOGI("AudioFlinger's thread %p tid=%d ready to run", this, getTid());
    } else {
        ALOGE("No working audio driver found.");
    }
    return status;
}

void AudioFlinger::ThreadBase::exit()
{
    ALOGV("ThreadBase::exit");
    // do any cleanup required for exit to succeed
    preExit();
    {
        // This lock prevents the following race in thread (uniprocessor for illustration):
        //  if (!exitPending()) {
        //      // context switch from here to exit()
        //      // exit() calls requestExit(), what exitPending() observes
        //      // exit() calls signal(), which is dropped since no waiters
        //      // context switch back from exit() to here
        //      mWaitWorkCV.wait(...);
        //      // now thread is hung
        //  }
        AutoMutex lock(mLock);
        requestExit();
        mWaitWorkCV.broadcast();
    }
    // When Thread::requestExitAndWait is made virtual and this method is renamed to
    // "virtual status_t requestExitAndWait()", replace by "return Thread::requestExitAndWait();"
    requestExitAndWait();
}

status_t AudioFlinger::ThreadBase::setParameters(const String8& keyValuePairs)
{
    ALOGV("ThreadBase::setParameters() %s", keyValuePairs.string());
    Mutex::Autolock _l(mLock);

    return sendSetParameterConfigEvent_l(keyValuePairs);
}

// sendConfigEvent_l() must be called with ThreadBase::mLock held
// Can temporarily release the lock if waiting for a reply from processConfigEvents_l().
status_t AudioFlinger::ThreadBase::sendConfigEvent_l(sp<ConfigEvent>& event)
{
    status_t status = NO_ERROR;

    if (event->mRequiresSystemReady && !mSystemReady) {
        event->mWaitStatus = false;
        mPendingConfigEvents.add(event);
        return status;
    }
    mConfigEvents.add(event);
    ALOGV("sendConfigEvent_l() num events %zu event %d", mConfigEvents.size(), event->mType);
    mWaitWorkCV.signal();
    mLock.unlock();
    {
        Mutex::Autolock _l(event->mLock);
        while (event->mWaitStatus) {
            if (event->mCond.waitRelative(event->mLock, kConfigEventTimeoutNs) != NO_ERROR) {
                event->mStatus = TIMED_OUT;
                event->mWaitStatus = false;
            }
        }
        status = event->mStatus;
    }
    mLock.lock();
    return status;
}

void AudioFlinger::ThreadBase::sendIoConfigEvent(audio_io_config_event event, pid_t pid)
{
    Mutex::Autolock _l(mLock);
    sendIoConfigEvent_l(event, pid);
}

// sendIoConfigEvent_l() must be called with ThreadBase::mLock held
void AudioFlinger::ThreadBase::sendIoConfigEvent_l(audio_io_config_event event, pid_t pid)
{
    sp<ConfigEvent> configEvent = (ConfigEvent *)new IoConfigEvent(event, pid);
    sendConfigEvent_l(configEvent);
}

void AudioFlinger::ThreadBase::sendPrioConfigEvent(pid_t pid, pid_t tid, int32_t prio, bool forApp)
{
    Mutex::Autolock _l(mLock);
    sendPrioConfigEvent_l(pid, tid, prio, forApp);
}

// sendPrioConfigEvent_l() must be called with ThreadBase::mLock held
void AudioFlinger::ThreadBase::sendPrioConfigEvent_l(
        pid_t pid, pid_t tid, int32_t prio, bool forApp)
{
    sp<ConfigEvent> configEvent = (ConfigEvent *)new PrioConfigEvent(pid, tid, prio, forApp);
    sendConfigEvent_l(configEvent);
}

// sendSetParameterConfigEvent_l() must be called with ThreadBase::mLock held
status_t AudioFlinger::ThreadBase::sendSetParameterConfigEvent_l(const String8& keyValuePair)
{
    sp<ConfigEvent> configEvent;
    AudioParameter param(keyValuePair);
    int value;
    if (param.getInt(String8(AudioParameter::keyMonoOutput), value) == NO_ERROR) {
        setMasterMono_l(value != 0);
        if (param.size() == 1) {
            return NO_ERROR; // should be a solo parameter - we don't pass down
        }
        param.remove(String8(AudioParameter::keyMonoOutput));
        configEvent = new SetParameterConfigEvent(param.toString());
    } else {
        configEvent = new SetParameterConfigEvent(keyValuePair);
    }
    return sendConfigEvent_l(configEvent);
}

status_t AudioFlinger::ThreadBase::sendCreateAudioPatchConfigEvent(
                                                        const struct audio_patch *patch,
                                                        audio_patch_handle_t *handle)
{
    Mutex::Autolock _l(mLock);
    sp<ConfigEvent> configEvent = (ConfigEvent *)new CreateAudioPatchConfigEvent(*patch, *handle);
    status_t status = sendConfigEvent_l(configEvent);
    if (status == NO_ERROR) {
        CreateAudioPatchConfigEventData *data =
                                        (CreateAudioPatchConfigEventData *)configEvent->mData.get();
        *handle = data->mHandle;
    }
    return status;
}

status_t AudioFlinger::ThreadBase::sendReleaseAudioPatchConfigEvent(
                                                                const audio_patch_handle_t handle)
{
    Mutex::Autolock _l(mLock);
    sp<ConfigEvent> configEvent = (ConfigEvent *)new ReleaseAudioPatchConfigEvent(handle);
    return sendConfigEvent_l(configEvent);
}


// post condition: mConfigEvents.isEmpty()
void AudioFlinger::ThreadBase::processConfigEvents_l()
{
    bool configChanged = false;

    while (!mConfigEvents.isEmpty()) {
        ALOGV("processConfigEvents_l() remaining events %zu", mConfigEvents.size());
        sp<ConfigEvent> event = mConfigEvents[0];
        mConfigEvents.removeAt(0);
        switch (event->mType) {
        case CFG_EVENT_PRIO: {
            PrioConfigEventData *data = (PrioConfigEventData *)event->mData.get();
            // FIXME Need to understand why this has to be done asynchronously
            int err = requestPriority(data->mPid, data->mTid, data->mPrio, data->mForApp,
                    true /*asynchronous*/);
            if (err != 0) {
                ALOGW("Policy SCHED_FIFO priority %d is unavailable for pid %d tid %d; error %d",
                      data->mPrio, data->mPid, data->mTid, err);
            }
        } break;
        case CFG_EVENT_IO: {
            IoConfigEventData *data = (IoConfigEventData *)event->mData.get();
            ioConfigChanged(data->mEvent, data->mPid);
        } break;
        case CFG_EVENT_SET_PARAMETER: {
            SetParameterConfigEventData *data = (SetParameterConfigEventData *)event->mData.get();
            if (checkForNewParameter_l(data->mKeyValuePairs, event->mStatus)) {
                configChanged = true;
                mLocalLog.log("CFG_EVENT_SET_PARAMETER: (%s) configuration changed",
                        data->mKeyValuePairs.string());
            }
        } break;
        case CFG_EVENT_CREATE_AUDIO_PATCH: {
            const audio_devices_t oldDevice = getDevice();
            CreateAudioPatchConfigEventData *data =
                                            (CreateAudioPatchConfigEventData *)event->mData.get();
            event->mStatus = createAudioPatch_l(&data->mPatch, &data->mHandle);
            const audio_devices_t newDevice = getDevice();
            mLocalLog.log("CFG_EVENT_CREATE_AUDIO_PATCH: old device %#x (%s) new device %#x (%s)",
                    (unsigned)oldDevice, devicesToString(oldDevice).c_str(),
                    (unsigned)newDevice, devicesToString(newDevice).c_str());
        } break;
        case CFG_EVENT_RELEASE_AUDIO_PATCH: {
            const audio_devices_t oldDevice = getDevice();
            ReleaseAudioPatchConfigEventData *data =
                                            (ReleaseAudioPatchConfigEventData *)event->mData.get();
            event->mStatus = releaseAudioPatch_l(data->mHandle);
            const audio_devices_t newDevice = getDevice();
            mLocalLog.log("CFG_EVENT_RELEASE_AUDIO_PATCH: old device %#x (%s) new device %#x (%s)",
                    (unsigned)oldDevice, devicesToString(oldDevice).c_str(),
                    (unsigned)newDevice, devicesToString(newDevice).c_str());
        } break;
        default:
            ALOG_ASSERT(false, "processConfigEvents_l() unknown event type %d", event->mType);
            break;
        }
        {
            Mutex::Autolock _l(event->mLock);
            if (event->mWaitStatus) {
                event->mWaitStatus = false;
                event->mCond.signal();
            }
        }
        ALOGV_IF(mConfigEvents.isEmpty(), "processConfigEvents_l() DONE thread %p", this);
    }

    if (configChanged) {
        cacheParameters_l();
    }
}

String8 channelMaskToString(audio_channel_mask_t mask, bool output) {
    String8 s;
    const audio_channel_representation_t representation =
            audio_channel_mask_get_representation(mask);

    switch (representation) {
    case AUDIO_CHANNEL_REPRESENTATION_POSITION: {
        if (output) {
            if (mask & AUDIO_CHANNEL_OUT_FRONT_LEFT) s.append("front-left, ");
            if (mask & AUDIO_CHANNEL_OUT_FRONT_RIGHT) s.append("front-right, ");
            if (mask & AUDIO_CHANNEL_OUT_FRONT_CENTER) s.append("front-center, ");
            if (mask & AUDIO_CHANNEL_OUT_LOW_FREQUENCY) s.append("low freq, ");
            if (mask & AUDIO_CHANNEL_OUT_BACK_LEFT) s.append("back-left, ");
            if (mask & AUDIO_CHANNEL_OUT_BACK_RIGHT) s.append("back-right, ");
            if (mask & AUDIO_CHANNEL_OUT_FRONT_LEFT_OF_CENTER) s.append("front-left-of-center, ");
            if (mask & AUDIO_CHANNEL_OUT_FRONT_RIGHT_OF_CENTER) s.append("front-right-of-center, ");
            if (mask & AUDIO_CHANNEL_OUT_BACK_CENTER) s.append("back-center, ");
            if (mask & AUDIO_CHANNEL_OUT_SIDE_LEFT) s.append("side-left, ");
            if (mask & AUDIO_CHANNEL_OUT_SIDE_RIGHT) s.append("side-right, ");
            if (mask & AUDIO_CHANNEL_OUT_TOP_CENTER) s.append("top-center ,");
            if (mask & AUDIO_CHANNEL_OUT_TOP_FRONT_LEFT) s.append("top-front-left, ");
            if (mask & AUDIO_CHANNEL_OUT_TOP_FRONT_CENTER) s.append("top-front-center, ");
            if (mask & AUDIO_CHANNEL_OUT_TOP_FRONT_RIGHT) s.append("top-front-right, ");
            if (mask & AUDIO_CHANNEL_OUT_TOP_BACK_LEFT) s.append("top-back-left, ");
            if (mask & AUDIO_CHANNEL_OUT_TOP_BACK_CENTER) s.append("top-back-center, " );
            if (mask & AUDIO_CHANNEL_OUT_TOP_BACK_RIGHT) s.append("top-back-right, " );
            if (mask & AUDIO_CHANNEL_OUT_TOP_SIDE_LEFT) s.append("top-side-left, " );
            if (mask & AUDIO_CHANNEL_OUT_TOP_SIDE_RIGHT) s.append("top-side-right, " );
            if (mask & ~AUDIO_CHANNEL_OUT_ALL) s.append("unknown,  ");
        } else {
            if (mask & AUDIO_CHANNEL_IN_LEFT) s.append("left, ");
            if (mask & AUDIO_CHANNEL_IN_RIGHT) s.append("right, ");
            if (mask & AUDIO_CHANNEL_IN_FRONT) s.append("front, ");
            if (mask & AUDIO_CHANNEL_IN_BACK) s.append("back, ");
            if (mask & AUDIO_CHANNEL_IN_LEFT_PROCESSED) s.append("left-processed, ");
            if (mask & AUDIO_CHANNEL_IN_RIGHT_PROCESSED) s.append("right-processed, ");
            if (mask & AUDIO_CHANNEL_IN_FRONT_PROCESSED) s.append("front-processed, ");
            if (mask & AUDIO_CHANNEL_IN_BACK_PROCESSED) s.append("back-processed, ");
            if (mask & AUDIO_CHANNEL_IN_PRESSURE) s.append("pressure, ");
            if (mask & AUDIO_CHANNEL_IN_X_AXIS) s.append("X, ");
            if (mask & AUDIO_CHANNEL_IN_Y_AXIS) s.append("Y, ");
            if (mask & AUDIO_CHANNEL_IN_Z_AXIS) s.append("Z, ");
            if (mask & AUDIO_CHANNEL_IN_BACK_LEFT) s.append("back-left, ");
            if (mask & AUDIO_CHANNEL_IN_BACK_RIGHT) s.append("back-right, ");
            if (mask & AUDIO_CHANNEL_IN_CENTER) s.append("center, ");
            if (mask & AUDIO_CHANNEL_IN_LOW_FREQUENCY) s.append("low freq, ");
            if (mask & AUDIO_CHANNEL_IN_TOP_LEFT) s.append("top-left, " );
            if (mask & AUDIO_CHANNEL_IN_TOP_RIGHT) s.append("top-right, " );
            if (mask & AUDIO_CHANNEL_IN_VOICE_UPLINK) s.append("voice-uplink, ");
            if (mask & AUDIO_CHANNEL_IN_VOICE_DNLINK) s.append("voice-dnlink, ");
            if (mask & ~AUDIO_CHANNEL_IN_ALL) s.append("unknown,  ");
        }
        const int len = s.length();
        if (len > 2) {
            (void) s.lockBuffer(len);      // needed?
            s.unlockBuffer(len - 2);       // remove trailing ", "
        }
        return s;
    }
    case AUDIO_CHANNEL_REPRESENTATION_INDEX:
        s.appendFormat("index mask, bits:%#x", audio_channel_mask_get_bits(mask));
        return s;
    default:
        s.appendFormat("unknown mask, representation:%d  bits:%#x",
                representation, audio_channel_mask_get_bits(mask));
        return s;
    }
}

void AudioFlinger::ThreadBase::dumpBase(int fd, const Vector<String16>& args __unused)
{
    const size_t SIZE = 256;
    char buffer[SIZE];
    String8 result;

    dprintf(fd, "\n%s thread %p, name %s, tid %d, type %d (%s):\n", isOutput() ? "Output" : "Input",
            this, mThreadName, getTid(), type(), threadTypeToString(type()));

    bool locked = AudioFlinger::dumpTryLock(mLock);
    if (!locked) {
        dprintf(fd, "  Thread may be deadlocked\n");
    }

    dprintf(fd, "  I/O handle: %d\n", mId);
    dprintf(fd, "  Standby: %s\n", mStandby ? "yes" : "no");
    dprintf(fd, "  Sample rate: %u Hz\n", mSampleRate);
    dprintf(fd, "  HAL frame count: %zu\n", mFrameCount);
    dprintf(fd, "  HAL format: 0x%x (%s)\n", mHALFormat, formatToString(mHALFormat).c_str());
    dprintf(fd, "  HAL buffer size: %zu bytes\n", mBufferSize);
    dprintf(fd, "  Channel count: %u\n", mChannelCount);
    dprintf(fd, "  Channel mask: 0x%08x (%s)\n", mChannelMask,
            channelMaskToString(mChannelMask, mType != RECORD).string());
    dprintf(fd, "  Processing format: 0x%x (%s)\n", mFormat, formatToString(mFormat).c_str());
    dprintf(fd, "  Processing frame size: %zu bytes\n", mFrameSize);
    dprintf(fd, "  Pending config events:");
    size_t numConfig = mConfigEvents.size();
    if (numConfig) {
        for (size_t i = 0; i < numConfig; i++) {
            mConfigEvents[i]->dump(buffer, SIZE);
            dprintf(fd, "\n    %s", buffer);
        }
        dprintf(fd, "\n");
    } else {
        dprintf(fd, " none\n");
    }
    // Note: output device may be used by capture threads for effects such as AEC.
    dprintf(fd, "  Output device: %#x (%s)\n", mOutDevice, devicesToString(mOutDevice).c_str());
    dprintf(fd, "  Input device: %#x (%s)\n", mInDevice, devicesToString(mInDevice).c_str());
    dprintf(fd, "  Audio source: %d (%s)\n", mAudioSource, sourceToString(mAudioSource));

    // Dump timestamp statistics for the Thread types that support it.
    if (mType == RECORD
            || mType == MIXER
            || mType == DUPLICATING
            || mType == DIRECT
            || mType == OFFLOAD) {
        dprintf(fd, "  Timestamp stats: %s\n", mTimestampVerifier.toString().c_str());
        dprintf(fd, "  Timestamp corrected: %s\n", isTimestampCorrectionEnabled() ? "yes" : "no");
    }

    if (locked) {
        mLock.unlock();
    }
}

void AudioFlinger::ThreadBase::dumpEffectChains(int fd, const Vector<String16>& args)
{
    const size_t SIZE = 256;
    char buffer[SIZE];
    String8 result;

    size_t numEffectChains = mEffectChains.size();
    snprintf(buffer, SIZE, "  %zu Effect Chains\n", numEffectChains);
    write(fd, buffer, strlen(buffer));

    for (size_t i = 0; i < numEffectChains; ++i) {
        sp<EffectChain> chain = mEffectChains[i];
        if (chain != 0) {
            chain->dump(fd, args);
        }
    }
}

void AudioFlinger::ThreadBase::acquireWakeLock()
{
    Mutex::Autolock _l(mLock);
    acquireWakeLock_l();
}

String16 AudioFlinger::ThreadBase::getWakeLockTag()
{
    switch (mType) {
    case MIXER:
        return String16("AudioMix");
    case DIRECT:
        return String16("AudioDirectOut");
    case DUPLICATING:
        return String16("AudioDup");
    case RECORD:
        return String16("AudioIn");
    case OFFLOAD:
        return String16("AudioOffload");
    case MMAP:
        return String16("Mmap");
    default:
        ALOG_ASSERT(false);
        return String16("AudioUnknown");
    }
}

void AudioFlinger::ThreadBase::acquireWakeLock_l()
{
    getPowerManager_l();
    if (mPowerManager != 0) {
        sp<IBinder> binder = new BBinder();
        // Uses AID_AUDIOSERVER for wakelock.  updateWakeLockUids_l() updates with client uids.
        status_t status = mPowerManager->acquireWakeLock(POWERMANAGER_PARTIAL_WAKE_LOCK,
                    binder,
                    getWakeLockTag(),
                    String16("audioserver"),
                    true /* FIXME force oneway contrary to .aidl */);
        if (status == NO_ERROR) {
            mWakeLockToken = binder;
        }
        ALOGV("acquireWakeLock_l() %s status %d", mThreadName, status);
    }

    gBoottime.acquire(mWakeLockToken);
    mTimestamp.mTimebaseOffset[ExtendedTimestamp::TIMEBASE_BOOTTIME] =
            gBoottime.getBoottimeOffset();
}

void AudioFlinger::ThreadBase::releaseWakeLock()
{
    Mutex::Autolock _l(mLock);
    releaseWakeLock_l();
}

void AudioFlinger::ThreadBase::releaseWakeLock_l()
{
    gBoottime.release(mWakeLockToken);
    if (mWakeLockToken != 0) {
        ALOGV("releaseWakeLock_l() %s", mThreadName);
        if (mPowerManager != 0) {
            mPowerManager->releaseWakeLock(mWakeLockToken, 0,
                    true /* FIXME force oneway contrary to .aidl */);
        }
        mWakeLockToken.clear();
    }
}

void AudioFlinger::ThreadBase::getPowerManager_l() {
    if (mSystemReady && mPowerManager == 0) {
        // use checkService() to avoid blocking if power service is not up yet
        sp<IBinder> binder =
            defaultServiceManager()->checkService(String16("power"));
        if (binder == 0) {
            ALOGW("Thread %s cannot connect to the power manager service", mThreadName);
        } else {
            mPowerManager = interface_cast<IPowerManager>(binder);
            binder->linkToDeath(mDeathRecipient);
        }
    }
}

void AudioFlinger::ThreadBase::updateWakeLockUids_l(const SortedVector<uid_t> &uids) {
    getPowerManager_l();

#if !LOG_NDEBUG
    std::stringstream s;
    for (uid_t uid : uids) {
        s << uid << " ";
    }
    ALOGD("updateWakeLockUids_l %s uids:%s", mThreadName, s.str().c_str());
#endif

    if (mWakeLockToken == NULL) { // token may be NULL if AudioFlinger::systemReady() not called.
        if (mSystemReady) {
            ALOGE("no wake lock to update, but system ready!");
        } else {
            ALOGW("no wake lock to update, system not ready yet");
        }
        return;
    }
    if (mPowerManager != 0) {
        std::vector<int> uidsAsInt(uids.begin(), uids.end()); // powermanager expects uids as ints
        status_t status = mPowerManager->updateWakeLockUids(
                mWakeLockToken, uidsAsInt.size(), uidsAsInt.data(),
                true /* FIXME force oneway contrary to .aidl */);
        ALOGV("updateWakeLockUids_l() %s status %d", mThreadName, status);
    }
}

void AudioFlinger::ThreadBase::clearPowerManager()
{
    Mutex::Autolock _l(mLock);
    releaseWakeLock_l();
    mPowerManager.clear();
}

void AudioFlinger::ThreadBase::PMDeathRecipient::binderDied(const wp<IBinder>& who __unused)
{
    sp<ThreadBase> thread = mThread.promote();
    if (thread != 0) {
        thread->clearPowerManager();
    }
    ALOGW("power manager service died !!!");
}

void AudioFlinger::ThreadBase::setEffectSuspended_l(
        const effect_uuid_t *type, bool suspend, audio_session_t sessionId)
{
    sp<EffectChain> chain = getEffectChain_l(sessionId);
    if (chain != 0) {
        if (type != NULL) {
            chain->setEffectSuspended_l(type, suspend);
        } else {
            chain->setEffectSuspendedAll_l(suspend);
        }
    }

    updateSuspendedSessions_l(type, suspend, sessionId);
}

void AudioFlinger::ThreadBase::checkSuspendOnAddEffectChain_l(const sp<EffectChain>& chain)
{
    ssize_t index = mSuspendedSessions.indexOfKey(chain->sessionId());
    if (index < 0) {
        return;
    }

    const KeyedVector <int, sp<SuspendedSessionDesc> >& sessionEffects =
            mSuspendedSessions.valueAt(index);

    for (size_t i = 0; i < sessionEffects.size(); i++) {
        const sp<SuspendedSessionDesc>& desc = sessionEffects.valueAt(i);
        for (int j = 0; j < desc->mRefCount; j++) {
            if (sessionEffects.keyAt(i) == EffectChain::kKeyForSuspendAll) {
                chain->setEffectSuspendedAll_l(true);
            } else {
                ALOGV("checkSuspendOnAddEffectChain_l() suspending effects %08x",
                    desc->mType.timeLow);
                chain->setEffectSuspended_l(&desc->mType, true);
            }
        }
    }
}

void AudioFlinger::ThreadBase::updateSuspendedSessions_l(const effect_uuid_t *type,
                                                         bool suspend,
                                                         audio_session_t sessionId)
{
    ssize_t index = mSuspendedSessions.indexOfKey(sessionId);

    KeyedVector <int, sp<SuspendedSessionDesc> > sessionEffects;

    if (suspend) {
        if (index >= 0) {
            sessionEffects = mSuspendedSessions.valueAt(index);
        } else {
            mSuspendedSessions.add(sessionId, sessionEffects);
        }
    } else {
        if (index < 0) {
            return;
        }
        sessionEffects = mSuspendedSessions.valueAt(index);
    }


    int key = EffectChain::kKeyForSuspendAll;
    if (type != NULL) {
        key = type->timeLow;
    }
    index = sessionEffects.indexOfKey(key);

    sp<SuspendedSessionDesc> desc;
    if (suspend) {
        if (index >= 0) {
            desc = sessionEffects.valueAt(index);
        } else {
            desc = new SuspendedSessionDesc();
            if (type != NULL) {
                desc->mType = *type;
            }
            sessionEffects.add(key, desc);
            ALOGV("updateSuspendedSessions_l() suspend adding effect %08x", key);
        }
        desc->mRefCount++;
    } else {
        if (index < 0) {
            return;
        }
        desc = sessionEffects.valueAt(index);
        if (--desc->mRefCount == 0) {
            ALOGV("updateSuspendedSessions_l() restore removing effect %08x", key);
            sessionEffects.removeItemsAt(index);
            if (sessionEffects.isEmpty()) {
                ALOGV("updateSuspendedSessions_l() restore removing session %d",
                                 sessionId);
                mSuspendedSessions.removeItem(sessionId);
            }
        }
    }
    if (!sessionEffects.isEmpty()) {
        mSuspendedSessions.replaceValueFor(sessionId, sessionEffects);
    }
}

void AudioFlinger::ThreadBase::checkSuspendOnEffectEnabled(const sp<EffectModule>& effect,
                                                            bool enabled,
                                                            audio_session_t sessionId)
{
    Mutex::Autolock _l(mLock);
    checkSuspendOnEffectEnabled_l(effect, enabled, sessionId);
}

void AudioFlinger::ThreadBase::checkSuspendOnEffectEnabled_l(const sp<EffectModule>& effect,
                                                            bool enabled,
                                                            audio_session_t sessionId)
{
    if (mType != RECORD) {
        // suspend all effects in AUDIO_SESSION_OUTPUT_MIX when enabling any effect on
        // another session. This gives the priority to well behaved effect control panels
        // and applications not using global effects.
        // Enabling post processing in AUDIO_SESSION_OUTPUT_STAGE session does not affect
        // global effects
        if ((sessionId != AUDIO_SESSION_OUTPUT_MIX) && (sessionId != AUDIO_SESSION_OUTPUT_STAGE)) {
            setEffectSuspended_l(NULL, enabled, AUDIO_SESSION_OUTPUT_MIX);
        }
    }

    sp<EffectChain> chain = getEffectChain_l(sessionId);
    if (chain != 0) {
        chain->checkSuspendOnEffectEnabled(effect, enabled);
    }
}

// checkEffectCompatibility_l() must be called with ThreadBase::mLock held
status_t AudioFlinger::RecordThread::checkEffectCompatibility_l(
        const effect_descriptor_t *desc, audio_session_t sessionId)
{
    // No global effect sessions on record threads
    if (sessionId == AUDIO_SESSION_OUTPUT_MIX || sessionId == AUDIO_SESSION_OUTPUT_STAGE) {
        ALOGW("checkEffectCompatibility_l(): global effect %s on record thread %s",
                desc->name, mThreadName);
        return BAD_VALUE;
    }
    // only pre processing effects on record thread
    if ((desc->flags & EFFECT_FLAG_TYPE_MASK) != EFFECT_FLAG_TYPE_PRE_PROC) {
        ALOGW("checkEffectCompatibility_l(): non pre processing effect %s on record thread %s",
                desc->name, mThreadName);
        return BAD_VALUE;
    }

    // always allow effects without processing load or latency
    if ((desc->flags & EFFECT_FLAG_NO_PROCESS_MASK) == EFFECT_FLAG_NO_PROCESS) {
        return NO_ERROR;
    }

    audio_input_flags_t flags = mInput->flags;
    if (hasFastCapture() || (flags & AUDIO_INPUT_FLAG_FAST)) {
        if (flags & AUDIO_INPUT_FLAG_RAW) {
            ALOGW("checkEffectCompatibility_l(): effect %s on record thread %s in raw mode",
                  desc->name, mThreadName);
            return BAD_VALUE;
        }
        if ((desc->flags & EFFECT_FLAG_HW_ACC_TUNNEL) == 0) {
            ALOGW("checkEffectCompatibility_l(): non HW effect %s on record thread %s in fast mode",
                  desc->name, mThreadName);
            return BAD_VALUE;
        }
    }
    return NO_ERROR;
}

// checkEffectCompatibility_l() must be called with ThreadBase::mLock held
status_t AudioFlinger::PlaybackThread::checkEffectCompatibility_l(
        const effect_descriptor_t *desc, audio_session_t sessionId)
{
    // no preprocessing on playback threads
    if ((desc->flags & EFFECT_FLAG_TYPE_MASK) == EFFECT_FLAG_TYPE_PRE_PROC) {
        ALOGW("checkEffectCompatibility_l(): pre processing effect %s created on playback"
                " thread %s", desc->name, mThreadName);
        return BAD_VALUE;
    }

    // always allow effects without processing load or latency
    if ((desc->flags & EFFECT_FLAG_NO_PROCESS_MASK) == EFFECT_FLAG_NO_PROCESS) {
        return NO_ERROR;
    }

    switch (mType) {
    case MIXER: {
#ifndef MULTICHANNEL_EFFECT_CHAIN
        // Reject any effect on mixer multichannel sinks.
        // TODO: fix both format and multichannel issues with effects.
        if (mChannelCount != FCC_2) {
            ALOGW("checkEffectCompatibility_l(): effect %s for multichannel(%d) on MIXER"
                    " thread %s", desc->name, mChannelCount, mThreadName);
            return BAD_VALUE;
        }
#endif
        audio_output_flags_t flags = mOutput->flags;
        if (hasFastMixer() || (flags & AUDIO_OUTPUT_FLAG_FAST)) {
            if (sessionId == AUDIO_SESSION_OUTPUT_MIX) {
                // global effects are applied only to non fast tracks if they are SW
                if ((desc->flags & EFFECT_FLAG_HW_ACC_TUNNEL) == 0) {
                    break;
                }
            } else if (sessionId == AUDIO_SESSION_OUTPUT_STAGE) {
                // only post processing on output stage session
                if ((desc->flags & EFFECT_FLAG_TYPE_MASK) != EFFECT_FLAG_TYPE_POST_PROC) {
                    ALOGW("checkEffectCompatibility_l(): non post processing effect %s not allowed"
                            " on output stage session", desc->name);
                    return BAD_VALUE;
                }
            } else {
                // no restriction on effects applied on non fast tracks
                if ((hasAudioSession_l(sessionId) & ThreadBase::FAST_SESSION) == 0) {
                    break;
                }
            }

            if (flags & AUDIO_OUTPUT_FLAG_RAW) {
                ALOGW("checkEffectCompatibility_l(): effect %s on playback thread in raw mode",
                      desc->name);
                return BAD_VALUE;
            }
            if ((desc->flags & EFFECT_FLAG_HW_ACC_TUNNEL) == 0) {
                ALOGW("checkEffectCompatibility_l(): non HW effect %s on playback thread"
                        " in fast mode", desc->name);
                return BAD_VALUE;
            }
        }
    } break;
    case DIRECT:
        // Treat direct threads similar to offload threads,
        // since mixing and post processing should be done by DSP here as well.
    case OFFLOAD:
        // nothing actionable on offload threads, if the effect:
        //   - is offloadable: the effect can be created
        //   - is NOT offloadable: the effect should still be created, but EffectHandle::enable()
        //     will take care of invalidating the tracks of the thread
        break;
    case DUPLICATING:
#ifndef MULTICHANNEL_EFFECT_CHAIN
        // Reject any effect on mixer multichannel sinks.
        // TODO: fix both format and multichannel issues with effects.
        if (mChannelCount != FCC_2) {
            ALOGW("checkEffectCompatibility_l(): effect %s for multichannel(%d)"
                    " on DUPLICATING thread %s", desc->name, mChannelCount, mThreadName);
            return BAD_VALUE;
        }
#endif
        if ((sessionId == AUDIO_SESSION_OUTPUT_STAGE) || (sessionId == AUDIO_SESSION_OUTPUT_MIX)) {
            ALOGW("checkEffectCompatibility_l(): global effect %s on DUPLICATING"
                    " thread %s", desc->name, mThreadName);
            return BAD_VALUE;
        }
        if ((desc->flags & EFFECT_FLAG_TYPE_MASK) == EFFECT_FLAG_TYPE_POST_PROC) {
            ALOGW("checkEffectCompatibility_l(): post processing effect %s on"
                    " DUPLICATING thread %s", desc->name, mThreadName);
            return BAD_VALUE;
        }
        if ((desc->flags & EFFECT_FLAG_HW_ACC_TUNNEL) != 0) {
            ALOGW("checkEffectCompatibility_l(): HW tunneled effect %s on"
                    " DUPLICATING thread %s", desc->name, mThreadName);
            return BAD_VALUE;
        }
        break;
    default:
        LOG_ALWAYS_FATAL("checkEffectCompatibility_l(): wrong thread type %d", mType);
    }

    return NO_ERROR;
}

// ThreadBase::createEffect_l() must be called with AudioFlinger::mLock held
sp<AudioFlinger::EffectHandle> AudioFlinger::ThreadBase::createEffect_l(
        const sp<AudioFlinger::Client>& client,
        const sp<IEffectClient>& effectClient,
        int32_t priority,
        audio_session_t sessionId,
        effect_descriptor_t *desc,
        int *enabled,
        status_t *status,
        bool pinned)
{
    sp<EffectModule> effect;
    sp<EffectHandle> handle;
    status_t lStatus;
    sp<EffectChain> chain;
    bool chainCreated = false;
    bool effectCreated = false;
    bool effectRegistered = false;
    audio_unique_id_t effectId = AUDIO_UNIQUE_ID_USE_UNSPECIFIED;

    lStatus = initCheck();
    if (lStatus != NO_ERROR) {
        ALOGW("createEffect_l() Audio driver not initialized.");
        goto Exit;
    }

    ALOGV("createEffect_l() thread %p effect %s on session %d", this, desc->name, sessionId);

    { // scope for mLock
        Mutex::Autolock _l(mLock);

        lStatus = checkEffectCompatibility_l(desc, sessionId);
        if (lStatus != NO_ERROR) {
            goto Exit;
        }

        // check for existing effect chain with the requested audio session
        chain = getEffectChain_l(sessionId);
        if (chain == 0) {
            // create a new chain for this session
            ALOGV("createEffect_l() new effect chain for session %d", sessionId);
            chain = new EffectChain(this, sessionId);
            addEffectChain_l(chain);
            chain->setStrategy(getStrategyForSession_l(sessionId));
            chainCreated = true;
        } else {
            effect = chain->getEffectFromDesc_l(desc);
        }

        ALOGV("createEffect_l() got effect %p on chain %p", effect.get(), chain.get());

        if (effect == 0) {
            effectId = mAudioFlinger->nextUniqueId(AUDIO_UNIQUE_ID_USE_EFFECT);
            // Check CPU and memory usage
            lStatus = AudioSystem::registerEffect(
                    desc, mId, chain->strategy(), sessionId, effectId);
            if (lStatus != NO_ERROR) {
                goto Exit;
            }
            effectRegistered = true;
            // create a new effect module if none present in the chain
            lStatus = chain->createEffect_l(effect, this, desc, effectId, sessionId, pinned);
            if (lStatus != NO_ERROR) {
                goto Exit;
            }
            effectCreated = true;

            effect->setDevice(mOutDevice);
            effect->setDevice(mInDevice);
            effect->setMode(mAudioFlinger->getMode());
            effect->setAudioSource(mAudioSource);
        }
        // create effect handle and connect it to effect module
        handle = new EffectHandle(effect, client, effectClient, priority);
        lStatus = handle->initCheck();
        if (lStatus == OK) {
            lStatus = effect->addHandle(handle.get());
        }
        if (enabled != NULL) {
            *enabled = (int)effect->isEnabled();
        }
    }

Exit:
    if (lStatus != NO_ERROR && lStatus != ALREADY_EXISTS) {
        Mutex::Autolock _l(mLock);
        if (effectCreated) {
            chain->removeEffect_l(effect);
        }
        if (effectRegistered) {
            AudioSystem::unregisterEffect(effectId);
        }
        if (chainCreated) {
            removeEffectChain_l(chain);
        }
        // handle must be cleared by caller to avoid deadlock.
    }

    *status = lStatus;
    return handle;
}

void AudioFlinger::ThreadBase::disconnectEffectHandle(EffectHandle *handle,
                                                      bool unpinIfLast)
{
    bool remove = false;
    sp<EffectModule> effect;
    {
        Mutex::Autolock _l(mLock);

        effect = handle->effect().promote();
        if (effect == 0) {
            return;
        }
        // restore suspended effects if the disconnected handle was enabled and the last one.
        remove = (effect->removeHandle(handle) == 0) && (!effect->isPinned() || unpinIfLast);
        if (remove) {
            removeEffect_l(effect, true);
        }
    }
    if (remove) {
        mAudioFlinger->updateOrphanEffectChains(effect);
        AudioSystem::unregisterEffect(effect->id());
        if (handle->enabled()) {
            checkSuspendOnEffectEnabled(effect, false, effect->sessionId());
        }
    }
}

sp<AudioFlinger::EffectModule> AudioFlinger::ThreadBase::getEffect(audio_session_t sessionId,
        int effectId)
{
    Mutex::Autolock _l(mLock);
    return getEffect_l(sessionId, effectId);
}

sp<AudioFlinger::EffectModule> AudioFlinger::ThreadBase::getEffect_l(audio_session_t sessionId,
        int effectId)
{
    sp<EffectChain> chain = getEffectChain_l(sessionId);
    return chain != 0 ? chain->getEffectFromId_l(effectId) : 0;
}

// PlaybackThread::addEffect_l() must be called with AudioFlinger::mLock and
// PlaybackThread::mLock held
status_t AudioFlinger::ThreadBase::addEffect_l(const sp<EffectModule>& effect)
{
    // check for existing effect chain with the requested audio session
    audio_session_t sessionId = effect->sessionId();
    sp<EffectChain> chain = getEffectChain_l(sessionId);
    bool chainCreated = false;

    ALOGD_IF((mType == OFFLOAD || mType == DIRECT) && !effect->isOffloadable(),
             "addEffect_l() on offloaded thread %p: effect %s does not support offload flags %#x",
                    this, effect->desc().name, effect->desc().flags);

    if (chain == 0) {
        // create a new chain for this session
        ALOGV("addEffect_l() new effect chain for session %d", sessionId);
        chain = new EffectChain(this, sessionId);
        addEffectChain_l(chain);
        chain->setStrategy(getStrategyForSession_l(sessionId));
        chainCreated = true;
    }
    ALOGV("addEffect_l() %p chain %p effect %p", this, chain.get(), effect.get());

    if (chain->getEffectFromId_l(effect->id()) != 0) {
        ALOGW("addEffect_l() %p effect %s already present in chain %p",
                this, effect->desc().name, chain.get());
        return BAD_VALUE;
    }

    effect->setOffloaded((mType == OFFLOAD || mType == DIRECT), mId);

    status_t status = chain->addEffect_l(effect);
    if (status != NO_ERROR) {
        if (chainCreated) {
            removeEffectChain_l(chain);
        }
        return status;
    }

    effect->setDevice(mOutDevice);
    effect->setDevice(mInDevice);
    effect->setMode(mAudioFlinger->getMode());
    effect->setAudioSource(mAudioSource);

    return NO_ERROR;
}

void AudioFlinger::ThreadBase::removeEffect_l(const sp<EffectModule>& effect, bool release) {

    ALOGV("%s %p effect %p", __FUNCTION__, this, effect.get());
    effect_descriptor_t desc = effect->desc();
    if ((desc.flags & EFFECT_FLAG_TYPE_MASK) == EFFECT_FLAG_TYPE_AUXILIARY) {
        detachAuxEffect_l(effect->id());
    }

    sp<EffectChain> chain = effect->chain().promote();
    if (chain != 0) {
        // remove effect chain if removing last effect
        if (chain->removeEffect_l(effect, release) == 0) {
            removeEffectChain_l(chain);
        }
    } else {
        ALOGW("removeEffect_l() %p cannot promote chain for effect %p", this, effect.get());
    }
}

void AudioFlinger::ThreadBase::lockEffectChains_l(
        Vector< sp<AudioFlinger::EffectChain> >& effectChains)
{
    effectChains = mEffectChains;
    for (size_t i = 0; i < mEffectChains.size(); i++) {
        mEffectChains[i]->lock();
    }
}

void AudioFlinger::ThreadBase::unlockEffectChains(
        const Vector< sp<AudioFlinger::EffectChain> >& effectChains)
{
    for (size_t i = 0; i < effectChains.size(); i++) {
        effectChains[i]->unlock();
    }
}

sp<AudioFlinger::EffectChain> AudioFlinger::ThreadBase::getEffectChain(audio_session_t sessionId)
{
    Mutex::Autolock _l(mLock);
    return getEffectChain_l(sessionId);
}

sp<AudioFlinger::EffectChain> AudioFlinger::ThreadBase::getEffectChain_l(audio_session_t sessionId)
        const
{
    size_t size = mEffectChains.size();
    for (size_t i = 0; i < size; i++) {
        if (mEffectChains[i]->sessionId() == sessionId) {
            return mEffectChains[i];
        }
    }
    return 0;
}

void AudioFlinger::ThreadBase::setMode(audio_mode_t mode)
{
    Mutex::Autolock _l(mLock);
    size_t size = mEffectChains.size();
    for (size_t i = 0; i < size; i++) {
        mEffectChains[i]->setMode_l(mode);
    }
}

void AudioFlinger::ThreadBase::toAudioPortConfig(struct audio_port_config *config)
{
    config->type = AUDIO_PORT_TYPE_MIX;
    config->ext.mix.handle = mId;
    config->sample_rate = mSampleRate;
    config->format = mFormat;
    config->channel_mask = mChannelMask;
    config->config_mask = AUDIO_PORT_CONFIG_SAMPLE_RATE|AUDIO_PORT_CONFIG_CHANNEL_MASK|
                            AUDIO_PORT_CONFIG_FORMAT;
}

void AudioFlinger::ThreadBase::systemReady()
{
    Mutex::Autolock _l(mLock);
    if (mSystemReady) {
        return;
    }
    mSystemReady = true;

    for (size_t i = 0; i < mPendingConfigEvents.size(); i++) {
        sendConfigEvent_l(mPendingConfigEvents.editItemAt(i));
    }
    mPendingConfigEvents.clear();
}

template <typename T>
ssize_t AudioFlinger::ThreadBase::ActiveTracks<T>::add(const sp<T> &track) {
    ssize_t index = mActiveTracks.indexOf(track);
    if (index >= 0) {
        ALOGW("ActiveTracks<T>::add track %p already there", track.get());
        return index;
    }
    logTrack("add", track);
    mActiveTracksGeneration++;
    mLatestActiveTrack = track;
    ++mBatteryCounter[track->uid()].second;
    mHasChanged = true;
    return mActiveTracks.add(track);
}

template <typename T>
ssize_t AudioFlinger::ThreadBase::ActiveTracks<T>::remove(const sp<T> &track) {
    ssize_t index = mActiveTracks.remove(track);
    if (index < 0) {
        ALOGW("ActiveTracks<T>::remove nonexistent track %p", track.get());
        return index;
    }
    logTrack("remove", track);
    mActiveTracksGeneration++;
    --mBatteryCounter[track->uid()].second;
    // mLatestActiveTrack is not cleared even if is the same as track.
    mHasChanged = true;
#ifdef TEE_SINK
    track->dumpTee(-1 /* fd */, "_REMOVE");
#endif
    return index;
}

template <typename T>
void AudioFlinger::ThreadBase::ActiveTracks<T>::clear() {
    for (const sp<T> &track : mActiveTracks) {
        BatteryNotifier::getInstance().noteStopAudio(track->uid());
        logTrack("clear", track);
    }
    mLastActiveTracksGeneration = mActiveTracksGeneration;
    if (!mActiveTracks.empty()) { mHasChanged = true; }
    mActiveTracks.clear();
    mLatestActiveTrack.clear();
    mBatteryCounter.clear();
}

template <typename T>
void AudioFlinger::ThreadBase::ActiveTracks<T>::updatePowerState(
        sp<ThreadBase> thread, bool force) {
    // Updates ActiveTracks client uids to the thread wakelock.
    if (mActiveTracksGeneration != mLastActiveTracksGeneration || force) {
        thread->updateWakeLockUids_l(getWakeLockUids());
        mLastActiveTracksGeneration = mActiveTracksGeneration;
    }

    // Updates BatteryNotifier uids
    for (auto it = mBatteryCounter.begin(); it != mBatteryCounter.end();) {
        const uid_t uid = it->first;
        ssize_t &previous = it->second.first;
        ssize_t &current = it->second.second;
        if (current > 0) {
            if (previous == 0) {
                BatteryNotifier::getInstance().noteStartAudio(uid);
            }
            previous = current;
            ++it;
        } else if (current == 0) {
            if (previous > 0) {
                BatteryNotifier::getInstance().noteStopAudio(uid);
            }
            it = mBatteryCounter.erase(it); // std::map<> is stable on iterator erase.
        } else /* (current < 0) */ {
            LOG_ALWAYS_FATAL("negative battery count %zd", current);
        }
    }
}

template <typename T>
bool AudioFlinger::ThreadBase::ActiveTracks<T>::readAndClearHasChanged() {
    const bool hasChanged = mHasChanged;
    mHasChanged = false;
    return hasChanged;
}

template <typename T>
void AudioFlinger::ThreadBase::ActiveTracks<T>::logTrack(
        const char *funcName, const sp<T> &track) const {
    if (mLocalLog != nullptr) {
        String8 result;
        track->appendDump(result, false /* active */);
        mLocalLog->log("AT::%-10s(%p) %s", funcName, track.get(), result.string());
    }
}

void AudioFlinger::ThreadBase::broadcast_l()
{
    // Thread could be blocked waiting for async
    // so signal it to handle state changes immediately
    // If threadLoop is currently unlocked a signal of mWaitWorkCV will
    // be lost so we also flag to prevent it blocking on mWaitWorkCV
    mSignalPending = true;
    mWaitWorkCV.broadcast();
}

// ----------------------------------------------------------------------------
//      Playback
// ----------------------------------------------------------------------------

AudioFlinger::PlaybackThread::PlaybackThread(const sp<AudioFlinger>& audioFlinger,
                                             AudioStreamOut* output,
                                             audio_io_handle_t id,
                                             audio_devices_t device,
                                             type_t type,
                                             bool systemReady)
    :   ThreadBase(audioFlinger, id, device, AUDIO_DEVICE_NONE, type, systemReady),
        mNormalFrameCount(0), mSinkBuffer(NULL),
        mMixerBufferEnabled(AudioFlinger::kEnableExtendedPrecision),
        mMixerBuffer(NULL),
        mMixerBufferSize(0),
        mMixerBufferFormat(AUDIO_FORMAT_INVALID),
        mMixerBufferValid(false),
        mEffectBufferEnabled(AudioFlinger::kEnableExtendedPrecision),
        mEffectBuffer(NULL),
        mEffectBufferSize(0),
        mEffectBufferFormat(AUDIO_FORMAT_INVALID),
        mEffectBufferValid(false),
        mSuspended(0), mBytesWritten(0),
        mFramesWritten(0),
        mSuspendedFrames(0),
        mActiveTracks(&this->mLocalLog),
        // mStreamTypes[] initialized in constructor body
        mTracks(type == MIXER),
        mOutput(output),
        mLastWriteTime(-1), mNumWrites(0), mNumDelayedWrites(0), mInWrite(false),
        mMixerStatus(MIXER_IDLE),
        mMixerStatusIgnoringFastTracks(MIXER_IDLE),
        mStandbyDelayNs(AudioFlinger::mStandbyTimeInNsecs),
        mBytesRemaining(0),
        mCurrentWriteLength(0),
        mUseAsyncWrite(false),
        mWriteAckSequence(0),
        mDrainSequence(0),
        mScreenState(AudioFlinger::mScreenState),
        // index 0 is reserved for normal mixer's submix
        mFastTrackAvailMask(((1 << FastMixerState::sMaxFastTracks) - 1) & ~1),
        mHwSupportsPause(false), mHwPaused(false), mFlushPending(false), mHwSupportsSuspend(false),
        mLeftVolFloat(-1.0), mRightVolFloat(-1.0)
{
    snprintf(mThreadName, kThreadNameLength, "AudioOut_%X", id);
    mNBLogWriter = audioFlinger->newWriter_l(kLogSize, mThreadName);

    // Assumes constructor is called by AudioFlinger with it's mLock held, but
    // it would be safer to explicitly pass initial masterVolume/masterMute as
    // parameter.
    //
    // If the HAL we are using has support for master volume or master mute,
    // then do not attenuate or mute during mixing (just leave the volume at 1.0
    // and the mute set to false).
    mMasterVolume = audioFlinger->masterVolume_l();
    mMasterMute = audioFlinger->masterMute_l();
    if (mOutput && mOutput->audioHwDev) {
        if (mOutput->audioHwDev->canSetMasterVolume()) {
            mMasterVolume = 1.0;
        }

        if (mOutput->audioHwDev->canSetMasterMute()) {
            mMasterMute = false;
        }
        mIsMsdDevice = strcmp(
                mOutput->audioHwDev->moduleName(), AUDIO_HARDWARE_MODULE_ID_MSD) == 0;
    }

    readOutputParameters_l();

    // TODO: We may also match on address as well as device type for
    // AUDIO_DEVICE_OUT_BUS, AUDIO_DEVICE_OUT_ALL_A2DP, AUDIO_DEVICE_OUT_REMOTE_SUBMIX
    if (type == MIXER || type == DIRECT) {
        mTimestampCorrectedDevices = (audio_devices_t)property_get_int64(
                "audio.timestamp.corrected_output_devices",
                (int64_t)(mIsMsdDevice ? AUDIO_DEVICE_OUT_BUS // turn on by default for MSD
                                       : AUDIO_DEVICE_NONE));
    }

    // ++ operator does not compile
    for (audio_stream_type_t stream = AUDIO_STREAM_MIN; stream < AUDIO_STREAM_FOR_POLICY_CNT;
            stream = (audio_stream_type_t) (stream + 1)) {
        mStreamTypes[stream].volume = 0.0f;
        mStreamTypes[stream].mute = mAudioFlinger->streamMute_l(stream);
    }
    // Audio patch volume is always max
    mStreamTypes[AUDIO_STREAM_PATCH].volume = 1.0f;
    mStreamTypes[AUDIO_STREAM_PATCH].mute = false;
}

AudioFlinger::PlaybackThread::~PlaybackThread()
{
    mAudioFlinger->unregisterWriter(mNBLogWriter);
    free(mSinkBuffer);
    free(mMixerBuffer);
    free(mEffectBuffer);
}

void AudioFlinger::PlaybackThread::dump(int fd, const Vector<String16>& args)
{
    dumpInternals(fd, args);
    dumpTracks(fd, args);
    dumpEffectChains(fd, args);
    dprintf(fd, "  Local log:\n");
    mLocalLog.dump(fd, "   " /* prefix */, 40 /* lines */);
}

void AudioFlinger::PlaybackThread::dumpTracks(int fd, const Vector<String16>& args __unused)
{
    String8 result;

    result.appendFormat("  Stream volumes in dB: ");
    for (int i = 0; i < AUDIO_STREAM_CNT; ++i) {
        const stream_type_t *st = &mStreamTypes[i];
        if (i > 0) {
            result.appendFormat(", ");
        }
        result.appendFormat("%d:%.2g", i, 20.0 * log10(st->volume));
        if (st->mute) {
            result.append("M");
        }
    }
    result.append("\n");
    write(fd, result.string(), result.length());
    result.clear();

    // These values are "raw"; they will wrap around.  See prepareTracks_l() for a better way.
    FastTrackUnderruns underruns = getFastTrackUnderruns(0);
    dprintf(fd, "  Normal mixer raw underrun counters: partial=%u empty=%u\n",
            underruns.mBitFields.mPartial, underruns.mBitFields.mEmpty);

    size_t numtracks = mTracks.size();
    size_t numactive = mActiveTracks.size();
    dprintf(fd, "  %zu Tracks", numtracks);
    size_t numactiveseen = 0;
    const char *prefix = "    ";
    if (numtracks) {
        dprintf(fd, " of which %zu are active\n", numactive);
        result.append(prefix);
        mTracks[0]->appendDumpHeader(result);
        for (size_t i = 0; i < numtracks; ++i) {
            sp<Track> track = mTracks[i];
            if (track != 0) {
                bool active = mActiveTracks.indexOf(track) >= 0;
                if (active) {
                    numactiveseen++;
                }
                result.append(prefix);
                track->appendDump(result, active);
            }
        }
    } else {
        result.append("\n");
    }
    if (numactiveseen != numactive) {
        // some tracks in the active list were not in the tracks list
        result.append("  The following tracks are in the active list but"
                " not in the track list\n");
        result.append(prefix);
        mActiveTracks[0]->appendDumpHeader(result);
        for (size_t i = 0; i < numactive; ++i) {
            sp<Track> track = mActiveTracks[i];
            if (mTracks.indexOf(track) < 0) {
                result.append(prefix);
                track->appendDump(result, true /* active */);
            }
        }
    }

    write(fd, result.string(), result.size());
}

void AudioFlinger::PlaybackThread::dumpInternals(int fd, const Vector<String16>& args)
{
    dumpBase(fd, args);

    dprintf(fd, "  Master mute: %s\n", mMasterMute ? "on" : "off");
    dprintf(fd, "  Normal frame count: %zu\n", mNormalFrameCount);
    dprintf(fd, "  Last write occurred (msecs): %llu\n",
            (unsigned long long) ns2ms(systemTime() - mLastWriteTime));
    dprintf(fd, "  Total writes: %d\n", mNumWrites);
    dprintf(fd, "  Delayed writes: %d\n", mNumDelayedWrites);
    dprintf(fd, "  Blocked in write: %s\n", mInWrite ? "yes" : "no");
    dprintf(fd, "  Suspend count: %d\n", mSuspended);
    dprintf(fd, "  Sink buffer : %p\n", mSinkBuffer);
    dprintf(fd, "  Mixer buffer: %p\n", mMixerBuffer);
    dprintf(fd, "  Effect buffer: %p\n", mEffectBuffer);
    dprintf(fd, "  Fast track availMask=%#x\n", mFastTrackAvailMask);
    dprintf(fd, "  Standby delay ns=%lld\n", (long long)mStandbyDelayNs);
    AudioStreamOut *output = mOutput;
    audio_output_flags_t flags = output != NULL ? output->flags : AUDIO_OUTPUT_FLAG_NONE;
    dprintf(fd, "  AudioStreamOut: %p flags %#x (%s)\n",
            output, flags, outputFlagsToString(flags).c_str());
    dprintf(fd, "  Frames written: %lld\n", (long long)mFramesWritten);
    dprintf(fd, "  Suspended frames: %lld\n", (long long)mSuspendedFrames);
    if (mPipeSink.get() != nullptr) {
        dprintf(fd, "  PipeSink frames written: %lld\n", (long long)mPipeSink->framesWritten());
    }
    if (output != nullptr) {
        dprintf(fd, "  Hal stream dump:\n");
        (void)output->stream->dump(fd);
    }
}

// Thread virtuals

void AudioFlinger::PlaybackThread::onFirstRef()
{
    run(mThreadName, ANDROID_PRIORITY_URGENT_AUDIO);
}

// ThreadBase virtuals
void AudioFlinger::PlaybackThread::preExit()
{
    ALOGV("  preExit()");
    // FIXME this is using hard-coded strings but in the future, this functionality will be
    //       converted to use audio HAL extensions required to support tunneling
    status_t result = mOutput->stream->setParameters(String8("exiting=1"));
    ALOGE_IF(result != OK, "Error when setting parameters on exit: %d", result);
}

// PlaybackThread::createTrack_l() must be called with AudioFlinger::mLock held
sp<AudioFlinger::PlaybackThread::Track> AudioFlinger::PlaybackThread::createTrack_l(
        const sp<AudioFlinger::Client>& client,
        audio_stream_type_t streamType,
        const audio_attributes_t& attr,
        uint32_t *pSampleRate,
        audio_format_t format,
        audio_channel_mask_t channelMask,
        size_t *pFrameCount,
        size_t *pNotificationFrameCount,
        uint32_t notificationsPerBuffer,
        float speed,
        const sp<IMemory>& sharedBuffer,
        audio_session_t sessionId,
        audio_output_flags_t *flags,
        pid_t tid,
        uid_t uid,
        status_t *status,
        audio_port_handle_t portId)
{
    size_t frameCount = *pFrameCount;
    size_t notificationFrameCount = *pNotificationFrameCount;
    sp<Track> track;
    status_t lStatus;
    audio_output_flags_t outputFlags = mOutput->flags;
    audio_output_flags_t requestedFlags = *flags;
    uint32_t sampleRate;

    if (sharedBuffer != 0 && checkIMemory(sharedBuffer) != NO_ERROR) {
        lStatus = BAD_VALUE;
        goto Exit;
    }

    if (*pSampleRate == 0) {
        *pSampleRate = mSampleRate;
    }
    sampleRate = *pSampleRate;

    // special case for FAST flag considered OK if fast mixer is present
    if (hasFastMixer()) {
        outputFlags = (audio_output_flags_t)(outputFlags | AUDIO_OUTPUT_FLAG_FAST);
    }

    // Check if requested flags are compatible with output stream flags
    if ((*flags & outputFlags) != *flags) {
        ALOGW("createTrack_l(): mismatch between requested flags (%08x) and output flags (%08x)",
              *flags, outputFlags);
        *flags = (audio_output_flags_t)(*flags & outputFlags);
    }

    // client expresses a preference for FAST, but we get the final say
    if (*flags & AUDIO_OUTPUT_FLAG_FAST) {
      if (
            // PCM data
            audio_is_linear_pcm(format) &&
            // TODO: extract as a data library function that checks that a computationally
            // expensive downmixer is not required: isFastOutputChannelConversion()
            (channelMask == mChannelMask ||
                    mChannelMask != AUDIO_CHANNEL_OUT_STEREO ||
                    (channelMask == AUDIO_CHANNEL_OUT_MONO
                            /* && mChannelMask == AUDIO_CHANNEL_OUT_STEREO */)) &&
            // hardware sample rate
            (sampleRate == mSampleRate) &&
            // normal mixer has an associated fast mixer
            hasFastMixer() &&
            // there are sufficient fast track slots available
            (mFastTrackAvailMask != 0)
            // FIXME test that MixerThread for this fast track has a capable output HAL
            // FIXME add a permission test also?
        ) {
        // static tracks can have any nonzero framecount, streaming tracks check against minimum.
        if (sharedBuffer == 0) {
            // read the fast track multiplier property the first time it is needed
            int ok = pthread_once(&sFastTrackMultiplierOnce, sFastTrackMultiplierInit);
            if (ok != 0) {
                ALOGE("%s pthread_once failed: %d", __func__, ok);
            }
            frameCount = max(frameCount, mFrameCount * sFastTrackMultiplier); // incl framecount 0
        }

        // check compatibility with audio effects.
        { // scope for mLock
            Mutex::Autolock _l(mLock);
            for (audio_session_t session : {
                    AUDIO_SESSION_OUTPUT_STAGE,
                    AUDIO_SESSION_OUTPUT_MIX,
                    sessionId,
                }) {
                sp<EffectChain> chain = getEffectChain_l(session);
                if (chain.get() != nullptr) {
                    audio_output_flags_t old = *flags;
                    chain->checkOutputFlagCompatibility(flags);
                    if (old != *flags) {
                        ALOGV("AUDIO_OUTPUT_FLAGS denied by effect, session=%d old=%#x new=%#x",
                                (int)session, (int)old, (int)*flags);
                    }
                }
            }
        }
        ALOGV_IF((*flags & AUDIO_OUTPUT_FLAG_FAST) != 0,
                 "AUDIO_OUTPUT_FLAG_FAST accepted: frameCount=%zu mFrameCount=%zu",
                 frameCount, mFrameCount);
      } else {
        ALOGV("AUDIO_OUTPUT_FLAG_FAST denied: sharedBuffer=%p frameCount=%zu "
                "mFrameCount=%zu format=%#x mFormat=%#x isLinear=%d channelMask=%#x "
                "sampleRate=%u mSampleRate=%u "
                "hasFastMixer=%d tid=%d fastTrackAvailMask=%#x",
                sharedBuffer.get(), frameCount, mFrameCount, format, mFormat,
                audio_is_linear_pcm(format),
                channelMask, sampleRate, mSampleRate, hasFastMixer(), tid, mFastTrackAvailMask);
        *flags = (audio_output_flags_t)(*flags & ~AUDIO_OUTPUT_FLAG_FAST);
      }
    }

    if (!audio_has_proportional_frames(format)) {
        if (sharedBuffer != 0) {
            // Same comment as below about ignoring frameCount parameter for set()
            frameCount = sharedBuffer->size();
        } else if (frameCount == 0) {
            frameCount = mNormalFrameCount;
        }
        if (notificationFrameCount != frameCount) {
            notificationFrameCount = frameCount;
        }
    } else if (sharedBuffer != 0) {
        // FIXME: Ensure client side memory buffers need
        // not have additional alignment beyond sample
        // (e.g. 16 bit stereo accessed as 32 bit frame).
        size_t alignment = audio_bytes_per_sample(format);
        if (alignment & 1) {
            // for AUDIO_FORMAT_PCM_24_BIT_PACKED (not exposed through Java).
            alignment = 1;
        }
        uint32_t channelCount = audio_channel_count_from_out_mask(channelMask);
        size_t frameSize = channelCount * audio_bytes_per_sample(format);
        if (channelCount > 1) {
            // More than 2 channels does not require stronger alignment than stereo
            alignment <<= 1;
        }
        if (((uintptr_t)sharedBuffer->pointer() & (alignment - 1)) != 0) {
            ALOGE("Invalid buffer alignment: address %p, channel count %u",
                  sharedBuffer->pointer(), channelCount);
            lStatus = BAD_VALUE;
            goto Exit;
        }

        // When initializing a shared buffer AudioTrack via constructors,
        // there's no frameCount parameter.
        // But when initializing a shared buffer AudioTrack via set(),
        // there _is_ a frameCount parameter.  We silently ignore it.
        frameCount = sharedBuffer->size() / frameSize;
    } else {
        size_t minFrameCount = 0;
        // For fast tracks we try to respect the application's request for notifications per buffer.
        if (*flags & AUDIO_OUTPUT_FLAG_FAST) {
            if (notificationsPerBuffer > 0) {
                // Avoid possible arithmetic overflow during multiplication.
                if (notificationsPerBuffer > SIZE_MAX / mFrameCount) {
                    ALOGE("Requested notificationPerBuffer=%u ignored for HAL frameCount=%zu",
                          notificationsPerBuffer, mFrameCount);
                } else {
                    minFrameCount = mFrameCount * notificationsPerBuffer;
                }
            }
        } else {
            // For normal PCM streaming tracks, update minimum frame count.
            // Buffer depth is forced to be at least 2 x the normal mixer frame count and
            // cover audio hardware latency.
            // This is probably too conservative, but legacy application code may depend on it.
            // If you change this calculation, also review the start threshold which is related.
            uint32_t latencyMs = latency_l();
            if (latencyMs == 0) {
                ALOGE("Error when retrieving output stream latency");
                lStatus = UNKNOWN_ERROR;
                goto Exit;
            }

            minFrameCount = AudioSystem::calculateMinFrameCount(latencyMs, mNormalFrameCount,
                                mSampleRate, sampleRate, speed /*, 0 mNotificationsPerBufferReq*/);

        }
        if (frameCount < minFrameCount) {
            frameCount = minFrameCount;
        }
    }

    // Make sure that application is notified with sufficient margin before underrun.
    // The client can divide the AudioTrack buffer into sub-buffers,
    // and expresses its desire to server as the notification frame count.
    if (sharedBuffer == 0 && audio_is_linear_pcm(format)) {
        size_t maxNotificationFrames;
        if (*flags & AUDIO_OUTPUT_FLAG_FAST) {
            // notify every HAL buffer, regardless of the size of the track buffer
            maxNotificationFrames = mFrameCount;
        } else {
            // For normal tracks, use at least double-buffering if no sample rate conversion,
            // or at least triple-buffering if there is sample rate conversion
            const int nBuffering = sampleRate == mSampleRate ? 2 : 3;
            maxNotificationFrames = frameCount / nBuffering;
            // If client requested a fast track but this was denied, then use the smaller maximum.
            if (requestedFlags & AUDIO_OUTPUT_FLAG_FAST) {
                size_t maxNotificationFramesFastDenied = FMS_20 * sampleRate / 1000;
                if (maxNotificationFrames > maxNotificationFramesFastDenied) {
                    maxNotificationFrames = maxNotificationFramesFastDenied;
                }
            }
        }
        if (notificationFrameCount == 0 || notificationFrameCount > maxNotificationFrames) {
            if (notificationFrameCount == 0) {
                ALOGD("Client defaulted notificationFrames to %zu for frameCount %zu",
                    maxNotificationFrames, frameCount);
            } else {
                ALOGW("Client adjusted notificationFrames from %zu to %zu for frameCount %zu",
                      notificationFrameCount, maxNotificationFrames, frameCount);
            }
            notificationFrameCount = maxNotificationFrames;
        }
    }

    *pFrameCount = frameCount;
    *pNotificationFrameCount = notificationFrameCount;

    switch (mType) {

    case DIRECT:
        if (audio_is_linear_pcm(format)) { // TODO maybe use audio_has_proportional_frames()?
            if (sampleRate != mSampleRate || format != mFormat || channelMask != mChannelMask) {
                ALOGE("createTrack_l() Bad parameter: sampleRate %u format %#x, channelMask 0x%08x "
                        "for output %p with format %#x",
                        sampleRate, format, channelMask, mOutput, mFormat);
                lStatus = BAD_VALUE;
                goto Exit;
            }
        }
        break;

    case OFFLOAD:
        if (sampleRate != mSampleRate || format != mFormat || channelMask != mChannelMask) {
            ALOGE("createTrack_l() Bad parameter: sampleRate %d format %#x, channelMask 0x%08x \""
                    "for output %p with format %#x",
                    sampleRate, format, channelMask, mOutput, mFormat);
            lStatus = BAD_VALUE;
            goto Exit;
        }
        break;

    default:
        if (!audio_is_linear_pcm(format)) {
                ALOGE("createTrack_l() Bad parameter: format %#x \""
                        "for output %p with format %#x",
                        format, mOutput, mFormat);
                lStatus = BAD_VALUE;
                goto Exit;
        }
        if (sampleRate > mSampleRate * AUDIO_RESAMPLER_DOWN_RATIO_MAX) {
            ALOGE("Sample rate out of range: %u mSampleRate %u", sampleRate, mSampleRate);
            lStatus = BAD_VALUE;
            goto Exit;
        }
        break;

    }

    lStatus = initCheck();
    if (lStatus != NO_ERROR) {
        ALOGE("createTrack_l() audio driver not initialized");
        goto Exit;
    }

    { // scope for mLock
        Mutex::Autolock _l(mLock);

        // all tracks in same audio session must share the same routing strategy otherwise
        // conflicts will happen when tracks are moved from one output to another by audio policy
        // manager
        uint32_t strategy = AudioSystem::getStrategyForStream(streamType);
        for (size_t i = 0; i < mTracks.size(); ++i) {
            sp<Track> t = mTracks[i];
            if (t != 0 && t->isExternalTrack()) {
                uint32_t actual = AudioSystem::getStrategyForStream(t->streamType());
                if (sessionId == t->sessionId() && strategy != actual) {
                    ALOGE("createTrack_l() mismatched strategy; expected %u but found %u",
                            strategy, actual);
                    lStatus = BAD_VALUE;
                    goto Exit;
                }
            }
        }

        track = new Track(this, client, streamType, attr, sampleRate, format,
                          channelMask, frameCount,
                          nullptr /* buffer */, (size_t)0 /* bufferSize */, sharedBuffer,
                          sessionId, uid, *flags, TrackBase::TYPE_DEFAULT, portId);

        lStatus = track != 0 ? track->initCheck() : (status_t) NO_MEMORY;
        if (lStatus != NO_ERROR) {
            ALOGE("createTrack_l() initCheck failed %d; no control block?", lStatus);
            // track must be cleared from the caller as the caller has the AF lock
            goto Exit;
        }
        mTracks.add(track);

        sp<EffectChain> chain = getEffectChain_l(sessionId);
        if (chain != 0) {
            ALOGV("createTrack_l() setting main buffer %p", chain->inBuffer());
            track->setMainBuffer(chain->inBuffer());
            chain->setStrategy(AudioSystem::getStrategyForStream(track->streamType()));
            chain->incTrackCnt();
        }

        if ((*flags & AUDIO_OUTPUT_FLAG_FAST) && (tid != -1)) {
            pid_t callingPid = IPCThreadState::self()->getCallingPid();
            // we don't have CAP_SYS_NICE, nor do we want to have it as it's too powerful,
            // so ask activity manager to do this on our behalf
            sendPrioConfigEvent_l(callingPid, tid, kPriorityAudioApp, true /*forApp*/);
        }
    }

    lStatus = NO_ERROR;

Exit:
    *status = lStatus;
    return track;
}

template<typename T>
ssize_t AudioFlinger::PlaybackThread::Tracks<T>::remove(const sp<T> &track)
{
    const int trackId = track->id();
    const ssize_t index = mTracks.remove(track);
    if (index >= 0) {
        if (mSaveDeletedTrackIds) {
            // We can't directly access mAudioMixer since the caller may be outside of threadLoop.
            // Instead, we add to mDeletedTrackIds which is solely used for mAudioMixer update,
            // to be handled when MixerThread::prepareTracks_l() next changes mAudioMixer.
            mDeletedTrackIds.emplace(trackId);
        }
    }
    return index;
}

uint32_t AudioFlinger::PlaybackThread::correctLatency_l(uint32_t latency) const
{
    return latency;
}

uint32_t AudioFlinger::PlaybackThread::latency() const
{
    Mutex::Autolock _l(mLock);
    return latency_l();
}
uint32_t AudioFlinger::PlaybackThread::latency_l() const
{
    uint32_t latency;
    if (initCheck() == NO_ERROR && mOutput->stream->getLatency(&latency) == OK) {
        return correctLatency_l(latency);
    }
    return 0;
}

void AudioFlinger::PlaybackThread::setMasterVolume(float value)
{
    Mutex::Autolock _l(mLock);
    // Don't apply master volume in SW if our HAL can do it for us.
    if (mOutput && mOutput->audioHwDev &&
        mOutput->audioHwDev->canSetMasterVolume()) {
        mMasterVolume = 1.0;
    } else {
        mMasterVolume = value;
    }
}

void AudioFlinger::PlaybackThread::setMasterMute(bool muted)
{
    if (isDuplicating()) {
        return;
    }
    Mutex::Autolock _l(mLock);
    // Don't apply master mute in SW if our HAL can do it for us.
    if (mOutput && mOutput->audioHwDev &&
        mOutput->audioHwDev->canSetMasterMute()) {
        mMasterMute = false;
    } else {
        mMasterMute = muted;
    }
}

void AudioFlinger::PlaybackThread::setStreamVolume(audio_stream_type_t stream, float value)
{
    Mutex::Autolock _l(mLock);
    mStreamTypes[stream].volume = value;
    broadcast_l();
}

void AudioFlinger::PlaybackThread::setStreamMute(audio_stream_type_t stream, bool muted)
{
    Mutex::Autolock _l(mLock);
    mStreamTypes[stream].mute = muted;
    broadcast_l();
}

float AudioFlinger::PlaybackThread::streamVolume(audio_stream_type_t stream) const
{
    Mutex::Autolock _l(mLock);
    return mStreamTypes[stream].volume;
}

void AudioFlinger::PlaybackThread::setVolumeForOutput_l(float left, float right) const
{
    mOutput->stream->setVolume(left, right);
}

// addTrack_l() must be called with ThreadBase::mLock held
status_t AudioFlinger::PlaybackThread::addTrack_l(const sp<Track>& track)
{
    status_t status = ALREADY_EXISTS;

    if (mActiveTracks.indexOf(track) < 0) {
        // the track is newly added, make sure it fills up all its
        // buffers before playing. This is to ensure the client will
        // effectively get the latency it requested.
        if (track->isExternalTrack()) {
            TrackBase::track_state state = track->mState;
            mLock.unlock();
            status = AudioSystem::startOutput(track->portId());
            mLock.lock();
            // abort track was stopped/paused while we released the lock
            if (state != track->mState) {
                if (status == NO_ERROR) {
                    mLock.unlock();
                    AudioSystem::stopOutput(track->portId());
                    mLock.lock();
                }
                return INVALID_OPERATION;
            }
            // abort if start is rejected by audio policy manager
            if (status != NO_ERROR) {
                return PERMISSION_DENIED;
            }
#ifdef ADD_BATTERY_DATA
            // to track the speaker usage
            addBatteryData(IMediaPlayerService::kBatteryDataAudioFlingerStart);
#endif
        }

        // set retry count for buffer fill
        if (track->isOffloaded()) {
            if (track->isStopping_1()) {
                track->mRetryCount = kMaxTrackStopRetriesOffload;
            } else {
                track->mRetryCount = kMaxTrackStartupRetriesOffload;
            }
            track->mFillingUpStatus = mStandby ? Track::FS_FILLING : Track::FS_FILLED;
        } else {
            track->mRetryCount = kMaxTrackStartupRetries;
            track->mFillingUpStatus =
                    track->sharedBuffer() != 0 ? Track::FS_FILLED : Track::FS_FILLING;
        }

        track->mResetDone = false;
        track->mPresentationCompleteFrames = 0;
        mActiveTracks.add(track);
        sp<EffectChain> chain = getEffectChain_l(track->sessionId());
        if (chain != 0) {
            ALOGV("addTrack_l() starting track on chain %p for session %d", chain.get(),
                    track->sessionId());
            chain->incActiveTrackCnt();
        }

        status = NO_ERROR;
    }

    onAddNewTrack_l();
    return status;
}

bool AudioFlinger::PlaybackThread::destroyTrack_l(const sp<Track>& track)
{
    track->terminate();
    // active tracks are removed by threadLoop()
    bool trackActive = (mActiveTracks.indexOf(track) >= 0);
    track->mState = TrackBase::STOPPED;
    if (!trackActive) {
        removeTrack_l(track);
    } else if (track->isFastTrack() || track->isOffloaded() || track->isDirect()) {
        track->mState = TrackBase::STOPPING_1;
    }

    return trackActive;
}

void AudioFlinger::PlaybackThread::removeTrack_l(const sp<Track>& track)
{
    track->triggerEvents(AudioSystem::SYNC_EVENT_PRESENTATION_COMPLETE);

    String8 result;
    track->appendDump(result, false /* active */);
    mLocalLog.log("removeTrack_l (%p) %s", track.get(), result.string());

    mTracks.remove(track);
    if (track->isFastTrack()) {
        int index = track->mFastIndex;
        ALOG_ASSERT(0 < index && index < (int)FastMixerState::sMaxFastTracks);
        ALOG_ASSERT(!(mFastTrackAvailMask & (1 << index)));
        mFastTrackAvailMask |= 1 << index;
        // redundant as track is about to be destroyed, for dumpsys only
        track->mFastIndex = -1;
    }
    sp<EffectChain> chain = getEffectChain_l(track->sessionId());
    if (chain != 0) {
        chain->decTrackCnt();
    }
}

String8 AudioFlinger::PlaybackThread::getParameters(const String8& keys)
{
    Mutex::Autolock _l(mLock);
    String8 out_s8;
    if (initCheck() == NO_ERROR && mOutput->stream->getParameters(keys, &out_s8) == OK) {
        return out_s8;
    }
    return String8();
}

void AudioFlinger::PlaybackThread::ioConfigChanged(audio_io_config_event event, pid_t pid) {
    sp<AudioIoDescriptor> desc = new AudioIoDescriptor();
    ALOGV("PlaybackThread::ioConfigChanged, thread %p, event %d", this, event);

    desc->mIoHandle = mId;

    switch (event) {
    case AUDIO_OUTPUT_OPENED:
    case AUDIO_OUTPUT_REGISTERED:
    case AUDIO_OUTPUT_CONFIG_CHANGED:
        desc->mPatch = mPatch;
        desc->mChannelMask = mChannelMask;
        desc->mSamplingRate = mSampleRate;
        desc->mFormat = mFormat;
        desc->mFrameCount = mNormalFrameCount; // FIXME see
                                             // AudioFlinger::frameCount(audio_io_handle_t)
        desc->mFrameCountHAL = mFrameCount;
        desc->mLatency = latency_l();
        break;

    case AUDIO_OUTPUT_CLOSED:
    default:
        break;
    }
    mAudioFlinger->ioConfigChanged(event, desc, pid);
}

void AudioFlinger::PlaybackThread::onWriteReady()
{
    mCallbackThread->resetWriteBlocked();
}

void AudioFlinger::PlaybackThread::onDrainReady()
{
    mCallbackThread->resetDraining();
}

void AudioFlinger::PlaybackThread::onError()
{
    mCallbackThread->setAsyncError();
}

void AudioFlinger::PlaybackThread::resetWriteBlocked(uint32_t sequence)
{
    Mutex::Autolock _l(mLock);
    // reject out of sequence requests
    if ((mWriteAckSequence & 1) && (sequence == mWriteAckSequence)) {
        mWriteAckSequence &= ~1;
        mWaitWorkCV.signal();
    }
}

void AudioFlinger::PlaybackThread::resetDraining(uint32_t sequence)
{
    Mutex::Autolock _l(mLock);
    // reject out of sequence requests
    if ((mDrainSequence & 1) && (sequence == mDrainSequence)) {
        // Register discontinuity when HW drain is completed because that can cause
        // the timestamp frame position to reset to 0 for direct and offload threads.
        // (Out of sequence requests are ignored, since the discontinuity would be handled
        // elsewhere, e.g. in flush).
        mTimestampVerifier.discontinuity();
        mDrainSequence &= ~1;
        mWaitWorkCV.signal();
    }
}

void AudioFlinger::PlaybackThread::readOutputParameters_l()
{
    // unfortunately we have no way of recovering from errors here, hence the LOG_ALWAYS_FATAL
    mSampleRate = mOutput->getSampleRate();
    mChannelMask = mOutput->getChannelMask();
    if (!audio_is_output_channel(mChannelMask)) {
        LOG_ALWAYS_FATAL("HAL channel mask %#x not valid for output", mChannelMask);
    }
    if ((mType == MIXER || mType == DUPLICATING)
            && !isValidPcmSinkChannelMask(mChannelMask)) {
        LOG_ALWAYS_FATAL("HAL channel mask %#x not supported for mixed output",
                mChannelMask);
    }
    mChannelCount = audio_channel_count_from_out_mask(mChannelMask);

    // Get actual HAL format.
    status_t result = mOutput->stream->getFormat(&mHALFormat);
    LOG_ALWAYS_FATAL_IF(result != OK, "Error when retrieving output stream format: %d", result);
    // Get format from the shim, which will be different than the HAL format
    // if playing compressed audio over HDMI passthrough.
    mFormat = mOutput->getFormat();
    if (!audio_is_valid_format(mFormat)) {
        LOG_ALWAYS_FATAL("HAL format %#x not valid for output", mFormat);
    }
    if ((mType == MIXER || mType == DUPLICATING)
            && !isValidPcmSinkFormat(mFormat)) {
        LOG_FATAL("HAL format %#x not supported for mixed output",
                mFormat);
    }
    mFrameSize = mOutput->getFrameSize();
    result = mOutput->stream->getBufferSize(&mBufferSize);
    LOG_ALWAYS_FATAL_IF(result != OK,
            "Error when retrieving output stream buffer size: %d", result);
    mFrameCount = mBufferSize / mFrameSize;
    if (mFrameCount & 15) {
        ALOGW("HAL output buffer size is %zu frames but AudioMixer requires multiples of 16 frames",
                mFrameCount);
    }

    if (mOutput->flags & AUDIO_OUTPUT_FLAG_NON_BLOCKING) {
        if (mOutput->stream->setCallback(this) == OK) {
            mUseAsyncWrite = true;
            mCallbackThread = new AudioFlinger::AsyncCallbackThread(this);
        }
    }

    mHwSupportsPause = false;
    if (mOutput->flags & AUDIO_OUTPUT_FLAG_DIRECT) {
        bool supportsPause = false, supportsResume = false;
        if (mOutput->stream->supportsPauseAndResume(&supportsPause, &supportsResume) == OK) {
            if (supportsPause && supportsResume) {
                mHwSupportsPause = true;
            } else if (supportsPause) {
                ALOGW("direct output implements pause but not resume");
            } else if (supportsResume) {
                ALOGW("direct output implements resume but not pause");
            }
        }
    }
    if (!mHwSupportsPause && mOutput->flags & AUDIO_OUTPUT_FLAG_HW_AV_SYNC) {
        LOG_ALWAYS_FATAL("HW_AV_SYNC requested but HAL does not implement pause and resume");
    }

    if (mType == DUPLICATING && mMixerBufferEnabled && mEffectBufferEnabled) {
        // For best precision, we use float instead of the associated output
        // device format (typically PCM 16 bit).

        mFormat = AUDIO_FORMAT_PCM_FLOAT;
        mFrameSize = mChannelCount * audio_bytes_per_sample(mFormat);
        mBufferSize = mFrameSize * mFrameCount;

        // TODO: We currently use the associated output device channel mask and sample rate.
        // (1) Perhaps use the ORed channel mask of all downstream MixerThreads
        // (if a valid mask) to avoid premature downmix.
        // (2) Perhaps use the maximum sample rate of all downstream MixerThreads
        // instead of the output device sample rate to avoid loss of high frequency information.
        // This may need to be updated as MixerThread/OutputTracks are added and not here.
    }

    // Calculate size of normal sink buffer relative to the HAL output buffer size
    double multiplier = 1.0;
    if (mType == MIXER && (kUseFastMixer == FastMixer_Static ||
            kUseFastMixer == FastMixer_Dynamic)) {
        size_t minNormalFrameCount = (kMinNormalSinkBufferSizeMs * mSampleRate) / 1000;
        size_t maxNormalFrameCount = (kMaxNormalSinkBufferSizeMs * mSampleRate) / 1000;

        // round up minimum and round down maximum to nearest 16 frames to satisfy AudioMixer
        minNormalFrameCount = (minNormalFrameCount + 15) & ~15;
        maxNormalFrameCount = maxNormalFrameCount & ~15;
        if (maxNormalFrameCount < minNormalFrameCount) {
            maxNormalFrameCount = minNormalFrameCount;
        }
        multiplier = (double) minNormalFrameCount / (double) mFrameCount;
        if (multiplier <= 1.0) {
            multiplier = 1.0;
        } else if (multiplier <= 2.0) {
            if (2 * mFrameCount <= maxNormalFrameCount) {
                multiplier = 2.0;
            } else {
                multiplier = (double) maxNormalFrameCount / (double) mFrameCount;
            }
        } else {
            multiplier = floor(multiplier);
        }
    }
    mNormalFrameCount = multiplier * mFrameCount;
    // round up to nearest 16 frames to satisfy AudioMixer
    if (mType == MIXER || mType == DUPLICATING) {
        mNormalFrameCount = (mNormalFrameCount + 15) & ~15;
    }
    ALOGI("HAL output buffer size %zu frames, normal sink buffer size %zu frames", mFrameCount,
            mNormalFrameCount);

    // Check if we want to throttle the processing to no more than 2x normal rate
    mThreadThrottle = property_get_bool("af.thread.throttle", true /* default_value */);
    mThreadThrottleTimeMs = 0;
    mThreadThrottleEndMs = 0;
    mHalfBufferMs = mNormalFrameCount * 1000 / (2 * mSampleRate);

    // mSinkBuffer is the sink buffer.  Size is always multiple-of-16 frames.
    // Originally this was int16_t[] array, need to remove legacy implications.
    free(mSinkBuffer);
    mSinkBuffer = NULL;
    // For sink buffer size, we use the frame size from the downstream sink to avoid problems
    // with non PCM formats for compressed music, e.g. AAC, and Offload threads.
    const size_t sinkBufferSize = mNormalFrameCount * mFrameSize;
    (void)posix_memalign(&mSinkBuffer, 32, sinkBufferSize);

    // We resize the mMixerBuffer according to the requirements of the sink buffer which
    // drives the output.
    free(mMixerBuffer);
    mMixerBuffer = NULL;
    if (mMixerBufferEnabled) {
        mMixerBufferFormat = AUDIO_FORMAT_PCM_FLOAT; // also valid: AUDIO_FORMAT_PCM_16_BIT.
        mMixerBufferSize = mNormalFrameCount * mChannelCount
                * audio_bytes_per_sample(mMixerBufferFormat);
        (void)posix_memalign(&mMixerBuffer, 32, mMixerBufferSize);
    }
    free(mEffectBuffer);
    mEffectBuffer = NULL;
    if (mEffectBufferEnabled) {
        mEffectBufferFormat = EFFECT_BUFFER_FORMAT;
        mEffectBufferSize = mNormalFrameCount * mChannelCount
                * audio_bytes_per_sample(mEffectBufferFormat);
        (void)posix_memalign(&mEffectBuffer, 32, mEffectBufferSize);
    }

    // force reconfiguration of effect chains and engines to take new buffer size and audio
    // parameters into account
    // Note that mLock is not held when readOutputParameters_l() is called from the constructor
    // but in this case nothing is done below as no audio sessions have effect yet so it doesn't
    // matter.
    // create a copy of mEffectChains as calling moveEffectChain_l() can reorder some effect chains
    Vector< sp<EffectChain> > effectChains = mEffectChains;
    for (size_t i = 0; i < effectChains.size(); i ++) {
        mAudioFlinger->moveEffectChain_l(effectChains[i]->sessionId(), this, this, false);
    }

    String8 key("supports_hw_suspend");
    String8 out_s8;
    status_t ret;
    int value = 0;
    ret = mOutput->stream->getParameters(key, &out_s8);
    AudioParameter reply(out_s8);
    if (ret == OK) {
        mHwSupportsSuspend = (reply.getInt(key, value) == OK && value);
    } else {
        mHwSupportsSuspend = false;
    }

    ALOGV("mHwSupportsSuspend: %d value %d, addr %p", mHwSupportsSuspend, value, &mHwSupportsSuspend);
}

void AudioFlinger::PlaybackThread::updateMetadata_l()
{
    if (mOutput == nullptr || mOutput->stream == nullptr ) {
        return; // That should not happen
    }
    bool hasChanged = mActiveTracks.readAndClearHasChanged();
    for (const sp<Track> &track : mActiveTracks) {
        // Do not short-circuit as all hasChanged states must be reset
        // as all the metadata are going to be sent
        hasChanged |= track->readAndClearHasChanged();
    }
    if (!hasChanged) {
        return; // nothing to do
    }
    StreamOutHalInterface::SourceMetadata metadata;
    auto backInserter = std::back_inserter(metadata.tracks);
    for (const sp<Track> &track : mActiveTracks) {
        // No track is invalid as this is called after prepareTrack_l in the same critical section
        track->copyMetadataTo(backInserter);
    }
    sendMetadataToBackend_l(metadata);
}

void AudioFlinger::PlaybackThread::sendMetadataToBackend_l(
        const StreamOutHalInterface::SourceMetadata& metadata)
{
    mOutput->stream->updateSourceMetadata(metadata);
};

status_t AudioFlinger::PlaybackThread::getRenderPosition(uint32_t *halFrames, uint32_t *dspFrames)
{
    if (halFrames == NULL || dspFrames == NULL) {
        return BAD_VALUE;
    }
    Mutex::Autolock _l(mLock);
    if (initCheck() != NO_ERROR) {
        return INVALID_OPERATION;
    }
    int64_t framesWritten = mBytesWritten / mFrameSize;
    *halFrames = framesWritten;

    if (isSuspended()) {
        // return an estimation of rendered frames when the output is suspended
        size_t latencyFrames = (latency_l() * mSampleRate) / 1000;
        *dspFrames = (uint32_t)
                (framesWritten >= (int64_t)latencyFrames ? framesWritten - latencyFrames : 0);
        return NO_ERROR;
    } else {
        status_t status;
        uint32_t frames;
        status = mOutput->getRenderPosition(&frames);
        *dspFrames = (size_t)frames;
        return status;
    }
}

// hasAudioSession_l() must be called with ThreadBase::mLock held
uint32_t AudioFlinger::PlaybackThread::hasAudioSession_l(audio_session_t sessionId) const
{
    uint32_t result = 0;
    if (getEffectChain_l(sessionId) != 0) {
        result = EFFECT_SESSION;
    }

    for (size_t i = 0; i < mTracks.size(); ++i) {
        sp<Track> track = mTracks[i];
        if (sessionId == track->sessionId() && !track->isInvalid()) {
            result |= TRACK_SESSION;
            if (track->isFastTrack()) {
                result |= FAST_SESSION;
            }
            break;
        }
    }

    return result;
}

uint32_t AudioFlinger::PlaybackThread::getStrategyForSession_l(audio_session_t sessionId)
{
    // session AUDIO_SESSION_OUTPUT_MIX is placed in same strategy as MUSIC stream so that
    // it is moved to correct output by audio policy manager when A2DP is connected or disconnected
    if (sessionId == AUDIO_SESSION_OUTPUT_MIX) {
        return AudioSystem::getStrategyForStream(AUDIO_STREAM_MUSIC);
    }
    for (size_t i = 0; i < mTracks.size(); i++) {
        sp<Track> track = mTracks[i];
        if (sessionId == track->sessionId() && !track->isInvalid()) {
            return AudioSystem::getStrategyForStream(track->streamType());
        }
    }
    return AudioSystem::getStrategyForStream(AUDIO_STREAM_MUSIC);
}


AudioStreamOut* AudioFlinger::PlaybackThread::getOutput() const
{
    Mutex::Autolock _l(mLock);
    return mOutput;
}

AudioStreamOut* AudioFlinger::PlaybackThread::clearOutput()
{
    Mutex::Autolock _l(mLock);
    AudioStreamOut *output = mOutput;
    mOutput = NULL;
    // FIXME FastMixer might also have a raw ptr to mOutputSink;
    //       must push a NULL and wait for ack
    mOutputSink.clear();
    mPipeSink.clear();
    mNormalSink.clear();
    return output;
}

// this method must always be called either with ThreadBase mLock held or inside the thread loop
sp<StreamHalInterface> AudioFlinger::PlaybackThread::stream() const
{
    if (mOutput == NULL) {
        return NULL;
    }
    return mOutput->stream;
}

uint32_t AudioFlinger::PlaybackThread::activeSleepTimeUs() const
{
    return (uint32_t)((uint32_t)((mNormalFrameCount * 1000) / mSampleRate) * 1000);
}

status_t AudioFlinger::PlaybackThread::setSyncEvent(const sp<SyncEvent>& event)
{
    if (!isValidSyncEvent(event)) {
        return BAD_VALUE;
    }

    Mutex::Autolock _l(mLock);

    for (size_t i = 0; i < mTracks.size(); ++i) {
        sp<Track> track = mTracks[i];
        if (event->triggerSession() == track->sessionId()) {
            (void) track->setSyncEvent(event);
            return NO_ERROR;
        }
    }

    return NAME_NOT_FOUND;
}

bool AudioFlinger::PlaybackThread::isValidSyncEvent(const sp<SyncEvent>& event) const
{
    return event->type() == AudioSystem::SYNC_EVENT_PRESENTATION_COMPLETE;
}

void AudioFlinger::PlaybackThread::threadLoop_removeTracks(
        const Vector< sp<Track> >& tracksToRemove)
{
    // Miscellaneous track cleanup when removed from the active list,
    // called without Thread lock but synchronized with threadLoop processing.
#ifdef ADD_BATTERY_DATA
    for (const auto& track : tracksToRemove) {
        if (track->isExternalTrack()) {
            // to track the speaker usage
            addBatteryData(IMediaPlayerService::kBatteryDataAudioFlingerStop);
        }
    }
#else
    (void)tracksToRemove; // suppress unused warning
#endif
}

void AudioFlinger::PlaybackThread::checkSilentMode_l()
{
    if (!mMasterMute) {
        char value[PROPERTY_VALUE_MAX];
        if (mOutDevice == AUDIO_DEVICE_OUT_REMOTE_SUBMIX) {
            ALOGD("ro.audio.silent will be ignored for threads on AUDIO_DEVICE_OUT_REMOTE_SUBMIX");
            return;
        }
        if (property_get("ro.audio.silent", value, "0") > 0) {
            char *endptr;
            unsigned long ul = strtoul(value, &endptr, 0);
            if (*endptr == '\0' && ul != 0) {
                ALOGD("Silence is golden");
                // The setprop command will not allow a property to be changed after
                // the first time it is set, so we don't have to worry about un-muting.
                setMasterMute_l(true);
            }
        }
    }
}

// shared by MIXER and DIRECT, overridden by DUPLICATING
ssize_t AudioFlinger::PlaybackThread::threadLoop_write()
{
    LOG_HIST_TS();
    mInWrite = true;
    ssize_t bytesWritten;
    const size_t offset = mCurrentWriteLength - mBytesRemaining;

    // If an NBAIO sink is present, use it to write the normal mixer's submix
    if (mNormalSink != 0) {

        const size_t count = mBytesRemaining / mFrameSize;

        ATRACE_BEGIN("write");
        // update the setpoint when AudioFlinger::mScreenState changes
        uint32_t screenState = AudioFlinger::mScreenState;
        if (screenState != mScreenState) {
            mScreenState = screenState;
            MonoPipe *pipe = (MonoPipe *)mPipeSink.get();
            if (pipe != NULL) {
                pipe->setAvgFrames((mScreenState & 1) ?
                        (pipe->maxFrames() * 7) / 8 : mNormalFrameCount * 2);
            }
        }
        ssize_t framesWritten = mNormalSink->write((char *)mSinkBuffer + offset, count);
        ATRACE_END();
        if (framesWritten > 0) {
            bytesWritten = framesWritten * mFrameSize;
#ifdef TEE_SINK
            mTee.write((char *)mSinkBuffer + offset, framesWritten);
#endif
        } else {
            bytesWritten = framesWritten;
        }
    // otherwise use the HAL / AudioStreamOut directly
    } else {
        // Direct output and offload threads

        if (mUseAsyncWrite) {
            ALOGW_IF(mWriteAckSequence & 1, "threadLoop_write(): out of sequence write request");
            mWriteAckSequence += 2;
            mWriteAckSequence |= 1;
            ALOG_ASSERT(mCallbackThread != 0);
            mCallbackThread->setWriteBlocked(mWriteAckSequence);
        }
        // FIXME We should have an implementation of timestamps for direct output threads.
        // They are used e.g for multichannel PCM playback over HDMI.
        bytesWritten = mOutput->write((char *)mSinkBuffer + offset, mBytesRemaining);

        if (mUseAsyncWrite &&
                ((bytesWritten < 0) || (bytesWritten == (ssize_t)mBytesRemaining))) {
            // do not wait for async callback in case of error of full write
            mWriteAckSequence &= ~1;
            ALOG_ASSERT(mCallbackThread != 0);
            mCallbackThread->setWriteBlocked(mWriteAckSequence);
        }
    }

    mNumWrites++;
    mInWrite = false;
    mStandby = false;
    return bytesWritten;
}

void AudioFlinger::PlaybackThread::threadLoop_drain()
{
    bool supportsDrain = false;
    if (mOutput->stream->supportsDrain(&supportsDrain) == OK && supportsDrain) {
        ALOGV("draining %s", (mMixerStatus == MIXER_DRAIN_TRACK) ? "early" : "full");
        if (mUseAsyncWrite) {
            ALOGW_IF(mDrainSequence & 1, "threadLoop_drain(): out of sequence drain request");
            mDrainSequence |= 1;
            ALOG_ASSERT(mCallbackThread != 0);
            mCallbackThread->setDraining(mDrainSequence);
        }
        status_t result = mOutput->stream->drain(mMixerStatus == MIXER_DRAIN_TRACK);
        ALOGE_IF(result != OK, "Error when draining stream: %d", result);
    }
}

void AudioFlinger::PlaybackThread::threadLoop_exit()
{
    {
        Mutex::Autolock _l(mLock);
        for (size_t i = 0; i < mTracks.size(); i++) {
            sp<Track> track = mTracks[i];
            track->invalidate();
        }
        // Clear ActiveTracks to update BatteryNotifier in case active tracks remain.
        // After we exit there are no more track changes sent to BatteryNotifier
        // because that requires an active threadLoop.
        // TODO: should we decActiveTrackCnt() of the cleared track effect chain?
        mActiveTracks.clear();
    }
}

/*
The derived values that are cached:
 - mSinkBufferSize from frame count * frame size
 - mActiveSleepTimeUs from activeSleepTimeUs()
 - mIdleSleepTimeUs from idleSleepTimeUs()
 - mStandbyDelayNs from mActiveSleepTimeUs (DIRECT only) or forced to at least
   kDefaultStandbyTimeInNsecs when connected to an A2DP device.
 - maxPeriod from frame count and sample rate (MIXER only)

The parameters that affect these derived values are:
 - frame count
 - frame size
 - sample rate
 - device type: A2DP or not
 - device latency
 - format: PCM or not
 - active sleep time
 - idle sleep time
*/

void AudioFlinger::PlaybackThread::cacheParameters_l()
{
    mSinkBufferSize = mNormalFrameCount * mFrameSize;
    mActiveSleepTimeUs = activeSleepTimeUs();
    mIdleSleepTimeUs = idleSleepTimeUs();

    // make sure standby delay is not too short when connected to an A2DP sink to avoid
    // truncating audio when going to standby.
    mStandbyDelayNs = AudioFlinger::mStandbyTimeInNsecs;
    if ((mOutDevice & AUDIO_DEVICE_OUT_ALL_A2DP) != 0) {
        if (mStandbyDelayNs < kDefaultStandbyTimeInNsecs) {
            mStandbyDelayNs = kDefaultStandbyTimeInNsecs;
        }
    }
}

bool AudioFlinger::PlaybackThread::invalidateTracks_l(audio_stream_type_t streamType)
{
    ALOGV("MixerThread::invalidateTracks() mixer %p, streamType %d, mTracks.size %zu",
            this,  streamType, mTracks.size());
    bool trackMatch = false;
    size_t size = mTracks.size();
    for (size_t i = 0; i < size; i++) {
        sp<Track> t = mTracks[i];
        if (t->streamType() == streamType && t->isExternalTrack()) {
            t->invalidate();
            trackMatch = true;
        }
    }
    return trackMatch;
}

void AudioFlinger::PlaybackThread::invalidateTracks(audio_stream_type_t streamType)
{
    Mutex::Autolock _l(mLock);
    invalidateTracks_l(streamType);
}

status_t AudioFlinger::PlaybackThread::addEffectChain_l(const sp<EffectChain>& chain)
{
    audio_session_t session = chain->sessionId();
    sp<EffectBufferHalInterface> halInBuffer, halOutBuffer;
    status_t result = mAudioFlinger->mEffectsFactoryHal->mirrorBuffer(
            mEffectBufferEnabled ? mEffectBuffer : mSinkBuffer,
            mEffectBufferEnabled ? mEffectBufferSize : mSinkBufferSize,
            &halInBuffer);
    if (result != OK) return result;
    halOutBuffer = halInBuffer;
    effect_buffer_t *buffer = reinterpret_cast<effect_buffer_t*>(halInBuffer->externalData());
    ALOGV("addEffectChain_l() %p on thread %p for session %d", chain.get(), this, session);
    if (session > AUDIO_SESSION_OUTPUT_MIX) {
        // Only one effect chain can be present in direct output thread and it uses
        // the sink buffer as input
        if (mType != DIRECT) {
            size_t numSamples = mNormalFrameCount * mChannelCount;
            status_t result = mAudioFlinger->mEffectsFactoryHal->allocateBuffer(
                    numSamples * sizeof(effect_buffer_t),
                    &halInBuffer);
            if (result != OK) return result;
#ifdef FLOAT_EFFECT_CHAIN
            buffer = halInBuffer->audioBuffer()->f32;
#else
            buffer = halInBuffer->audioBuffer()->s16;
#endif
            ALOGV("addEffectChain_l() creating new input buffer %p session %d",
                    buffer, session);
        }

        // Attach all tracks with same session ID to this chain.
        for (size_t i = 0; i < mTracks.size(); ++i) {
            sp<Track> track = mTracks[i];
            if (session == track->sessionId()) {
                ALOGV("addEffectChain_l() track->setMainBuffer track %p buffer %p", track.get(),
                        buffer);
                track->setMainBuffer(buffer);
                chain->incTrackCnt();
            }
        }

        // indicate all active tracks in the chain
        for (const sp<Track> &track : mActiveTracks) {
            if (session == track->sessionId()) {
                ALOGV("addEffectChain_l() activating track %p on session %d", track.get(), session);
                chain->incActiveTrackCnt();
            }
        }
    }
    chain->setThread(this);
    chain->setInBuffer(halInBuffer);
    chain->setOutBuffer(halOutBuffer);
    // Effect chain for session AUDIO_SESSION_OUTPUT_STAGE is inserted at end of effect
    // chains list in order to be processed last as it contains output stage effects.
    // Effect chain for session AUDIO_SESSION_OUTPUT_MIX is inserted before
    // session AUDIO_SESSION_OUTPUT_STAGE to be processed
    // after track specific effects and before output stage.
    // It is therefore mandatory that AUDIO_SESSION_OUTPUT_MIX == 0 and
    // that AUDIO_SESSION_OUTPUT_STAGE < AUDIO_SESSION_OUTPUT_MIX.
    // Effect chain for other sessions are inserted at beginning of effect
    // chains list to be processed before output mix effects. Relative order between other
    // sessions is not important.
    static_assert(AUDIO_SESSION_OUTPUT_MIX == 0 &&
            AUDIO_SESSION_OUTPUT_STAGE < AUDIO_SESSION_OUTPUT_MIX,
            "audio_session_t constants misdefined");
    size_t size = mEffectChains.size();
    size_t i = 0;
    for (i = 0; i < size; i++) {
        if (mEffectChains[i]->sessionId() < session) {
            break;
        }
    }
    mEffectChains.insertAt(chain, i);
    checkSuspendOnAddEffectChain_l(chain);

    return NO_ERROR;
}

size_t AudioFlinger::PlaybackThread::removeEffectChain_l(const sp<EffectChain>& chain)
{
    audio_session_t session = chain->sessionId();

    ALOGV("removeEffectChain_l() %p from thread %p for session %d", chain.get(), this, session);

    for (size_t i = 0; i < mEffectChains.size(); i++) {
        if (chain == mEffectChains[i]) {
            mEffectChains.removeAt(i);
            // detach all active tracks from the chain
            for (const sp<Track> &track : mActiveTracks) {
                if (session == track->sessionId()) {
                    ALOGV("removeEffectChain_l(): stopping track on chain %p for session Id: %d",
                            chain.get(), session);
                    chain->decActiveTrackCnt();
                }
            }

            // detach all tracks with same session ID from this chain
            for (size_t i = 0; i < mTracks.size(); ++i) {
                sp<Track> track = mTracks[i];
                if (session == track->sessionId()) {
                    track->setMainBuffer(reinterpret_cast<effect_buffer_t*>(mSinkBuffer));
                    chain->decTrackCnt();
                }
            }
            break;
        }
    }
    return mEffectChains.size();
}

status_t AudioFlinger::PlaybackThread::attachAuxEffect(
        const sp<AudioFlinger::PlaybackThread::Track>& track, int EffectId)
{
    Mutex::Autolock _l(mLock);
    return attachAuxEffect_l(track, EffectId);
}

status_t AudioFlinger::PlaybackThread::attachAuxEffect_l(
        const sp<AudioFlinger::PlaybackThread::Track>& track, int EffectId)
{
    status_t status = NO_ERROR;

    if (EffectId == 0) {
        track->setAuxBuffer(0, NULL);
    } else {
        // Auxiliary effects are always in audio session AUDIO_SESSION_OUTPUT_MIX
        sp<EffectModule> effect = getEffect_l(AUDIO_SESSION_OUTPUT_MIX, EffectId);
        if (effect != 0) {
            if ((effect->desc().flags & EFFECT_FLAG_TYPE_MASK) == EFFECT_FLAG_TYPE_AUXILIARY) {
                track->setAuxBuffer(EffectId, (int32_t *)effect->inBuffer());
            } else {
                status = INVALID_OPERATION;
            }
        } else {
            status = BAD_VALUE;
        }
    }
    return status;
}

void AudioFlinger::PlaybackThread::detachAuxEffect_l(int effectId)
{
    for (size_t i = 0; i < mTracks.size(); ++i) {
        sp<Track> track = mTracks[i];
        if (track->auxEffectId() == effectId) {
            attachAuxEffect_l(track, 0);
        }
    }
}

bool AudioFlinger::PlaybackThread::threadLoop()
{
    tlNBLogWriter = mNBLogWriter.get();

    Vector< sp<Track> > tracksToRemove;

    mStandbyTimeNs = systemTime();
    nsecs_t lastWriteFinished = -1; // time last server write completed
    int64_t lastFramesWritten = -1; // track changes in timestamp server frames written

    // MIXER
    nsecs_t lastWarning = 0;

    // DUPLICATING
    // FIXME could this be made local to while loop?
    writeFrames = 0;

    cacheParameters_l();
    mSleepTimeUs = mIdleSleepTimeUs;

    if (mType == MIXER) {
        sleepTimeShift = 0;
    }

    CpuStats cpuStats;
    const String8 myName(String8::format("thread %p type %d TID %d", this, mType, gettid()));

    acquireWakeLock();

    // mNBLogWriter logging APIs can only be called by a single thread, typically the
    // thread associated with this PlaybackThread.
    // If you want to share the mNBLogWriter with other threads (for example, binder threads)
    // then all such threads must agree to hold a common mutex before logging.
    // So if you need to log when mutex is unlocked, set logString to a non-NULL string,
    // and then that string will be logged at the next convenient opportunity.
    // See reference to logString below.
    const char *logString = NULL;

    // Estimated time for next buffer to be written to hal. This is used only on
    // suspended mode (for now) to help schedule the wait time until next iteration.
    nsecs_t timeLoopNextNs = 0;

    checkSilentMode_l();

    // DIRECT and OFFLOAD threads should reset frame count to zero on stop/flush
    // TODO: add confirmation checks:
    // 1) DIRECT threads and linear PCM format really resets to 0?
    // 2) Is frame count really valid if not linear pcm?
    // 3) Are all 64 bits of position returned, not just lowest 32 bits?
    if (mType == OFFLOAD || mType == DIRECT) {
        mTimestampVerifier.setDiscontinuityMode(mTimestampVerifier.DISCONTINUITY_MODE_ZERO);
    }
    audio_utils::Statistics<double> downstreamLatencyStatMs(0.999 /* alpha */);
    audio_patch_handle_t lastDownstreamPatchHandle = AUDIO_PATCH_HANDLE_NONE;

    while (!exitPending())
    {
        // Log merge requests are performed during AudioFlinger binder transactions, but
        // that does not cover audio playback. It's requested here for that reason.
        mAudioFlinger->requestLogMerge();

        cpuStats.sample(myName);

        Vector< sp<EffectChain> > effectChains;

        // If the device is AUDIO_DEVICE_OUT_BUS, check for downstream latency.
        //
        // Note: we access outDevice() outside of mLock.
        if (isMsdDevice() && (outDevice() & AUDIO_DEVICE_OUT_BUS) != 0) {
            // Here, we try for the AF lock, but do not block on it as the latency
            // is more informational.
            if (mAudioFlinger->mLock.tryLock() == NO_ERROR) {
                std::vector<PatchPanel::SoftwarePatch> swPatches;
                double latencyMs;
                status_t status = INVALID_OPERATION;
                audio_patch_handle_t downstreamPatchHandle = AUDIO_PATCH_HANDLE_NONE;
                if (mAudioFlinger->mPatchPanel.getDownstreamSoftwarePatches(id(), &swPatches) == OK
                        && swPatches.size() > 0) {
                        status = swPatches[0].getLatencyMs_l(&latencyMs);
                        downstreamPatchHandle = swPatches[0].getPatchHandle();
                }
                if (downstreamPatchHandle != lastDownstreamPatchHandle) {
                    downstreamLatencyStatMs.reset();
                    lastDownstreamPatchHandle = downstreamPatchHandle;
                }
                if (status == OK) {
                    // verify downstream latency (we assume a max reasonable
                    // latency of 1 second).
                    if (latencyMs >= 0. && latencyMs <= 1000.) {
                        ALOGV("new downstream latency %lf ms", latencyMs);
                        downstreamLatencyStatMs.add(latencyMs);
                    } else {
                        ALOGD("out of range downstream latency %lf ms", latencyMs);
                    }
                }
                mAudioFlinger->mLock.unlock();
            }
        } else {
            if (lastDownstreamPatchHandle != AUDIO_PATCH_HANDLE_NONE) {
                // our device is no longer AUDIO_DEVICE_OUT_BUS, reset patch handle and stats.
                downstreamLatencyStatMs.reset();
                lastDownstreamPatchHandle = AUDIO_PATCH_HANDLE_NONE;
            }
        }

        { // scope for mLock

            Mutex::Autolock _l(mLock);

            processConfigEvents_l();

            // See comment at declaration of logString for why this is done under mLock
            if (logString != NULL) {
                mNBLogWriter->logTimestamp();
                mNBLogWriter->log(logString);
                logString = NULL;
            }

            // Collect timestamp statistics for the Playback Thread types that support it.
            if (mType == MIXER
                    || mType == DUPLICATING
                    || mType == DIRECT
                    || mType == OFFLOAD) { // no indentation
            // Gather the framesReleased counters for all active tracks,
            // and associate with the sink frames written out.  We need
            // this to convert the sink timestamp to the track timestamp.
            bool kernelLocationUpdate = false;
            ExtendedTimestamp timestamp; // use private copy to fetch
            if (mStandby) {
                mTimestampVerifier.discontinuity();
            } else if (threadloop_getHalTimestamp_l(&timestamp) == OK) {
                mTimestampVerifier.add(timestamp.mPosition[ExtendedTimestamp::LOCATION_KERNEL],
                        timestamp.mTimeNs[ExtendedTimestamp::LOCATION_KERNEL],
                        mSampleRate);

                if (isTimestampCorrectionEnabled()) {
                    ALOGV("TS_BEFORE: %d %lld %lld", id(),
                            (long long)timestamp.mTimeNs[ExtendedTimestamp::LOCATION_KERNEL],
                            (long long)timestamp.mPosition[ExtendedTimestamp::LOCATION_KERNEL]);
                    auto correctedTimestamp = mTimestampVerifier.getLastCorrectedTimestamp();
                    timestamp.mPosition[ExtendedTimestamp::LOCATION_KERNEL]
                            = correctedTimestamp.mFrames;
                    timestamp.mTimeNs[ExtendedTimestamp::LOCATION_KERNEL]
                            = correctedTimestamp.mTimeNs;
                    ALOGV("TS_AFTER: %d %lld %lld", id(),
                            (long long)timestamp.mTimeNs[ExtendedTimestamp::LOCATION_KERNEL],
                            (long long)timestamp.mPosition[ExtendedTimestamp::LOCATION_KERNEL]);

                    // Note: Downstream latency only added if timestamp correction enabled.
                    if (downstreamLatencyStatMs.getN() > 0) { // we have latency info.
                        const int64_t newPosition =
                                timestamp.mPosition[ExtendedTimestamp::LOCATION_KERNEL]
                                - int64_t(downstreamLatencyStatMs.getMean() * mSampleRate * 1e-3);
                        // prevent retrograde
                        timestamp.mPosition[ExtendedTimestamp::LOCATION_KERNEL] = max(
                                newPosition,
                                (mTimestamp.mPosition[ExtendedTimestamp::LOCATION_KERNEL]
                                        - mSuspendedFrames));
                    }
                }

                // We always fetch the timestamp here because often the downstream
                // sink will block while writing.

                // We keep track of the last valid kernel position in case we are in underrun
                // and the normal mixer period is the same as the fast mixer period, or there
                // is some error from the HAL.
                if (mTimestamp.mTimeNs[ExtendedTimestamp::LOCATION_KERNEL] >= 0) {
                    mTimestamp.mPosition[ExtendedTimestamp::LOCATION_KERNEL_LASTKERNELOK] =
                            mTimestamp.mPosition[ExtendedTimestamp::LOCATION_KERNEL];
                    mTimestamp.mTimeNs[ExtendedTimestamp::LOCATION_KERNEL_LASTKERNELOK] =
                            mTimestamp.mTimeNs[ExtendedTimestamp::LOCATION_KERNEL];

                    mTimestamp.mPosition[ExtendedTimestamp::LOCATION_SERVER_LASTKERNELOK] =
                            mTimestamp.mPosition[ExtendedTimestamp::LOCATION_SERVER];
                    mTimestamp.mTimeNs[ExtendedTimestamp::LOCATION_SERVER_LASTKERNELOK] =
                            mTimestamp.mTimeNs[ExtendedTimestamp::LOCATION_SERVER];
                }

                if (timestamp.mTimeNs[ExtendedTimestamp::LOCATION_KERNEL] >= 0) {
                    kernelLocationUpdate = true;
                } else {
                    ALOGVV("getTimestamp error - no valid kernel position");
                }

                // copy over kernel info
                mTimestamp.mPosition[ExtendedTimestamp::LOCATION_KERNEL] =
                        timestamp.mPosition[ExtendedTimestamp::LOCATION_KERNEL]
                        + mSuspendedFrames; // add frames discarded when suspended
                mTimestamp.mTimeNs[ExtendedTimestamp::LOCATION_KERNEL] =
                        timestamp.mTimeNs[ExtendedTimestamp::LOCATION_KERNEL];
            } else {
                mTimestampVerifier.error();
            }

            // mFramesWritten for non-offloaded tracks are contiguous
            // even after standby() is called. This is useful for the track frame
            // to sink frame mapping.
            bool serverLocationUpdate = false;
            if (mFramesWritten != lastFramesWritten) {
                serverLocationUpdate = true;
                lastFramesWritten = mFramesWritten;
            }
            // Only update timestamps if there is a meaningful change.
            // Either the kernel timestamp must be valid or we have written something.
            if (kernelLocationUpdate || serverLocationUpdate) {
                if (serverLocationUpdate) {
                    // use the time before we called the HAL write - it is a bit more accurate
                    // to when the server last read data than the current time here.
                    //
                    // If we haven't written anything, mLastWriteTime will be -1
                    // and we use systemTime().
                    mTimestamp.mPosition[ExtendedTimestamp::LOCATION_SERVER] = mFramesWritten;
                    mTimestamp.mTimeNs[ExtendedTimestamp::LOCATION_SERVER] = mLastWriteTime == -1
                            ? systemTime() : mLastWriteTime;
                }

                for (const sp<Track> &t : mActiveTracks) {
                    if (!t->isFastTrack()) {
                        t->updateTrackFrameInfo(
                                t->mAudioTrackServerProxy->framesReleased(),
                                mFramesWritten,
                                mSampleRate,
                                mTimestamp);
                    }
                }
            }
            } // if (mType ... ) { // no indentation
#if 0
            // logFormat example
            if (z % 100 == 0) {
                timespec ts;
                clock_gettime(CLOCK_MONOTONIC, &ts);
                LOGT("This is an integer %d, this is a float %f, this is my "
                    "pid %p %% %s %t", 42, 3.14, "and this is a timestamp", ts);
                LOGT("A deceptive null-terminated string %\0");
            }
            ++z;
#endif
            saveOutputTracks();
            if (mSignalPending) {
                // A signal was raised while we were unlocked
                mSignalPending = false;
            } else if (waitingAsyncCallback_l()) {
                if (exitPending()) {
                    break;
                }
                bool released = false;
                if (!keepWakeLock()) {
                    releaseWakeLock_l();
                    released = true;
                }

                const int64_t waitNs = computeWaitTimeNs_l();
                ALOGV("wait async completion (wait time: %lld)", (long long)waitNs);
                status_t status = mWaitWorkCV.waitRelative(mLock, waitNs);
                if (status == TIMED_OUT) {
                    mSignalPending = true; // if timeout recheck everything
                }
                ALOGV("async completion/wake");
                if (released) {
                    acquireWakeLock_l();
                }
                mStandbyTimeNs = systemTime() + mStandbyDelayNs;
                mSleepTimeUs = 0;

                continue;
            }
            if ((mActiveTracks.isEmpty() && systemTime() > mStandbyTimeNs) ||
                                   isSuspended()) {
                // put audio hardware into standby after short delay
                if (shouldStandby_l()) {

                    threadLoop_standby();

                    // This is where we go into standby
                    if (!mStandby) {
                        LOG_AUDIO_STATE();
                    }
                    mStandby = true;
                }

                if (mActiveTracks.isEmpty() && mConfigEvents.isEmpty()) {
                    // we're about to wait, flush the binder command buffer
                    IPCThreadState::self()->flushCommands();

                    clearOutputTracks();

                    if (exitPending()) {
                        break;
                    }

                    releaseWakeLock_l();
                    // wait until we have something to do...
                    ALOGV("%s going to sleep", myName.string());
                    mWaitWorkCV.wait(mLock);
                    ALOGV("%s waking up", myName.string());
                    acquireWakeLock_l();

                    mMixerStatus = MIXER_IDLE;
                    mMixerStatusIgnoringFastTracks = MIXER_IDLE;
                    mBytesWritten = 0;
                    mBytesRemaining = 0;
                    checkSilentMode_l();

                    mStandbyTimeNs = systemTime() + mStandbyDelayNs;
                    mSleepTimeUs = mIdleSleepTimeUs;
                    if (mType == MIXER) {
                        sleepTimeShift = 0;
                    }

                    continue;
                }
            }
            // mMixerStatusIgnoringFastTracks is also updated internally
            mMixerStatus = prepareTracks_l(&tracksToRemove);

            mActiveTracks.updatePowerState(this);

            updateMetadata_l();

            // prevent any changes in effect chain list and in each effect chain
            // during mixing and effect process as the audio buffers could be deleted
            // or modified if an effect is created or deleted
            lockEffectChains_l(effectChains);
        } // mLock scope ends

        if (mBytesRemaining == 0) {
            mCurrentWriteLength = 0;
            if (mMixerStatus == MIXER_TRACKS_READY) {
                // threadLoop_mix() sets mCurrentWriteLength
                threadLoop_mix();
            } else if ((mMixerStatus != MIXER_DRAIN_TRACK)
                        && (mMixerStatus != MIXER_DRAIN_ALL)) {
                // threadLoop_sleepTime sets mSleepTimeUs to 0 if data
                // must be written to HAL
                threadLoop_sleepTime();
                if (mSleepTimeUs == 0) {
                    mCurrentWriteLength = mSinkBufferSize;
                }
            }
            // Either threadLoop_mix() or threadLoop_sleepTime() should have set
            // mMixerBuffer with data if mMixerBufferValid is true and mSleepTimeUs == 0.
            // Merge mMixerBuffer data into mEffectBuffer (if any effects are valid)
            // or mSinkBuffer (if there are no effects).
            //
            // This is done pre-effects computation; if effects change to
            // support higher precision, this needs to move.
            //
            // mMixerBufferValid is only set true by MixerThread::prepareTracks_l().
            // TODO use mSleepTimeUs == 0 as an additional condition.
            if (mMixerBufferValid) {
                void *buffer = mEffectBufferValid ? mEffectBuffer : mSinkBuffer;
                audio_format_t format = mEffectBufferValid ? mEffectBufferFormat : mFormat;

                // mono blend occurs for mixer threads only (not direct or offloaded)
                // and is handled here if we're going directly to the sink.
                if (requireMonoBlend() && !mEffectBufferValid) {
                    mono_blend(mMixerBuffer, mMixerBufferFormat, mChannelCount, mNormalFrameCount,
                               true /*limit*/);
                }

                memcpy_by_audio_format(buffer, format, mMixerBuffer, mMixerBufferFormat,
                        mNormalFrameCount * mChannelCount);
            }

            mBytesRemaining = mCurrentWriteLength;
            if (isSuspended()) {
                // Simulate write to HAL when suspended (e.g. BT SCO phone call).
                mSleepTimeUs = suspendSleepTimeUs(); // assumes full buffer.
                const size_t framesRemaining = mBytesRemaining / mFrameSize;
                mBytesWritten += mBytesRemaining;
                mFramesWritten += framesRemaining;
                mSuspendedFrames += framesRemaining; // to adjust kernel HAL position
                mBytesRemaining = 0;
            }

            // only process effects if we're going to write
            if (mSleepTimeUs == 0 && mType != OFFLOAD && mType != DIRECT) {
                for (size_t i = 0; i < effectChains.size(); i ++) {
                    effectChains[i]->process_l();
                }
            }
        }
        // Process effect chains for offloaded thread even if no audio
        // was read from audio track: process only updates effect state
        // and thus does have to be synchronized with audio writes but may have
        // to be called while waiting for async write callback
        if (mType == OFFLOAD || mType == DIRECT) {
            for (size_t i = 0; i < effectChains.size(); i ++) {
                effectChains[i]->process_l();
            }
        }

        // Only if the Effects buffer is enabled and there is data in the
        // Effects buffer (buffer valid), we need to
        // copy into the sink buffer.
        // TODO use mSleepTimeUs == 0 as an additional condition.
        if (mEffectBufferValid) {
            //ALOGV("writing effect buffer to sink buffer format %#x", mFormat);

            if (requireMonoBlend()) {
                mono_blend(mEffectBuffer, mEffectBufferFormat, mChannelCount, mNormalFrameCount,
                           true /*limit*/);
            }

            memcpy_by_audio_format(mSinkBuffer, mFormat, mEffectBuffer, mEffectBufferFormat,
                    mNormalFrameCount * mChannelCount);
        }

        // enable changes in effect chain
        unlockEffectChains(effectChains);

        if (!waitingAsyncCallback()) {
            // mSleepTimeUs == 0 means we must write to audio hardware
            if (mSleepTimeUs == 0) {
                ssize_t ret = 0;
                // We save lastWriteFinished here, as previousLastWriteFinished,
                // for throttling. On thread start, previousLastWriteFinished will be
                // set to -1, which properly results in no throttling after the first write.
                nsecs_t previousLastWriteFinished = lastWriteFinished;
                nsecs_t delta = 0;
                if (mBytesRemaining) {
                    // FIXME rewrite to reduce number of system calls
                    mLastWriteTime = systemTime();  // also used for dumpsys
                    ret = threadLoop_write();
                    lastWriteFinished = systemTime();
                    delta = lastWriteFinished - mLastWriteTime;
                    if (ret < 0) {
                        mBytesRemaining = 0;
                    } else {
                        mBytesWritten += ret;
                        mBytesRemaining -= ret;
                        mFramesWritten += ret / mFrameSize;
                    }
                } else if ((mMixerStatus == MIXER_DRAIN_TRACK) ||
                        (mMixerStatus == MIXER_DRAIN_ALL)) {
                    threadLoop_drain();
                }
                if (mType == MIXER && !mStandby) {
                    // write blocked detection
                    if (delta > maxPeriod) {
                        mNumDelayedWrites++;
                        if ((lastWriteFinished - lastWarning) > kWarningThrottleNs) {
                            ATRACE_NAME("underrun");
                            ALOGW("write blocked for %llu msecs, %d delayed writes, thread %p",
                                    (unsigned long long) ns2ms(delta), mNumDelayedWrites, this);
                            lastWarning = lastWriteFinished;
                        }
                    }

                    if (mThreadThrottle
                            && mMixerStatus == MIXER_TRACKS_READY // we are mixing (active tracks)
                            && ret > 0) {                         // we wrote something
                        // Limit MixerThread data processing to no more than twice the
                        // expected processing rate.
                        //
                        // This helps prevent underruns with NuPlayer and other applications
                        // which may set up buffers that are close to the minimum size, or use
                        // deep buffers, and rely on a double-buffering sleep strategy to fill.
                        //
                        // The throttle smooths out sudden large data drains from the device,
                        // e.g. when it comes out of standby, which often causes problems with
                        // (1) mixer threads without a fast mixer (which has its own warm-up)
                        // (2) minimum buffer sized tracks (even if the track is full,
                        //     the app won't fill fast enough to handle the sudden draw).
                        //
                        // Total time spent in last processing cycle equals time spent in
                        // 1. threadLoop_write, as well as time spent in
                        // 2. threadLoop_mix (significant for heavy mixing, especially
                        //                    on low tier processors)

                        // it's OK if deltaMs (and deltaNs) is an overestimate.
                        nsecs_t deltaNs;
                        // deltaNs = lastWriteFinished - previousLastWriteFinished;
                        __builtin_sub_overflow(
                            lastWriteFinished,previousLastWriteFinished, &deltaNs);
                        const int32_t deltaMs = deltaNs / 1000000;

                        const int32_t throttleMs = (int32_t)mHalfBufferMs - deltaMs;
                        if ((signed)mHalfBufferMs >= throttleMs && throttleMs > 0) {
                            usleep(throttleMs * 1000);
                            // notify of throttle start on verbose log
                            ALOGV_IF(mThreadThrottleEndMs == mThreadThrottleTimeMs,
                                    "mixer(%p) throttle begin:"
                                    " ret(%zd) deltaMs(%d) requires sleep %d ms",
                                    this, ret, deltaMs, throttleMs);
                            mThreadThrottleTimeMs += throttleMs;
                            // Throttle must be attributed to the previous mixer loop's write time
                            // to allow back-to-back throttling.
                            lastWriteFinished += throttleMs * 1000000;
                        } else {
                            uint32_t diff = mThreadThrottleTimeMs - mThreadThrottleEndMs;
                            if (diff > 0) {
                                // notify of throttle end on debug log
                                // but prevent spamming for bluetooth
                                ALOGD_IF(!audio_is_a2dp_out_device(outDevice()) &&
                                         !audio_is_hearing_aid_out_device(outDevice()),
                                        "mixer(%p) throttle end: throttle time(%u)", this, diff);
                                mThreadThrottleEndMs = mThreadThrottleTimeMs;
                            }
                        }
                    }
                }

            } else {
                ATRACE_BEGIN("sleep");
                Mutex::Autolock _l(mLock);
                // suspended requires accurate metering of sleep time.
                if (isSuspended()) {
                    // advance by expected sleepTime
                    timeLoopNextNs += microseconds((nsecs_t)mSleepTimeUs);
                    const nsecs_t nowNs = systemTime();

                    // compute expected next time vs current time.
                    // (negative deltas are treated as delays).
                    nsecs_t deltaNs = timeLoopNextNs - nowNs;
                    if (deltaNs < -kMaxNextBufferDelayNs) {
                        // Delays longer than the max allowed trigger a reset.
                        ALOGV("DelayNs: %lld, resetting timeLoopNextNs", (long long) deltaNs);
                        deltaNs = microseconds((nsecs_t)mSleepTimeUs);
                        timeLoopNextNs = nowNs + deltaNs;
                    } else if (deltaNs < 0) {
                        // Delays within the max delay allowed: zero the delta/sleepTime
                        // to help the system catch up in the next iteration(s)
                        ALOGV("DelayNs: %lld, catching-up", (long long) deltaNs);
                        deltaNs = 0;
                    }
                    // update sleep time (which is >= 0)
                    mSleepTimeUs = deltaNs / 1000;
                }
                if (!mStandby && mHwSupportsSuspend) {
                    mOutput->stream->setParameters(String8("suspend_playback=true"));
                }

                if (!mSignalPending && mConfigEvents.isEmpty() && !exitPending()) {
                    mWaitWorkCV.waitRelative(mLock, microseconds((nsecs_t)mSleepTimeUs));
                }

                if (!mStandby && mHwSupportsSuspend) {
                    mOutput->stream->setParameters(String8("suspend_playback=false"));
                }

                ATRACE_END();
            }
        }

        // Finally let go of removed track(s), without the lock held
        // since we can't guarantee the destructors won't acquire that
        // same lock.  This will also mutate and push a new fast mixer state.
        threadLoop_removeTracks(tracksToRemove);
        tracksToRemove.clear();

        // FIXME I don't understand the need for this here;
        //       it was in the original code but maybe the
        //       assignment in saveOutputTracks() makes this unnecessary?
        clearOutputTracks();

        // Effect chains will be actually deleted here if they were removed from
        // mEffectChains list during mixing or effects processing
        effectChains.clear();

        // FIXME Note that the above .clear() is no longer necessary since effectChains
        // is now local to this block, but will keep it for now (at least until merge done).
    }

    threadLoop_exit();

    if (!mStandby) {
        threadLoop_standby();
        mStandby = true;
    }

    releaseWakeLock();

    ALOGV("Thread %p type %d exiting", this, mType);
    return false;
}

// removeTracks_l() must be called with ThreadBase::mLock held
void AudioFlinger::PlaybackThread::removeTracks_l(const Vector< sp<Track> >& tracksToRemove)
{
    for (const auto& track : tracksToRemove) {
        mActiveTracks.remove(track);
        ALOGV("%s(%d): removing track on session %d", __func__, track->id(), track->sessionId());
        sp<EffectChain> chain = getEffectChain_l(track->sessionId());
        if (chain != 0) {
            ALOGV("%s(%d): stopping track on chain %p for session Id: %d",
                    __func__, track->id(), chain.get(), track->sessionId());
            chain->decActiveTrackCnt();
        }
        // If an external client track, inform APM we're no longer active, and remove if needed.
        // We do this under lock so that the state is consistent if the Track is destroyed.
        if (track->isExternalTrack()) {
            AudioSystem::stopOutput(track->portId());
            if (track->isTerminated()) {
                AudioSystem::releaseOutput(track->portId());
            }
        }
        if (track->isTerminated()) {
            // remove from our tracks vector
            removeTrack_l(track);
        }
    }
}

status_t AudioFlinger::PlaybackThread::getTimestamp_l(AudioTimestamp& timestamp)
{
    if (mNormalSink != 0) {
        ExtendedTimestamp ets;
        status_t status = mNormalSink->getTimestamp(ets);
        if (status == NO_ERROR) {
            status = ets.getBestTimestamp(&timestamp);
        }
        return status;
    }
    return INVALID_OPERATION;
}

status_t AudioFlinger::MixerThread::createAudioPatch_l(const struct audio_patch *patch,
                                                          audio_patch_handle_t *handle)
{
    status_t status;
    if (property_get_bool("af.patch_park", false /* default_value */)) {
        // Park FastMixer to avoid potential DOS issues with writing to the HAL
        // or if HAL does not properly lock against access.
        AutoPark<FastMixer> park(mFastMixer);
        status = PlaybackThread::createAudioPatch_l(patch, handle);
    } else {
        status = PlaybackThread::createAudioPatch_l(patch, handle);
    }
    return status;
}

status_t AudioFlinger::PlaybackThread::createAudioPatch_l(const struct audio_patch *patch,
                                                          audio_patch_handle_t *handle)
{
    status_t status = NO_ERROR;

    // store new device and send to effects
    audio_devices_t type = AUDIO_DEVICE_NONE;
    for (unsigned int i = 0; i < patch->num_sinks; i++) {
        type |= patch->sinks[i].ext.device.type;
    }

#ifdef ADD_BATTERY_DATA
    // when changing the audio output device, call addBatteryData to notify
    // the change
    if (mOutDevice != type) {
        uint32_t params = 0;
        // check whether speaker is on
        if (type & AUDIO_DEVICE_OUT_SPEAKER) {
            params |= IMediaPlayerService::kBatteryDataSpeakerOn;
        }

        audio_devices_t deviceWithoutSpeaker
            = AUDIO_DEVICE_OUT_ALL & ~AUDIO_DEVICE_OUT_SPEAKER;
        // check if any other device (except speaker) is on
        if (type & deviceWithoutSpeaker) {
            params |= IMediaPlayerService::kBatteryDataOtherAudioDeviceOn;
        }

        if (params != 0) {
            addBatteryData(params);
        }
    }
#endif

    for (size_t i = 0; i < mEffectChains.size(); i++) {
        mEffectChains[i]->setDevice_l(type);
    }

    // mPrevOutDevice is the latest device set by createAudioPatch_l(). It is not set when
    // the thread is created so that the first patch creation triggers an ioConfigChanged callback
    bool configChanged = mPrevOutDevice != type;
    mOutDevice = type;
    mPatch = *patch;

    if (mOutput->audioHwDev->supportsAudioPatches()) {
        sp<DeviceHalInterface> hwDevice = mOutput->audioHwDev->hwDevice();
        status = hwDevice->createAudioPatch(patch->num_sources,
                                            patch->sources,
                                            patch->num_sinks,
                                            patch->sinks,
                                            handle);
    } else {
        char *address;
        if (strcmp(patch->sinks[0].ext.device.address, "") != 0) {
            //FIXME: we only support address on first sink with HAL version < 3.0
            address = audio_device_address_to_parameter(
                                                        patch->sinks[0].ext.device.type,
                                                        patch->sinks[0].ext.device.address);
        } else {
            address = (char *)calloc(1, 1);
        }
        AudioParameter param = AudioParameter(String8(address));
        free(address);
        param.addInt(String8(AudioParameter::keyRouting), (int)type);
        status = mOutput->stream->setParameters(param.toString());
        *handle = AUDIO_PATCH_HANDLE_NONE;
    }
    if (configChanged) {
        mPrevOutDevice = type;
        sendIoConfigEvent_l(AUDIO_OUTPUT_CONFIG_CHANGED);
    }
    return status;
}

status_t AudioFlinger::MixerThread::releaseAudioPatch_l(const audio_patch_handle_t handle)
{
    status_t status;
    if (property_get_bool("af.patch_park", false /* default_value */)) {
        // Park FastMixer to avoid potential DOS issues with writing to the HAL
        // or if HAL does not properly lock against access.
        AutoPark<FastMixer> park(mFastMixer);
        status = PlaybackThread::releaseAudioPatch_l(handle);
    } else {
        status = PlaybackThread::releaseAudioPatch_l(handle);
    }
    return status;
}

status_t AudioFlinger::PlaybackThread::releaseAudioPatch_l(const audio_patch_handle_t handle)
{
    status_t status = NO_ERROR;

    mOutDevice = AUDIO_DEVICE_NONE;

    if (mOutput->audioHwDev->supportsAudioPatches()) {
        sp<DeviceHalInterface> hwDevice = mOutput->audioHwDev->hwDevice();
        status = hwDevice->releaseAudioPatch(handle);
    } else {
        AudioParameter param;
        param.addInt(String8(AudioParameter::keyRouting), 0);
        status = mOutput->stream->setParameters(param.toString());
    }
    return status;
}

void AudioFlinger::PlaybackThread::addPatchTrack(const sp<PatchTrack>& track)
{
    Mutex::Autolock _l(mLock);
    mTracks.add(track);
}

void AudioFlinger::PlaybackThread::deletePatchTrack(const sp<PatchTrack>& track)
{
    Mutex::Autolock _l(mLock);
    destroyTrack_l(track);
}

void AudioFlinger::PlaybackThread::toAudioPortConfig(struct audio_port_config *config)
{
    ThreadBase::toAudioPortConfig(config);
    config->role = AUDIO_PORT_ROLE_SOURCE;
    config->ext.mix.hw_module = mOutput->audioHwDev->handle();
    config->ext.mix.usecase.stream = AUDIO_STREAM_DEFAULT;
    if (mOutput && mOutput->flags != AUDIO_OUTPUT_FLAG_NONE) {
        config->config_mask |= AUDIO_PORT_CONFIG_FLAGS;
        config->flags.output = mOutput->flags;
    }
}

// ----------------------------------------------------------------------------

AudioFlinger::MixerThread::MixerThread(const sp<AudioFlinger>& audioFlinger, AudioStreamOut* output,
        audio_io_handle_t id, audio_devices_t device, bool systemReady, type_t type)
    :   PlaybackThread(audioFlinger, output, id, device, type, systemReady),
        // mAudioMixer below
        // mFastMixer below
        mFastMixerFutex(0),
        mMasterMono(false)
        // mOutputSink below
        // mPipeSink below
        // mNormalSink below
{
    ALOGV("MixerThread() id=%d device=%#x type=%d", id, device, type);
    ALOGV("mSampleRate=%u, mChannelMask=%#x, mChannelCount=%u, mFormat=%#x, mFrameSize=%zu, "
            "mFrameCount=%zu, mNormalFrameCount=%zu",
            mSampleRate, mChannelMask, mChannelCount, mFormat, mFrameSize, mFrameCount,
            mNormalFrameCount);
    mAudioMixer = new AudioMixer(mNormalFrameCount, mSampleRate);

    if (type == DUPLICATING) {
        // The Duplicating thread uses the AudioMixer and delivers data to OutputTracks
        // (downstream MixerThreads) in DuplicatingThread::threadLoop_write().
        // Do not create or use mFastMixer, mOutputSink, mPipeSink, or mNormalSink.
        return;
    }
    // create an NBAIO sink for the HAL output stream, and negotiate
    mOutputSink = new AudioStreamOutSink(output->stream);
    size_t numCounterOffers = 0;
    const NBAIO_Format offers[1] = {Format_from_SR_C(mSampleRate, mChannelCount, mFormat)};
#if !LOG_NDEBUG
    ssize_t index =
#else
    (void)
#endif
            mOutputSink->negotiate(offers, 1, NULL, numCounterOffers);
    ALOG_ASSERT(index == 0);

    // initialize fast mixer depending on configuration
    bool initFastMixer;
    switch (kUseFastMixer) {
    case FastMixer_Never:
        initFastMixer = false;
        break;
    case FastMixer_Always:
        initFastMixer = true;
        break;
    case FastMixer_Static:
    case FastMixer_Dynamic:
        // FastMixer was designed to operate with a HAL that pulls at a regular rate,
        // where the period is less than an experimentally determined threshold that can be
        // scheduled reliably with CFS. However, the BT A2DP HAL is
        // bursty (does not pull at a regular rate) and so cannot operate with FastMixer.
        initFastMixer = mFrameCount < mNormalFrameCount
                && (mOutDevice & AUDIO_DEVICE_OUT_ALL_A2DP) == 0;
        break;
    }
    ALOGW_IF(initFastMixer == false && mFrameCount < mNormalFrameCount,
            "FastMixer is preferred for this sink as frameCount %zu is less than threshold %zu",
            mFrameCount, mNormalFrameCount);
    if (initFastMixer) {
        audio_format_t fastMixerFormat;
        if (mMixerBufferEnabled && mEffectBufferEnabled) {
            fastMixerFormat = AUDIO_FORMAT_PCM_FLOAT;
        } else {
            fastMixerFormat = AUDIO_FORMAT_PCM_16_BIT;
        }
        if (mFormat != fastMixerFormat) {
            // change our Sink format to accept our intermediate precision
            mFormat = fastMixerFormat;
            free(mSinkBuffer);
            mFrameSize = mChannelCount * audio_bytes_per_sample(mFormat);
            const size_t sinkBufferSize = mNormalFrameCount * mFrameSize;
            (void)posix_memalign(&mSinkBuffer, 32, sinkBufferSize);
        }

        // create a MonoPipe to connect our submix to FastMixer
        NBAIO_Format format = mOutputSink->format();

        // adjust format to match that of the Fast Mixer
        ALOGV("format changed from %#x to %#x", format.mFormat, fastMixerFormat);
        format.mFormat = fastMixerFormat;
        format.mFrameSize = audio_bytes_per_sample(format.mFormat) * format.mChannelCount;

        // This pipe depth compensates for scheduling latency of the normal mixer thread.
        // When it wakes up after a maximum latency, it runs a few cycles quickly before
        // finally blocking.  Note the pipe implementation rounds up the request to a power of 2.
        MonoPipe *monoPipe = new MonoPipe(mNormalFrameCount * 4, format, true /*writeCanBlock*/);
        const NBAIO_Format offers[1] = {format};
        size_t numCounterOffers = 0;
#if !LOG_NDEBUG
        ssize_t index =
#else
        (void)
#endif
                monoPipe->negotiate(offers, 1, NULL, numCounterOffers);
        ALOG_ASSERT(index == 0);
        monoPipe->setAvgFrames((mScreenState & 1) ?
                (monoPipe->maxFrames() * 7) / 8 : mNormalFrameCount * 2);
        mPipeSink = monoPipe;

        // create fast mixer and configure it initially with just one fast track for our submix
        mFastMixer = new FastMixer(mId);
        FastMixerStateQueue *sq = mFastMixer->sq();
#ifdef STATE_QUEUE_DUMP
        sq->setObserverDump(&mStateQueueObserverDump);
        sq->setMutatorDump(&mStateQueueMutatorDump);
#endif
        FastMixerState *state = sq->begin();
        FastTrack *fastTrack = &state->mFastTracks[0];
        // wrap the source side of the MonoPipe to make it an AudioBufferProvider
        fastTrack->mBufferProvider = new SourceAudioBufferProvider(new MonoPipeReader(monoPipe));
        fastTrack->mVolumeProvider = NULL;
        fastTrack->mChannelMask = mChannelMask; // mPipeSink channel mask for audio to FastMixer
        fastTrack->mFormat = mFormat; // mPipeSink format for audio to FastMixer
        fastTrack->mGeneration++;
        state->mFastTracksGen++;
        state->mTrackMask = 1;
        // fast mixer will use the HAL output sink
        state->mOutputSink = mOutputSink.get();
        state->mOutputSinkGen++;
        state->mFrameCount = mFrameCount;
        state->mCommand = FastMixerState::COLD_IDLE;
        // already done in constructor initialization list
        //mFastMixerFutex = 0;
        state->mColdFutexAddr = &mFastMixerFutex;
        state->mColdGen++;
        state->mDumpState = &mFastMixerDumpState;
        mFastMixerNBLogWriter = audioFlinger->newWriter_l(kFastMixerLogSize, "FastMixer");
        state->mNBLogWriter = mFastMixerNBLogWriter.get();
        sq->end();
        sq->push(FastMixerStateQueue::BLOCK_UNTIL_PUSHED);

        NBLog::thread_info_t info;
        info.id = mId;
        info.type = NBLog::FASTMIXER;
        mFastMixerNBLogWriter->log<NBLog::EVENT_THREAD_INFO>(info);

        // start the fast mixer
        mFastMixer->run("FastMixer", PRIORITY_URGENT_AUDIO);
        pid_t tid = mFastMixer->getTid();
        sendPrioConfigEvent(getpid(), tid, kPriorityFastMixer, false /*forApp*/);
        stream()->setHalThreadPriority(kPriorityFastMixer);

#ifdef AUDIO_WATCHDOG
        // create and start the watchdog
        mAudioWatchdog = new AudioWatchdog();
        mAudioWatchdog->setDump(&mAudioWatchdogDump);
        mAudioWatchdog->run("AudioWatchdog", PRIORITY_URGENT_AUDIO);
        tid = mAudioWatchdog->getTid();
        sendPrioConfigEvent(getpid(), tid, kPriorityFastMixer, false /*forApp*/);
#endif
    } else {
#ifdef TEE_SINK
        // Only use the MixerThread tee if there is no FastMixer.
        mTee.set(mOutputSink->format(), NBAIO_Tee::TEE_FLAG_OUTPUT_THREAD);
        mTee.setId(std::string("_") + std::to_string(mId) + "_M");
#endif
    }

    switch (kUseFastMixer) {
    case FastMixer_Never:
    case FastMixer_Dynamic:
        mNormalSink = mOutputSink;
        break;
    case FastMixer_Always:
        mNormalSink = mPipeSink;
        break;
    case FastMixer_Static:
        mNormalSink = initFastMixer ? mPipeSink : mOutputSink;
        break;
    }

    mIdleTimeOffsetUs = 0;
}

AudioFlinger::MixerThread::~MixerThread()
{
    if (mFastMixer != 0) {
        FastMixerStateQueue *sq = mFastMixer->sq();
        FastMixerState *state = sq->begin();
        if (state->mCommand == FastMixerState::COLD_IDLE) {
            int32_t old = android_atomic_inc(&mFastMixerFutex);
            if (old == -1) {
                (void) syscall(__NR_futex, &mFastMixerFutex, FUTEX_WAKE_PRIVATE, 1);
            }
        }
        state->mCommand = FastMixerState::EXIT;
        sq->end();
        sq->push(FastMixerStateQueue::BLOCK_UNTIL_PUSHED);
        mFastMixer->join();
        // Though the fast mixer thread has exited, it's state queue is still valid.
        // We'll use that extract the final state which contains one remaining fast track
        // corresponding to our sub-mix.
        state = sq->begin();
        ALOG_ASSERT(state->mTrackMask == 1);
        FastTrack *fastTrack = &state->mFastTracks[0];
        ALOG_ASSERT(fastTrack->mBufferProvider != NULL);
        delete fastTrack->mBufferProvider;
        sq->end(false /*didModify*/);
        mFastMixer.clear();
#ifdef AUDIO_WATCHDOG
        if (mAudioWatchdog != 0) {
            mAudioWatchdog->requestExit();
            mAudioWatchdog->requestExitAndWait();
            mAudioWatchdog.clear();
        }
#endif
    }
    mAudioFlinger->unregisterWriter(mFastMixerNBLogWriter);
    delete mAudioMixer;
}


uint32_t AudioFlinger::MixerThread::correctLatency_l(uint32_t latency) const
{
    if (mFastMixer != 0) {
        MonoPipe *pipe = (MonoPipe *)mPipeSink.get();
        latency += (pipe->getAvgFrames() * 1000) / mSampleRate;
    }
    return latency;
}

ssize_t AudioFlinger::MixerThread::threadLoop_write()
{
    // FIXME we should only do one push per cycle; confirm this is true
    // Start the fast mixer if it's not already running
    if (mFastMixer != 0) {
        FastMixerStateQueue *sq = mFastMixer->sq();
        FastMixerState *state = sq->begin();
        if (state->mCommand != FastMixerState::MIX_WRITE &&
                (kUseFastMixer != FastMixer_Dynamic || state->mTrackMask > 1)) {
            if (state->mCommand == FastMixerState::COLD_IDLE) {

                // FIXME workaround for first HAL write being CPU bound on some devices
                ATRACE_BEGIN("write");
                mOutput->write((char *)mSinkBuffer, 0);
                ATRACE_END();

                int32_t old = android_atomic_inc(&mFastMixerFutex);
                if (old == -1) {
                    (void) syscall(__NR_futex, &mFastMixerFutex, FUTEX_WAKE_PRIVATE, 1);
                }
#ifdef AUDIO_WATCHDOG
                if (mAudioWatchdog != 0) {
                    mAudioWatchdog->resume();
                }
#endif
            }
            state->mCommand = FastMixerState::MIX_WRITE;
#ifdef FAST_THREAD_STATISTICS
            mFastMixerDumpState.increaseSamplingN(mAudioFlinger->isLowRamDevice() ?
                FastThreadDumpState::kSamplingNforLowRamDevice : FastThreadDumpState::kSamplingN);
#endif
            sq->end();
            sq->push(FastMixerStateQueue::BLOCK_UNTIL_PUSHED);
            if (kUseFastMixer == FastMixer_Dynamic) {
                mNormalSink = mPipeSink;
            }
        } else {
            sq->end(false /*didModify*/);
        }
    }
    return PlaybackThread::threadLoop_write();
}

void AudioFlinger::MixerThread::threadLoop_standby()
{
    // Idle the fast mixer if it's currently running
    if (mFastMixer != 0) {
        FastMixerStateQueue *sq = mFastMixer->sq();
        FastMixerState *state = sq->begin();
        if (!(state->mCommand & FastMixerState::IDLE)) {
            // Report any frames trapped in the Monopipe
            MonoPipe *monoPipe = (MonoPipe *)mPipeSink.get();
            const long long pipeFrames = monoPipe->maxFrames() - monoPipe->availableToWrite();
            mLocalLog.log("threadLoop_standby: framesWritten:%lld  suspendedFrames:%lld  "
                    "monoPipeWritten:%lld  monoPipeLeft:%lld",
                    (long long)mFramesWritten, (long long)mSuspendedFrames,
                    (long long)mPipeSink->framesWritten(), pipeFrames);
            mLocalLog.log("threadLoop_standby: %s", mTimestamp.toString().c_str());

            state->mCommand = FastMixerState::COLD_IDLE;
            state->mColdFutexAddr = &mFastMixerFutex;
            state->mColdGen++;
            mFastMixerFutex = 0;
            sq->end();
            // BLOCK_UNTIL_PUSHED would be insufficient, as we need it to stop doing I/O now
            sq->push(FastMixerStateQueue::BLOCK_UNTIL_ACKED);
            if (kUseFastMixer == FastMixer_Dynamic) {
                mNormalSink = mOutputSink;
            }
#ifdef AUDIO_WATCHDOG
            if (mAudioWatchdog != 0) {
                mAudioWatchdog->pause();
            }
#endif
        } else {
            sq->end(false /*didModify*/);
        }
    }
    PlaybackThread::threadLoop_standby();
}

bool AudioFlinger::PlaybackThread::waitingAsyncCallback_l()
{
    return false;
}

bool AudioFlinger::PlaybackThread::shouldStandby_l()
{
    return !mStandby;
}

bool AudioFlinger::PlaybackThread::waitingAsyncCallback()
{
    Mutex::Autolock _l(mLock);
    return waitingAsyncCallback_l();
}

// shared by MIXER and DIRECT, overridden by DUPLICATING
void AudioFlinger::PlaybackThread::threadLoop_standby()
{
    ALOGV("Audio hardware entering standby, mixer %p, suspend count %d", this, mSuspended);
    mOutput->standby();
    if (mUseAsyncWrite != 0) {
        // discard any pending drain or write ack by incrementing sequence
        mWriteAckSequence = (mWriteAckSequence + 2) & ~1;
        mDrainSequence = (mDrainSequence + 2) & ~1;
        ALOG_ASSERT(mCallbackThread != 0);
        mCallbackThread->setWriteBlocked(mWriteAckSequence);
        mCallbackThread->setDraining(mDrainSequence);
    }
    mHwPaused = false;
}

void AudioFlinger::PlaybackThread::onAddNewTrack_l()
{
    ALOGV("signal playback thread");
    broadcast_l();
}

void AudioFlinger::PlaybackThread::onAsyncError()
{
    for (int i = AUDIO_STREAM_SYSTEM; i < (int)AUDIO_STREAM_CNT; i++) {
        invalidateTracks((audio_stream_type_t)i);
    }
}

void AudioFlinger::MixerThread::threadLoop_mix()
{
    // mix buffers...
    mAudioMixer->process();
    mCurrentWriteLength = mSinkBufferSize;
    // increase sleep time progressively when application underrun condition clears.
    // Only increase sleep time if the mixer is ready for two consecutive times to avoid
    // that a steady state of alternating ready/not ready conditions keeps the sleep time
    // such that we would underrun the audio HAL.
    if ((mSleepTimeUs == 0) && (sleepTimeShift > 0)) {
        sleepTimeShift--;
    }
    mSleepTimeUs = 0;
    mStandbyTimeNs = systemTime() + mStandbyDelayNs;
    //TODO: delay standby when effects have a tail

}

void AudioFlinger::MixerThread::threadLoop_sleepTime()
{
    // If no tracks are ready, sleep once for the duration of an output
    // buffer size, then write 0s to the output
    if (mSleepTimeUs == 0) {
        if (mMixerStatus == MIXER_TRACKS_ENABLED) {
            if (mPipeSink.get() != nullptr && mPipeSink == mNormalSink) {
                // Using the Monopipe availableToWrite, we estimate the
                // sleep time to retry for more data (before we underrun).
                MonoPipe *monoPipe = static_cast<MonoPipe *>(mPipeSink.get());
                const ssize_t availableToWrite = mPipeSink->availableToWrite();
                const size_t pipeFrames = monoPipe->maxFrames();
                const size_t framesLeft = pipeFrames - max(availableToWrite, 0);
                // HAL_framecount <= framesDelay ~ framesLeft / 2 <= Normal_Mixer_framecount
                const size_t framesDelay = std::min(
                        mNormalFrameCount, max(framesLeft / 2, mFrameCount));
                ALOGV("pipeFrames:%zu framesLeft:%zu framesDelay:%zu",
                        pipeFrames, framesLeft, framesDelay);
                mSleepTimeUs = framesDelay * MICROS_PER_SECOND / mSampleRate;
            } else {
                mSleepTimeUs = mActiveSleepTimeUs >> sleepTimeShift;
                if (mSleepTimeUs < kMinThreadSleepTimeUs) {
                    mSleepTimeUs = kMinThreadSleepTimeUs;
                }
                // reduce sleep time in case of consecutive application underruns to avoid
                // starving the audio HAL. As activeSleepTimeUs() is larger than a buffer
                // duration we would end up writing less data than needed by the audio HAL if
                // the condition persists.
                if (sleepTimeShift < kMaxThreadSleepTimeShift) {
                    sleepTimeShift++;
                }
            }
        } else {
            mSleepTimeUs = mIdleSleepTimeUs + mIdleTimeOffsetUs;
        }
    } else if (mBytesWritten != 0 || (mMixerStatus == MIXER_TRACKS_ENABLED)) {
        // clear out mMixerBuffer or mSinkBuffer, to ensure buffers are cleared
        // before effects processing or output.
        if (mMixerBufferValid) {
            memset(mMixerBuffer, 0, mMixerBufferSize);
        } else {
            memset(mSinkBuffer, 0, mSinkBufferSize);
        }
        mSleepTimeUs = 0;
        ALOGV_IF(mBytesWritten == 0 && (mMixerStatus == MIXER_TRACKS_ENABLED),
                "anticipated start");
    }
    mIdleTimeOffsetUs = 0;
    // TODO add standby time extension fct of effect tail
}

// prepareTracks_l() must be called with ThreadBase::mLock held
AudioFlinger::PlaybackThread::mixer_state AudioFlinger::MixerThread::prepareTracks_l(
        Vector< sp<Track> > *tracksToRemove)
{
    // clean up deleted track ids in AudioMixer before allocating new tracks
    (void)mTracks.processDeletedTrackIds([this](int trackId) {
        // for each trackId, destroy it in the AudioMixer
        if (mAudioMixer->exists(trackId)) {
            mAudioMixer->destroy(trackId);
        }
    });
    mTracks.clearDeletedTrackIds();

    mixer_state mixerStatus = MIXER_IDLE;
    // find out which tracks need to be processed
    size_t count = mActiveTracks.size();
    size_t mixedTracks = 0;
    size_t tracksWithEffect = 0;
    // counts only _active_ fast tracks
    size_t fastTracks = 0;
    uint32_t resetMask = 0; // bit mask of fast tracks that need to be reset

    float masterVolume = mMasterVolume;
    bool masterMute = mMasterMute;

    if (masterMute) {
        masterVolume = 0;
    }
    // Delegate master volume control to effect in output mix effect chain if needed
    sp<EffectChain> chain = getEffectChain_l(AUDIO_SESSION_OUTPUT_MIX);
    if (chain != 0) {
        uint32_t v = (uint32_t)(masterVolume * (1 << 24));
        chain->setVolume_l(&v, &v);
        masterVolume = (float)((v + (1 << 23)) >> 24);
        chain.clear();
    }

    // prepare a new state to push
    FastMixerStateQueue *sq = NULL;
    FastMixerState *state = NULL;
    bool didModify = false;
    FastMixerStateQueue::block_t block = FastMixerStateQueue::BLOCK_UNTIL_PUSHED;
    bool coldIdle = false;
    if (mFastMixer != 0) {
        sq = mFastMixer->sq();
        state = sq->begin();
        coldIdle = state->mCommand == FastMixerState::COLD_IDLE;
    }

    mMixerBufferValid = false;  // mMixerBuffer has no valid data until appropriate tracks found.
    mEffectBufferValid = false; // mEffectBuffer has no valid data until tracks found.

    // DeferredOperations handles statistics after setting mixerStatus.
    class DeferredOperations {
    public:
        DeferredOperations(mixer_state *mixerStatus)
            : mMixerStatus(mixerStatus) { }

        // when leaving scope, tally frames properly.
        ~DeferredOperations() {
            // Tally underrun frames only if we are actually mixing (MIXER_TRACKS_READY)
            // because that is when the underrun occurs.
            // We do not distinguish between FastTracks and NormalTracks here.
            if (*mMixerStatus == MIXER_TRACKS_READY) {
                for (const auto &underrun : mUnderrunFrames) {
                    underrun.first->mAudioTrackServerProxy->tallyUnderrunFrames(
                            underrun.second);
                }
            }
        }

        // tallyUnderrunFrames() is called to update the track counters
        // with the number of underrun frames for a particular mixer period.
        // We defer tallying until we know the final mixer status.
        void tallyUnderrunFrames(sp<Track> track, size_t underrunFrames) {
            mUnderrunFrames.emplace_back(track, underrunFrames);
        }

    private:
        const mixer_state * const mMixerStatus;
        std::vector<std::pair<sp<Track>, size_t>> mUnderrunFrames;
    } deferredOperations(&mixerStatus); // implicit nested scope for variable capture

    for (size_t i=0 ; i<count ; i++) {
        const sp<Track> t = mActiveTracks[i];

        // this const just means the local variable doesn't change
        Track* const track = t.get();

        // process fast tracks
        if (track->isFastTrack()) {

            // It's theoretically possible (though unlikely) for a fast track to be created
            // and then removed within the same normal mix cycle.  This is not a problem, as
            // the track never becomes active so it's fast mixer slot is never touched.
            // The converse, of removing an (active) track and then creating a new track
            // at the identical fast mixer slot within the same normal mix cycle,
            // is impossible because the slot isn't marked available until the end of each cycle.
            int j = track->mFastIndex;
            ALOG_ASSERT(0 < j && j < (int)FastMixerState::sMaxFastTracks);
            ALOG_ASSERT(!(mFastTrackAvailMask & (1 << j)));
            FastTrack *fastTrack = &state->mFastTracks[j];

            // Determine whether the track is currently in underrun condition,
            // and whether it had a recent underrun.
            FastTrackDump *ftDump = &mFastMixerDumpState.mTracks[j];
            FastTrackUnderruns underruns = ftDump->mUnderruns;
            uint32_t recentFull = (underruns.mBitFields.mFull -
                    track->mObservedUnderruns.mBitFields.mFull) & UNDERRUN_MASK;
            uint32_t recentPartial = (underruns.mBitFields.mPartial -
                    track->mObservedUnderruns.mBitFields.mPartial) & UNDERRUN_MASK;
            uint32_t recentEmpty = (underruns.mBitFields.mEmpty -
                    track->mObservedUnderruns.mBitFields.mEmpty) & UNDERRUN_MASK;
            uint32_t recentUnderruns = recentPartial + recentEmpty;
            track->mObservedUnderruns = underruns;
            // don't count underruns that occur while stopping or pausing
            // or stopped which can occur when flush() is called while active
            size_t underrunFrames = 0;
            if (!(track->isStopping() || track->isPausing() || track->isStopped()) &&
                    recentUnderruns > 0) {
                // FIXME fast mixer will pull & mix partial buffers, but we count as a full underrun
                underrunFrames = recentUnderruns * mFrameCount;
            }
            // Immediately account for FastTrack underruns.
            track->mAudioTrackServerProxy->tallyUnderrunFrames(underrunFrames);

            // This is similar to the state machine for normal tracks,
            // with a few modifications for fast tracks.
            bool isActive = true;
            switch (track->mState) {
            case TrackBase::STOPPING_1:
                // track stays active in STOPPING_1 state until first underrun
                if (recentUnderruns > 0 || track->isTerminated()) {
                    track->mState = TrackBase::STOPPING_2;
                }
                break;
            case TrackBase::PAUSING:
                // ramp down is not yet implemented
                track->setPaused();
                break;
            case TrackBase::RESUMING:
                // ramp up is not yet implemented
                track->mState = TrackBase::ACTIVE;
                break;
            case TrackBase::ACTIVE:
                if (recentFull > 0 || recentPartial > 0) {
                    // track has provided at least some frames recently: reset retry count
                    track->mRetryCount = kMaxTrackRetries;
                }
                if (recentUnderruns == 0) {
                    // no recent underruns: stay active
                    break;
                }
                // there has recently been an underrun of some kind
                if (track->sharedBuffer() == 0) {
                    // were any of the recent underruns "empty" (no frames available)?
                    if (recentEmpty == 0) {
                        // no, then ignore the partial underruns as they are allowed indefinitely
                        break;
                    }
                    // there has recently been an "empty" underrun: decrement the retry counter
                    if (--(track->mRetryCount) > 0) {
                        break;
                    }
                    // indicate to client process that the track was disabled because of underrun;
                    // it will then automatically call start() when data is available
                    track->disable();
                    // remove from active list, but state remains ACTIVE [confusing but true]
                    isActive = false;
                    break;
                }
                FALLTHROUGH_INTENDED;
            case TrackBase::STOPPING_2:
            case TrackBase::PAUSED:
            case TrackBase::STOPPED:
            case TrackBase::FLUSHED:   // flush() while active
                // Check for presentation complete if track is inactive
                // We have consumed all the buffers of this track.
                // This would be incomplete if we auto-paused on underrun
                {
                    uint32_t latency = 0;
                    status_t result = mOutput->stream->getLatency(&latency);
                    ALOGE_IF(result != OK,
                            "Error when retrieving output stream latency: %d", result);
                    size_t audioHALFrames = (latency * mSampleRate) / 1000;
                    int64_t framesWritten = mBytesWritten / mFrameSize;
                    if (!(mStandby || track->presentationComplete(framesWritten, audioHALFrames))) {
                        // track stays in active list until presentation is complete
                        break;
                    }
                }
                if (track->isStopping_2()) {
                    track->mState = TrackBase::STOPPED;
                }
                if (track->isStopped()) {
                    // Can't reset directly, as fast mixer is still polling this track
                    //   track->reset();
                    // So instead mark this track as needing to be reset after push with ack
                    resetMask |= 1 << i;
                }
                isActive = false;
                break;
            case TrackBase::IDLE:
            default:
                LOG_ALWAYS_FATAL("unexpected track state %d", track->mState);
            }

            if (isActive) {
                // was it previously inactive?
                if (!(state->mTrackMask & (1 << j))) {
                    ExtendedAudioBufferProvider *eabp = track;
                    VolumeProvider *vp = track;
                    fastTrack->mBufferProvider = eabp;
                    fastTrack->mVolumeProvider = vp;
                    fastTrack->mChannelMask = track->mChannelMask;
                    fastTrack->mFormat = track->mFormat;
                    fastTrack->mGeneration++;
                    state->mTrackMask |= 1 << j;
                    didModify = true;
                    // no acknowledgement required for newly active tracks
                }
                sp<AudioTrackServerProxy> proxy = track->mAudioTrackServerProxy;
                // cache the combined master volume and stream type volume for fast mixer; this
                // lacks any synchronization or barrier so VolumeProvider may read a stale value
                const float vh = track->getVolumeHandler()->getVolume(
                        proxy->framesReleased()).first;
                float volume = masterVolume
                        * mStreamTypes[track->streamType()].volume
                        * vh;
                track->mCachedVolume = volume;
                gain_minifloat_packed_t vlr = proxy->getVolumeLR();
                float vlf = volume * float_from_gain(gain_minifloat_unpack_left(vlr));
                float vrf = volume * float_from_gain(gain_minifloat_unpack_right(vlr));
                track->setFinalVolume((vlf + vrf) / 2.f);
                ++fastTracks;
            } else {
                // was it previously active?
                if (state->mTrackMask & (1 << j)) {
                    fastTrack->mBufferProvider = NULL;
                    fastTrack->mGeneration++;
                    state->mTrackMask &= ~(1 << j);
                    didModify = true;
                    // If any fast tracks were removed, we must wait for acknowledgement
                    // because we're about to decrement the last sp<> on those tracks.
                    block = FastMixerStateQueue::BLOCK_UNTIL_ACKED;
                } else {
                    // ALOGW rather than LOG_ALWAYS_FATAL because it seems there are cases where an
                    // AudioTrack may start (which may not be with a start() but with a write()
                    // after underrun) and immediately paused or released.  In that case the
                    // FastTrack state hasn't had time to update.
                    // TODO Remove the ALOGW when this theory is confirmed.
                    ALOGW("fast track %d should have been active; "
                            "mState=%d, mTrackMask=%#x, recentUnderruns=%u, isShared=%d",
                            j, track->mState, state->mTrackMask, recentUnderruns,
                            track->sharedBuffer() != 0);
                    // Since the FastMixer state already has the track inactive, do nothing here.
                }
                tracksToRemove->add(track);
                // Avoids a misleading display in dumpsys
                track->mObservedUnderruns.mBitFields.mMostRecent = UNDERRUN_FULL;
            }
            continue;
        }

        {   // local variable scope to avoid goto warning

        audio_track_cblk_t* cblk = track->cblk();

        // The first time a track is added we wait
        // for all its buffers to be filled before processing it
        const int trackId = track->id();

        // if an active track doesn't exist in the AudioMixer, create it.
        // use the trackId as the AudioMixer name.
        if (!mAudioMixer->exists(trackId)) {
            status_t status = mAudioMixer->create(
                    trackId,
                    track->mChannelMask,
                    track->mFormat,
                    track->mSessionId);
            if (status != OK) {
                ALOGW("%s(): AudioMixer cannot create track(%d)"
                        " mask %#x, format %#x, sessionId %d",
                        __func__, trackId,
                        track->mChannelMask, track->mFormat, track->mSessionId);
                tracksToRemove->add(track);
                track->invalidate(); // consider it dead.
                continue;
            }
        }

        // make sure that we have enough frames to mix one full buffer.
        // enforce this condition only once to enable draining the buffer in case the client
        // app does not call stop() and relies on underrun to stop:
        // hence the test on (mMixerStatus == MIXER_TRACKS_READY) meaning the track was mixed
        // during last round
        size_t desiredFrames;
        const uint32_t sampleRate = track->mAudioTrackServerProxy->getSampleRate();
        AudioPlaybackRate playbackRate = track->mAudioTrackServerProxy->getPlaybackRate();

        desiredFrames = sourceFramesNeededWithTimestretch(
                sampleRate, mNormalFrameCount, mSampleRate, playbackRate.mSpeed);
        // TODO: ONLY USED FOR LEGACY RESAMPLERS, remove when they are removed.
        // add frames already consumed but not yet released by the resampler
        // because mAudioTrackServerProxy->framesReady() will include these frames
        desiredFrames += mAudioMixer->getUnreleasedFrames(trackId);

        uint32_t minFrames = 1;
        if ((track->sharedBuffer() == 0) && !track->isStopped() && !track->isPausing() &&
                (mMixerStatusIgnoringFastTracks == MIXER_TRACKS_READY)) {
            minFrames = desiredFrames;
        }

        size_t framesReady = track->framesReady();
        if (ATRACE_ENABLED()) {
            // I wish we had formatted trace names
            std::string traceName("nRdy");
            traceName += std::to_string(trackId);
            ATRACE_INT(traceName.c_str(), framesReady);
        }
        if ((framesReady >= minFrames) && track->isReady() &&
                !track->isPaused() && !track->isTerminated())
        {
            ALOGVV("track(%d) s=%08x [OK] on thread %p", trackId, cblk->mServer, this);

            mixedTracks++;

            // track->mainBuffer() != mSinkBuffer or mMixerBuffer means
            // there is an effect chain connected to the track
            chain.clear();
            if (track->mainBuffer() != mSinkBuffer &&
                    track->mainBuffer() != mMixerBuffer) {
                if (mEffectBufferEnabled) {
                    mEffectBufferValid = true; // Later can set directly.
                }
                chain = getEffectChain_l(track->sessionId());
                // Delegate volume control to effect in track effect chain if needed
                if (chain != 0) {
                    tracksWithEffect++;
                } else {
                    ALOGW("prepareTracks_l(): track(%d) attached to effect but no chain found on "
                            "session %d",
                            trackId, track->sessionId());
                }
            }


            int param = AudioMixer::VOLUME;
            if (track->mFillingUpStatus == Track::FS_FILLED) {
                // no ramp for the first volume setting
                track->mFillingUpStatus = Track::FS_ACTIVE;
                if (track->mState == TrackBase::RESUMING) {
                    track->mState = TrackBase::ACTIVE;
                    if (cblk->mServer != 0) {
                        param = AudioMixer::RAMP_VOLUME;
                    }
                }
                mAudioMixer->setParameter(trackId, AudioMixer::RESAMPLE, AudioMixer::RESET, NULL);
                mLeftVolFloat = -1.0;
            // FIXME should not make a decision based on mServer
            } else if (cblk->mServer != 0) {
                // If the track is stopped before the first frame was mixed,
                // do not apply ramp
                param = AudioMixer::RAMP_VOLUME;
            }

            // compute volume for this track
            uint32_t vl, vr;       // in U8.24 integer format
            float vlf, vrf, vaf;   // in [0.0, 1.0] float format
            // read original volumes with volume control
            float typeVolume = mStreamTypes[track->streamType()].volume;
            float v = masterVolume * typeVolume;

            if (track->isPausing() || mStreamTypes[track->streamType()].mute) {
                vl = vr = 0;
                vlf = vrf = vaf = 0.;
                if (track->isPausing()) {
                    track->setPaused();
                }
            } else {
                sp<AudioTrackServerProxy> proxy = track->mAudioTrackServerProxy;
                gain_minifloat_packed_t vlr = proxy->getVolumeLR();
                vlf = float_from_gain(gain_minifloat_unpack_left(vlr));
                vrf = float_from_gain(gain_minifloat_unpack_right(vlr));
                // track volumes come from shared memory, so can't be trusted and must be clamped
                if (vlf > GAIN_FLOAT_UNITY) {
                    ALOGV("Track left volume out of range: %.3g", vlf);
                    vlf = GAIN_FLOAT_UNITY;
                }
                if (vrf > GAIN_FLOAT_UNITY) {
                    ALOGV("Track right volume out of range: %.3g", vrf);
                    vrf = GAIN_FLOAT_UNITY;
                }
                const float vh = track->getVolumeHandler()->getVolume(
                        track->mAudioTrackServerProxy->framesReleased()).first;
                // now apply the master volume and stream type volume and shaper volume
                vlf *= v * vh;
                vrf *= v * vh;
                // assuming master volume and stream type volume each go up to 1.0,
                // then derive vl and vr as U8.24 versions for the effect chain
                const float scaleto8_24 = MAX_GAIN_INT * MAX_GAIN_INT;
                vl = (uint32_t) (scaleto8_24 * vlf);
                vr = (uint32_t) (scaleto8_24 * vrf);
                // vl and vr are now in U8.24 format
                uint16_t sendLevel = proxy->getSendLevel_U4_12();
                // send level comes from shared memory and so may be corrupt
                if (sendLevel > MAX_GAIN_INT) {
                    ALOGV("Track send level out of range: %04X", sendLevel);
                    sendLevel = MAX_GAIN_INT;
                }
                // vaf is represented as [0.0, 1.0] float by rescaling sendLevel
                vaf = v * sendLevel * (1. / MAX_GAIN_INT);
            }

            track->setFinalVolume((vrf + vlf) / 2.f);

            // Delegate volume control to effect in track effect chain if needed
            if (chain != 0 && chain->setVolume_l(&vl, &vr)) {
                // Do not ramp volume if volume is controlled by effect
                param = AudioMixer::VOLUME;
                // Update remaining floating point volume levels
                vlf = (float)vl / (1 << 24);
                vrf = (float)vr / (1 << 24);
                track->mHasVolumeController = true;
            } else {
                // force no volume ramp when volume controller was just disabled or removed
                // from effect chain to avoid volume spike
                if (track->mHasVolumeController) {
                    param = AudioMixer::VOLUME;
                }
                track->mHasVolumeController = false;
            }

            // For dedicated VoIP outputs, let the HAL apply the stream volume. Track volume is
            // still applied by the mixer.
            if ((mOutput->flags & AUDIO_OUTPUT_FLAG_VOIP_RX) != 0) {
                v = mStreamTypes[track->streamType()].mute ? 0.0f : v;
                if (v != mLeftVolFloat) {
                    status_t result = mOutput->stream->setVolume(v, v);
                    ALOGE_IF(result != OK, "Error when setting output stream volume: %d", result);
                    if (result == OK) {
                        mLeftVolFloat = v;
                    }
                }
                // if stream volume was successfully sent to the HAL, mLeftVolFloat == v here and we
                // remove stream volume contribution from software volume.
                if (v != 0.0f && mLeftVolFloat == v) {
                   vlf = min(1.0f, vlf / v);
                   vrf = min(1.0f, vrf / v);
                   vaf = min(1.0f, vaf / v);
               }
            }
            // XXX: these things DON'T need to be done each time
            mAudioMixer->setBufferProvider(trackId, track);
            mAudioMixer->enable(trackId);

            mAudioMixer->setParameter(trackId, param, AudioMixer::VOLUME0, &vlf);
            mAudioMixer->setParameter(trackId, param, AudioMixer::VOLUME1, &vrf);
            mAudioMixer->setParameter(trackId, param, AudioMixer::AUXLEVEL, &vaf);
            mAudioMixer->setParameter(
                trackId,
                AudioMixer::TRACK,
                AudioMixer::FORMAT, (void *)track->format());
            mAudioMixer->setParameter(
                trackId,
                AudioMixer::TRACK,
                AudioMixer::CHANNEL_MASK, (void *)(uintptr_t)track->channelMask());
            mAudioMixer->setParameter(
                trackId,
                AudioMixer::TRACK,
                AudioMixer::MIXER_CHANNEL_MASK, (void *)(uintptr_t)mChannelMask);
            // limit track sample rate to 2 x output sample rate, which changes at re-configuration
            uint32_t maxSampleRate = mSampleRate * AUDIO_RESAMPLER_DOWN_RATIO_MAX;
            uint32_t reqSampleRate = track->mAudioTrackServerProxy->getSampleRate();
            if (reqSampleRate == 0) {
                reqSampleRate = mSampleRate;
            } else if (reqSampleRate > maxSampleRate) {
                reqSampleRate = maxSampleRate;
            }
            mAudioMixer->setParameter(
                trackId,
                AudioMixer::RESAMPLE,
                AudioMixer::SAMPLE_RATE,
                (void *)(uintptr_t)reqSampleRate);

            AudioPlaybackRate playbackRate = track->mAudioTrackServerProxy->getPlaybackRate();
            mAudioMixer->setParameter(
                trackId,
                AudioMixer::TIMESTRETCH,
                AudioMixer::PLAYBACK_RATE,
                &playbackRate);

            /*
             * Select the appropriate output buffer for the track.
             *
             * Tracks with effects go into their own effects chain buffer
             * and from there into either mEffectBuffer or mSinkBuffer.
             *
             * Other tracks can use mMixerBuffer for higher precision
             * channel accumulation.  If this buffer is enabled
             * (mMixerBufferEnabled true), then selected tracks will accumulate
             * into it.
             *
             */
            if (mMixerBufferEnabled
                    && (track->mainBuffer() == mSinkBuffer
                            || track->mainBuffer() == mMixerBuffer)) {
                mAudioMixer->setParameter(
                        trackId,
                        AudioMixer::TRACK,
                        AudioMixer::MIXER_FORMAT, (void *)mMixerBufferFormat);
                mAudioMixer->setParameter(
                        trackId,
                        AudioMixer::TRACK,
                        AudioMixer::MAIN_BUFFER, (void *)mMixerBuffer);
                // TODO: override track->mainBuffer()?
                mMixerBufferValid = true;
            } else {
                mAudioMixer->setParameter(
                        trackId,
                        AudioMixer::TRACK,
                        AudioMixer::MIXER_FORMAT, (void *)EFFECT_BUFFER_FORMAT);
                mAudioMixer->setParameter(
                        trackId,
                        AudioMixer::TRACK,
                        AudioMixer::MAIN_BUFFER, (void *)track->mainBuffer());
            }
            mAudioMixer->setParameter(
                trackId,
                AudioMixer::TRACK,
                AudioMixer::AUX_BUFFER, (void *)track->auxBuffer());

            // reset retry count
            track->mRetryCount = kMaxTrackRetries;

            // If one track is ready, set the mixer ready if:
            //  - the mixer was not ready during previous round OR
            //  - no other track is not ready
            if (mMixerStatusIgnoringFastTracks != MIXER_TRACKS_READY ||
                    mixerStatus != MIXER_TRACKS_ENABLED) {
                mixerStatus = MIXER_TRACKS_READY;
            }
        } else {
            size_t underrunFrames = 0;
            if (framesReady < desiredFrames && !track->isStopped() && !track->isPaused()) {
                ALOGV("track(%d) underrun,  framesReady(%zu) < framesDesired(%zd)",
                        trackId, framesReady, desiredFrames);
                underrunFrames = desiredFrames;
            }
            deferredOperations.tallyUnderrunFrames(track, underrunFrames);

            // clear effect chain input buffer if an active track underruns to avoid sending
            // previous audio buffer again to effects
            chain = getEffectChain_l(track->sessionId());
            if (chain != 0) {
                chain->clearInputBuffer();
            }

            ALOGVV("track(%d) s=%08x [NOT READY] on thread %p", trackId, cblk->mServer, this);
            if ((track->sharedBuffer() != 0) || track->isTerminated() ||
                    track->isStopped() || track->isPaused()) {
                // We have consumed all the buffers of this track.
                // Remove it from the list of active tracks.
                // TODO: use actual buffer filling status instead of latency when available from
                // audio HAL
                size_t audioHALFrames = (latency_l() * mSampleRate) / 1000;
                int64_t framesWritten = mBytesWritten / mFrameSize;
                if (mStandby || track->presentationComplete(framesWritten, audioHALFrames)) {
                    if (track->isStopped()) {
                        track->reset();
                    }
                    tracksToRemove->add(track);
                }
            } else {
                // No buffers for this track. Give it a few chances to
                // fill a buffer, then remove it from active list.
                if (--(track->mRetryCount) <= 0) {
                    ALOGI("BUFFER TIMEOUT: remove(%d) from active list on thread %p",
                            trackId, this);
                    tracksToRemove->add(track);
                    // indicate to client process that the track was disabled because of underrun;
                    // it will then automatically call start() when data is available
                    track->disable();
                // If one track is not ready, mark the mixer also not ready if:
                //  - the mixer was ready during previous round OR
                //  - no other track is ready
                } else if (mMixerStatusIgnoringFastTracks == MIXER_TRACKS_READY ||
                                mixerStatus != MIXER_TRACKS_READY) {
                    mixerStatus = MIXER_TRACKS_ENABLED;
                }
            }
            mAudioMixer->disable(trackId);
        }

        }   // local variable scope to avoid goto warning

    }

    // Push the new FastMixer state if necessary
    bool pauseAudioWatchdog = false;
    if (didModify) {
        state->mFastTracksGen++;
        // if the fast mixer was active, but now there are no fast tracks, then put it in cold idle
        if (kUseFastMixer == FastMixer_Dynamic &&
                state->mCommand == FastMixerState::MIX_WRITE && state->mTrackMask <= 1) {
            state->mCommand = FastMixerState::COLD_IDLE;
            state->mColdFutexAddr = &mFastMixerFutex;
            state->mColdGen++;
            mFastMixerFutex = 0;
            if (kUseFastMixer == FastMixer_Dynamic) {
                mNormalSink = mOutputSink;
            }
            // If we go into cold idle, need to wait for acknowledgement
            // so that fast mixer stops doing I/O.
            block = FastMixerStateQueue::BLOCK_UNTIL_ACKED;
            pauseAudioWatchdog = true;
        }
    }
    if (sq != NULL) {
        sq->end(didModify);
        // No need to block if the FastMixer is in COLD_IDLE as the FastThread
        // is not active. (We BLOCK_UNTIL_ACKED when entering COLD_IDLE
        // when bringing the output sink into standby.)
        //
        // We will get the latest FastMixer state when we come out of COLD_IDLE.
        //
        // This occurs with BT suspend when we idle the FastMixer with
        // active tracks, which may be added or removed.
        sq->push(coldIdle ? FastMixerStateQueue::BLOCK_NEVER : block);
    }
#ifdef AUDIO_WATCHDOG
    if (pauseAudioWatchdog && mAudioWatchdog != 0) {
        mAudioWatchdog->pause();
    }
#endif

    // Now perform the deferred reset on fast tracks that have stopped
    while (resetMask != 0) {
        size_t i = __builtin_ctz(resetMask);
        ALOG_ASSERT(i < count);
        resetMask &= ~(1 << i);
        sp<Track> track = mActiveTracks[i];
        ALOG_ASSERT(track->isFastTrack() && track->isStopped());
        track->reset();
    }

    // Track destruction may occur outside of threadLoop once it is removed from active tracks.
    // Ensure the AudioMixer doesn't have a raw "buffer provider" pointer to the track if
    // it ceases to be active, to allow safe removal from the AudioMixer at the start
    // of prepareTracks_l(); this releases any outstanding buffer back to the track.
    // See also the implementation of destroyTrack_l().
    for (const auto &track : *tracksToRemove) {
        const int trackId = track->id();
        if (mAudioMixer->exists(trackId)) { // Normal tracks here, fast tracks in FastMixer.
            mAudioMixer->setBufferProvider(trackId, nullptr /* bufferProvider */);
        }
    }

    // remove all the tracks that need to be...
    removeTracks_l(*tracksToRemove);

    if (getEffectChain_l(AUDIO_SESSION_OUTPUT_MIX) != 0) {
        mEffectBufferValid = true;
    }

    if (mEffectBufferValid) {
        // as long as there are effects we should clear the effects buffer, to avoid
        // passing a non-clean buffer to the effect chain
        memset(mEffectBuffer, 0, mEffectBufferSize);
    }
    // sink or mix buffer must be cleared if all tracks are connected to an
    // effect chain as in this case the mixer will not write to the sink or mix buffer
    // and track effects will accumulate into it
    if ((mBytesRemaining == 0) && ((mixedTracks != 0 && mixedTracks == tracksWithEffect) ||
            (mixedTracks == 0 && fastTracks > 0))) {
        // FIXME as a performance optimization, should remember previous zero status
        if (mMixerBufferValid) {
            memset(mMixerBuffer, 0, mMixerBufferSize);
            // TODO: In testing, mSinkBuffer below need not be cleared because
            // the PlaybackThread::threadLoop() copies mMixerBuffer into mSinkBuffer
            // after mixing.
            //
            // To enforce this guarantee:
            // ((mixedTracks != 0 && mixedTracks == tracksWithEffect) ||
            // (mixedTracks == 0 && fastTracks > 0))
            // must imply MIXER_TRACKS_READY.
            // Later, we may clear buffers regardless, and skip much of this logic.
        }
        // FIXME as a performance optimization, should remember previous zero status
        memset(mSinkBuffer, 0, mNormalFrameCount * mFrameSize);
    }

    // if any fast tracks, then status is ready
    mMixerStatusIgnoringFastTracks = mixerStatus;
    if (fastTracks > 0) {
        mixerStatus = MIXER_TRACKS_READY;
    }
    return mixerStatus;
}

// trackCountForUid_l() must be called with ThreadBase::mLock held
uint32_t AudioFlinger::PlaybackThread::trackCountForUid_l(uid_t uid) const
{
    uint32_t trackCount = 0;
    for (size_t i = 0; i < mTracks.size() ; i++) {
        if (mTracks[i]->uid() == uid) {
            trackCount++;
        }
    }
    return trackCount;
}

// isTrackAllowed_l() must be called with ThreadBase::mLock held
bool AudioFlinger::MixerThread::isTrackAllowed_l(
        audio_channel_mask_t channelMask, audio_format_t format,
        audio_session_t sessionId, uid_t uid) const
{
    if (!PlaybackThread::isTrackAllowed_l(channelMask, format, sessionId, uid)) {
        return false;
    }
    // Check validity as we don't call AudioMixer::create() here.
    if (!AudioMixer::isValidFormat(format)) {
        ALOGW("%s: invalid format: %#x", __func__, format);
        return false;
    }
    if (!AudioMixer::isValidChannelMask(channelMask)) {
        ALOGW("%s: invalid channelMask: %#x", __func__, channelMask);
        return false;
    }
    return true;
}

// checkForNewParameter_l() must be called with ThreadBase::mLock held
bool AudioFlinger::MixerThread::checkForNewParameter_l(const String8& keyValuePair,
                                                       status_t& status)
{
    bool reconfig = false;
    bool a2dpDeviceChanged = false;

    status = NO_ERROR;

    AutoPark<FastMixer> park(mFastMixer);

    AudioParameter param = AudioParameter(keyValuePair);
    int value;
    if (param.getInt(String8(AudioParameter::keySamplingRate), value) == NO_ERROR) {
        reconfig = true;
    }
    if (param.getInt(String8(AudioParameter::keyFormat), value) == NO_ERROR) {
        if (!isValidPcmSinkFormat((audio_format_t) value)) {
            status = BAD_VALUE;
        } else {
            // no need to save value, since it's constant
            reconfig = true;
        }
    }
    if (param.getInt(String8(AudioParameter::keyChannels), value) == NO_ERROR) {
        if (!isValidPcmSinkChannelMask((audio_channel_mask_t) value)) {
            status = BAD_VALUE;
        } else {
            // no need to save value, since it's constant
            reconfig = true;
        }
    }
    if (param.getInt(String8(AudioParameter::keyFrameCount), value) == NO_ERROR) {
        // do not accept frame count changes if tracks are open as the track buffer
        // size depends on frame count and correct behavior would not be guaranteed
        // if frame count is changed after track creation
        if (!mTracks.isEmpty()) {
            status = INVALID_OPERATION;
        } else {
            reconfig = true;
        }
    }
    if (param.getInt(String8(AudioParameter::keyRouting), value) == NO_ERROR) {
#ifdef ADD_BATTERY_DATA
        // when changing the audio output device, call addBatteryData to notify
        // the change
        if (mOutDevice != value) {
            uint32_t params = 0;
            // check whether speaker is on
            if (value & AUDIO_DEVICE_OUT_SPEAKER) {
                params |= IMediaPlayerService::kBatteryDataSpeakerOn;
            }

            audio_devices_t deviceWithoutSpeaker
                = AUDIO_DEVICE_OUT_ALL & ~AUDIO_DEVICE_OUT_SPEAKER;
            // check if any other device (except speaker) is on
            if (value & deviceWithoutSpeaker) {
                params |= IMediaPlayerService::kBatteryDataOtherAudioDeviceOn;
            }

            if (params != 0) {
                addBatteryData(params);
            }
        }
#endif

        // forward device change to effects that have requested to be
        // aware of attached audio device.
        if (value != AUDIO_DEVICE_NONE) {
            a2dpDeviceChanged =
                    (mOutDevice & AUDIO_DEVICE_OUT_ALL_A2DP) != (value & AUDIO_DEVICE_OUT_ALL_A2DP);
            mOutDevice = value;
            for (size_t i = 0; i < mEffectChains.size(); i++) {
                mEffectChains[i]->setDevice_l(mOutDevice);
            }
        }
    }

    if (status == NO_ERROR) {
        status = mOutput->stream->setParameters(keyValuePair);
        if (!mStandby && status == INVALID_OPERATION) {
            mOutput->standby();
            mStandby = true;
            mBytesWritten = 0;
            status = mOutput->stream->setParameters(keyValuePair);
        }
        if (status == NO_ERROR && reconfig) {
            readOutputParameters_l();
            delete mAudioMixer;
            mAudioMixer = new AudioMixer(mNormalFrameCount, mSampleRate);
            for (const auto &track : mTracks) {
                const int trackId = track->id();
                status_t status = mAudioMixer->create(
                        trackId,
                        track->mChannelMask,
                        track->mFormat,
                        track->mSessionId);
                ALOGW_IF(status != NO_ERROR,
                        "%s(): AudioMixer cannot create track(%d)"
                        " mask %#x, format %#x, sessionId %d",
                        __func__,
                        trackId, track->mChannelMask, track->mFormat, track->mSessionId);
            }
            sendIoConfigEvent_l(AUDIO_OUTPUT_CONFIG_CHANGED);
        }
    }

    return reconfig || a2dpDeviceChanged;
}


void AudioFlinger::MixerThread::dumpInternals(int fd, const Vector<String16>& args)
{
    PlaybackThread::dumpInternals(fd, args);
    dprintf(fd, "  Thread throttle time (msecs): %u\n", mThreadThrottleTimeMs);
    dprintf(fd, "  AudioMixer tracks: %s\n", mAudioMixer->trackNames().c_str());
    dprintf(fd, "  Master mono: %s\n", mMasterMono ? "on" : "off");
    const double latencyMs = mTimestamp.getOutputServerLatencyMs(mSampleRate);
    if (latencyMs != 0.) {
        dprintf(fd, "  NormalMixer latency ms: %.2lf\n", latencyMs);
    } else {
        dprintf(fd, "  NormalMixer latency ms: unavail\n");
    }

    if (hasFastMixer()) {
        dprintf(fd, "  FastMixer thread %p tid=%d", mFastMixer.get(), mFastMixer->getTid());

        // Make a non-atomic copy of fast mixer dump state so it won't change underneath us
        // while we are dumping it.  It may be inconsistent, but it won't mutate!
        // This is a large object so we place it on the heap.
        // FIXME 25972958: Need an intelligent copy constructor that does not touch unused pages.
        const std::unique_ptr<FastMixerDumpState> copy =
                std::make_unique<FastMixerDumpState>(mFastMixerDumpState);
        copy->dump(fd);

#ifdef STATE_QUEUE_DUMP
        // Similar for state queue
        StateQueueObserverDump observerCopy = mStateQueueObserverDump;
        observerCopy.dump(fd);
        StateQueueMutatorDump mutatorCopy = mStateQueueMutatorDump;
        mutatorCopy.dump(fd);
#endif

#ifdef AUDIO_WATCHDOG
        if (mAudioWatchdog != 0) {
            // Make a non-atomic copy of audio watchdog dump so it won't change underneath us
            AudioWatchdogDump wdCopy = mAudioWatchdogDump;
            wdCopy.dump(fd);
        }
#endif

    } else {
        dprintf(fd, "  No FastMixer\n");
    }
}

uint32_t AudioFlinger::MixerThread::idleSleepTimeUs() const
{
    return (uint32_t)(((mNormalFrameCount * 1000) / mSampleRate) * 1000) / 2;
}

uint32_t AudioFlinger::MixerThread::suspendSleepTimeUs() const
{
    return (uint32_t)(((mNormalFrameCount * 1000) / mSampleRate) * 1000);
}

void AudioFlinger::MixerThread::cacheParameters_l()
{
    PlaybackThread::cacheParameters_l();

    // FIXME: Relaxed timing because of a certain device that can't meet latency
    // Should be reduced to 2x after the vendor fixes the driver issue
    // increase threshold again due to low power audio mode. The way this warning
    // threshold is calculated and its usefulness should be reconsidered anyway.
    maxPeriod = seconds(mNormalFrameCount) / mSampleRate * 15;
}

// ----------------------------------------------------------------------------

AudioFlinger::DirectOutputThread::DirectOutputThread(const sp<AudioFlinger>& audioFlinger,
        AudioStreamOut* output, audio_io_handle_t id, audio_devices_t device, bool systemReady)
    :   PlaybackThread(audioFlinger, output, id, device, DIRECT, systemReady)
        // mLeftVolFloat, mRightVolFloat
        , mVolumeShaperActive(false), mFramesWrittenAtStandby(0)
        , mFramesWrittenForSleep(0)
{
}

AudioFlinger::DirectOutputThread::DirectOutputThread(const sp<AudioFlinger>& audioFlinger,
        AudioStreamOut* output, audio_io_handle_t id, uint32_t device,
        ThreadBase::type_t type, bool systemReady)
    :   PlaybackThread(audioFlinger, output, id, device, type, systemReady)
        // mLeftVolFloat, mRightVolFloat
        , mVolumeShaperActive(false), mFramesWrittenAtStandby(0)
        , mFramesWrittenForSleep(0)
{
}

AudioFlinger::DirectOutputThread::~DirectOutputThread()
{
}

void AudioFlinger::DirectOutputThread::processVolume_l(Track *track, bool lastTrack)
{
    float left, right;

    if (mMasterMute || mStreamTypes[track->streamType()].mute) {
        left = right = 0;
    } else {
        float typeVolume = mStreamTypes[track->streamType()].volume;
        float v = mMasterVolume * typeVolume;
        sp<AudioTrackServerProxy> proxy = track->mAudioTrackServerProxy;

        // Get volumeshaper scaling
        std::pair<float /* volume */, bool /* active */>
            vh = track->getVolumeHandler()->getVolume(
                    track->mAudioTrackServerProxy->framesReleased());
        v *= vh.first;
        mVolumeShaperActive = vh.second;

        gain_minifloat_packed_t vlr = proxy->getVolumeLR();
        left = float_from_gain(gain_minifloat_unpack_left(vlr));
        if (left > GAIN_FLOAT_UNITY) {
            left = GAIN_FLOAT_UNITY;
        }
        left *= v;
        right = float_from_gain(gain_minifloat_unpack_right(vlr));
        if (right > GAIN_FLOAT_UNITY) {
            right = GAIN_FLOAT_UNITY;
        }
        right *= v;
    }

    if (lastTrack) {
        track->setFinalVolume((left + right) / 2.f);
        if (left != mLeftVolFloat || right != mRightVolFloat) {
            mLeftVolFloat = left;
            mRightVolFloat = right;

            // Delegate volume control to effect in track effect chain if needed
            // only one effect chain can be present on DirectOutputThread, so if
            // there is one, the track is connected to it
            if (!mEffectChains.isEmpty()) {
                // if effect chain exists, volume is handled by it.
                // Convert volumes from float to 8.24
                uint32_t vl = (uint32_t)(left * (1 << 24));
                uint32_t vr = (uint32_t)(right * (1 << 24));
                // Direct/Offload effect chains set output volume in setVolume_l().
                (void)mEffectChains[0]->setVolume_l(&vl, &vr);
            } else {
                // otherwise we directly set the volume.
                setVolumeForOutput_l(left, right);
            }
        }
    }

}

void AudioFlinger::DirectOutputThread::onAddNewTrack_l()
{
    sp<Track> previousTrack = mPreviousTrack.promote();
    sp<Track> latestTrack = mActiveTracks.getLatest();

    if (previousTrack != 0 && latestTrack != 0) {
        if (mType == DIRECT) {
            if (previousTrack.get() != latestTrack.get()) {
                mFlushPending = true;
            }
        } else /* mType == OFFLOAD */ {
            if (previousTrack->sessionId() != latestTrack->sessionId()) {
                mFlushPending = true;
            }
        }
    } else if (previousTrack == 0) {
        // there could be an old track added back during track transition for direct
        // output, so always issues flush to flush data of the previous track if it
        // was already destroyed with HAL paused, then flush can resume the playback
        mFlushPending = true;
    }
    PlaybackThread::onAddNewTrack_l();
}

AudioFlinger::PlaybackThread::mixer_state AudioFlinger::DirectOutputThread::prepareTracks_l(
    Vector< sp<Track> > *tracksToRemove
)
{
    size_t count = mActiveTracks.size();
    mixer_state mixerStatus = MIXER_IDLE;
    bool doHwPause = false;
    bool doHwResume = false;

    // find out which tracks need to be processed
    for (const sp<Track> &t : mActiveTracks) {
        if (t->isInvalid()) {
            ALOGW("An invalidated track shouldn't be in active list");
            tracksToRemove->add(t);
            continue;
        }

        Track* const track = t.get();
#ifdef VERY_VERY_VERBOSE_LOGGING
        audio_track_cblk_t* cblk = track->cblk();
#endif
        // Only consider last track started for volume and mixer state control.
        // In theory an older track could underrun and restart after the new one starts
        // but as we only care about the transition phase between two tracks on a
        // direct output, it is not a problem to ignore the underrun case.
        sp<Track> l = mActiveTracks.getLatest();
        bool last = l.get() == track;

        if (track->isPausing()) {
            track->setPaused();
            if (mHwSupportsPause && last && !mHwPaused) {
                doHwPause = true;
                mHwPaused = true;
            }
            tracksToRemove->add(track);
        } else if (track->isFlushPending()) {
            track->flushAck();
            if (last) {
                mFlushPending = true;
            }
        } else if (track->isResumePending()) {
            track->resumeAck();
            if (last) {
                mLeftVolFloat = mRightVolFloat = -1.0;
                if (mHwPaused) {
                    doHwResume = true;
                    mHwPaused = false;
                }
            }
        }

        // The first time a track is added we wait
        // for all its buffers to be filled before processing it.
        // Allow draining the buffer in case the client
        // app does not call stop() and relies on underrun to stop:
        // hence the test on (track->mRetryCount > 1).
        // If retryCount<=1 then track is about to underrun and be removed.
        // Do not use a high threshold for compressed audio.
        uint32_t minFrames;
        if ((track->sharedBuffer() == 0) && !track->isStopping_1() && !track->isPausing()
            && (track->mRetryCount > 1) && audio_has_proportional_frames(mFormat)) {
            minFrames = mNormalFrameCount;
        } else {
            minFrames = 1;
        }

        if ((track->framesReady() >= minFrames) && track->isReady() && !track->isPaused() &&
                !track->isStopping_2() && !track->isStopped())
        {
            ALOGVV("track(%d) s=%08x [OK]", track->id(), cblk->mServer);

            if (track->mFillingUpStatus == Track::FS_FILLED) {
                track->mFillingUpStatus = Track::FS_ACTIVE;
                if (last) {
                    // make sure processVolume_l() will apply new volume even if 0
                    mLeftVolFloat = mRightVolFloat = -1.0;
                }
                if (!mHwSupportsPause) {
                    track->resumeAck();
                }
            }

            // compute volume for this track
            processVolume_l(track, last);
            if (last) {
                sp<Track> previousTrack = mPreviousTrack.promote();
                if (previousTrack != 0) {
                    if (track != previousTrack.get()) {
                        // Flush any data still being written from last track
                        mBytesRemaining = 0;
                        // Invalidate previous track to force a seek when resuming.
                        previousTrack->invalidate();
                    }
                }
                mPreviousTrack = track;

                // reset retry count
                track->mRetryCount = kMaxTrackRetriesDirect;
                mActiveTrack = t;
                mixerStatus = MIXER_TRACKS_READY;
                if (mHwPaused) {
                    doHwResume = true;
                    mHwPaused = false;
                }
            }
        } else {
            // clear effect chain input buffer if the last active track started underruns
            // to avoid sending previous audio buffer again to effects
            if (!mEffectChains.isEmpty() && last) {
                mEffectChains[0]->clearInputBuffer();
            }
            if (track->isStopping_1()) {
                track->mState = TrackBase::STOPPING_2;
                if (last && mHwPaused) {
                     doHwResume = true;
                     mHwPaused = false;
                 }
            }
            if ((track->sharedBuffer() != 0) || track->isStopped() ||
                    track->isStopping_2()) {
                // We have consumed all the buffers of this track.
                // Remove it from the list of active tracks.
                size_t audioHALFrames;
                if (audio_has_proportional_frames(mFormat)) {
                    audioHALFrames = (latency_l() * mSampleRate) / 1000;
                } else {
                    audioHALFrames = 0;
                }

                int64_t framesWritten = mBytesWritten / mFrameSize;
                if (mStandby || !last ||
                        track->presentationComplete(framesWritten, audioHALFrames)) {
                    if (track->isStopping_2()) {
                        track->mState = TrackBase::STOPPED;
                    }
                    if (track->isStopped()) {
                        track->reset();
                    }
                    tracksToRemove->add(track);
                }
            } else {
                // No buffers for this track. Give it a few chances to
                // fill a buffer, then remove it from active list.
                // Only consider last track started for mixer state control
                if (--(track->mRetryCount) <= 0) {
                    ALOGV("BUFFER TIMEOUT: remove track(%d) from active list", track->id());
                    tracksToRemove->add(track);
                    // indicate to client process that the track was disabled because of underrun;
                    // it will then automatically call start() when data is available
                    track->disable();
                    // only do hw pause when track is going to be removed due to BUFFER TIMEOUT.
                    // unlike mixerthread, HAL can be paused for direct output, and as HAL can be
                    // paused at the first underrun, but track may be ready for the next loop and
                    // the playback is resumed, it will make the playback interrupted
                    ALOGW("pause because of UNDERRUN, framesReady = %zu,"
                            "minFrames = %u, mFormat = %#x",
                            track->framesReady(), minFrames, mFormat);
                    if (mHwSupportsPause && last && !mHwPaused && !mStandby) {
                        doHwPause = true;
                        mHwPaused = true;
                    }
                } else if (last) {
                    mixerStatus = MIXER_TRACKS_ENABLED;
                }
            }
        }
    }

    // if an active track did not command a flush, check for pending flush on stopped tracks
    if (!mFlushPending) {
        for (size_t i = 0; i < mTracks.size(); i++) {
            if (mTracks[i]->isFlushPending()) {
                mTracks[i]->flushAck();
                mFlushPending = true;
            }
        }
    }

    // make sure the pause/flush/resume sequence is executed in the right order.
    // If a flush is pending and a track is active but the HW is not paused, force a HW pause
    // before flush and then resume HW. This can happen in case of pause/flush/resume
    // if resume is received before pause is executed.
    if (mHwSupportsPause && !mStandby &&
            (doHwPause || (mFlushPending && !mHwPaused && (count != 0)))) {
        status_t result = mOutput->stream->pause();
        ALOGE_IF(result != OK, "Error when pausing output stream: %d", result);
    }
    if (mFlushPending) {
        flushHw_l();
    }
    if (mHwSupportsPause && !mStandby && doHwResume) {
        status_t result = mOutput->stream->resume();
        ALOGE_IF(result != OK, "Error when resuming output stream: %d", result);
    }
    // remove all the tracks that need to be...
    removeTracks_l(*tracksToRemove);

    return mixerStatus;
}

void AudioFlinger::DirectOutputThread::threadLoop_mix()
{
    size_t frameCount = mFrameCount;
    int8_t *curBuf = (int8_t *)mSinkBuffer;
    // output audio to hardware
    while (frameCount) {
        AudioBufferProvider::Buffer buffer;
        buffer.frameCount = frameCount;
        status_t status = mActiveTrack->getNextBuffer(&buffer);
        if (status != NO_ERROR || buffer.raw == NULL) {
            // no need to pad with 0 for compressed audio
            if (audio_has_proportional_frames(mFormat)) {
                memset(curBuf, 0, frameCount * mFrameSize);
            }
            break;
        }
        memcpy(curBuf, buffer.raw, buffer.frameCount * mFrameSize);
        frameCount -= buffer.frameCount;
        curBuf += buffer.frameCount * mFrameSize;
        mActiveTrack->releaseBuffer(&buffer);
    }
    mCurrentWriteLength = curBuf - (int8_t *)mSinkBuffer;
    mSleepTimeUs = 0;
    mStandbyTimeNs = systemTime() + mStandbyDelayNs;
    mActiveTrack.clear();
}

void AudioFlinger::DirectOutputThread::threadLoop_sleepTime()
{
    // do not write to HAL when paused
    if (mHwPaused || (usesHwAvSync() && mStandby)) {
        mSleepTimeUs = mIdleSleepTimeUs;
        return;
    }
    if (mSleepTimeUs == 0) {
        if (mMixerStatus == MIXER_TRACKS_ENABLED) {
            mSleepTimeUs = mActiveSleepTimeUs;
        } else {
            mSleepTimeUs = mIdleSleepTimeUs;
        }
    } else if (mBytesWritten != 0 && audio_has_proportional_frames(mFormat)) {
        memset(mSinkBuffer, 0, mFrameCount * mFrameSize);
        mSleepTimeUs = 0;
        mFramesWrittenForSleep += mFrameCount;
    }
}

void AudioFlinger::DirectOutputThread::threadLoop_exit()
{
    {
        Mutex::Autolock _l(mLock);
        for (size_t i = 0; i < mTracks.size(); i++) {
            if (mTracks[i]->isFlushPending()) {
                mTracks[i]->flushAck();
                mFlushPending = true;
            }
        }
        if (mFlushPending) {
            flushHw_l();
        }
    }
    PlaybackThread::threadLoop_exit();
}

// must be called with thread mutex locked
bool AudioFlinger::DirectOutputThread::shouldStandby_l()
{
    bool standbyForDirectPcm = false;
    bool standbyWhenIdle = false;

    bool trackPaused = false;
    bool trackStopped = false;

    if (mStandby) {
        return false; // already in standby
    }

    // allowing DIRECT linear pcm track to be in standby even when active
    standbyForDirectPcm = (mType == DIRECT) && audio_is_linear_pcm(mFormat) && !usesHwAvSync();

    // do not put the HAL in standby when paused. AwesomePlayer clear the offloaded AudioTrack
    // after a timeout and we will enter standby then.
    if (mTracks.size() > 0) {
        trackPaused = mTracks[mTracks.size() - 1]->isPaused();
        trackStopped = mTracks[mTracks.size() - 1]->isStopped() ||
                           mTracks[mTracks.size() - 1]->mState == TrackBase::IDLE;
    }
    standbyWhenIdle = trackStopped || (!trackPaused && !mHwPaused);
    // store position when entering standby in idle/stopped state for DIRECT linear pcm tracks.
    // This is required because presentation position for a DIRECT linear pcm track is not reset
    // on standby, and must be reset on track stop.
    if (standbyForDirectPcm && standbyWhenIdle) {
        uint64_t position64;
        struct timespec ts;
        if (NO_ERROR == mOutput->getPresentationPosition(&position64, &ts)) {
            mFramesWrittenAtStandby = position64;
            // reset mFramesWrittenForSleep as mFramesWrittenAtStandby includes it
            mFramesWrittenForSleep = 0;
        }
    }
    return standbyForDirectPcm || standbyWhenIdle;
}

// checkForNewParameter_l() must be called with ThreadBase::mLock held
bool AudioFlinger::DirectOutputThread::checkForNewParameter_l(const String8& keyValuePair,
                                                              status_t& status)
{
    bool reconfig = false;
    bool a2dpDeviceChanged = false;

    status = NO_ERROR;

    AudioParameter param = AudioParameter(keyValuePair);
    int value;
    if (param.getInt(String8(AudioParameter::keyRouting), value) == NO_ERROR) {
        // forward device change to effects that have requested to be
        // aware of attached audio device.
        if (value != AUDIO_DEVICE_NONE) {
            a2dpDeviceChanged =
                    (mOutDevice & AUDIO_DEVICE_OUT_ALL_A2DP) != (value & AUDIO_DEVICE_OUT_ALL_A2DP);
            mOutDevice = value;
            for (size_t i = 0; i < mEffectChains.size(); i++) {
                mEffectChains[i]->setDevice_l(mOutDevice);
            }
        }
    }
    if (param.getInt(String8(AudioParameter::keyFrameCount), value) == NO_ERROR) {
        // do not accept frame count changes if tracks are open as the track buffer
        // size depends on frame count and correct behavior would not be garantied
        // if frame count is changed after track creation
        if (!mTracks.isEmpty()) {
            status = INVALID_OPERATION;
        } else {
            reconfig = true;
        }
    }
    if (status == NO_ERROR) {
        status = mOutput->stream->setParameters(keyValuePair);
        if (!mStandby && status == INVALID_OPERATION) {
            mOutput->standby();
            mStandby = true;
            mBytesWritten = 0;
            status = mOutput->stream->setParameters(keyValuePair);
        }
        if (status == NO_ERROR && reconfig) {
            readOutputParameters_l();
            sendIoConfigEvent_l(AUDIO_OUTPUT_CONFIG_CHANGED);
        }
    }

    return reconfig || a2dpDeviceChanged;
}

uint32_t AudioFlinger::DirectOutputThread::activeSleepTimeUs() const
{
    uint32_t time;
    if (audio_has_proportional_frames(mFormat)) {
        time = PlaybackThread::activeSleepTimeUs();
    } else {
        time = kDirectMinSleepTimeUs;
    }
    return time;
}

uint32_t AudioFlinger::DirectOutputThread::idleSleepTimeUs() const
{
    uint32_t time;
    if (audio_has_proportional_frames(mFormat)) {
        time = (uint32_t)(((mFrameCount * 1000) / mSampleRate) * 1000) / 2;
    } else {
        time = kDirectMinSleepTimeUs;
    }
    return time;
}

uint32_t AudioFlinger::DirectOutputThread::suspendSleepTimeUs() const
{
    uint32_t time;
    if (audio_has_proportional_frames(mFormat)) {
        time = (uint32_t)(((mFrameCount * 1000) / mSampleRate) * 1000);
    } else {
        time = kDirectMinSleepTimeUs;
    }
    return time;
}

void AudioFlinger::DirectOutputThread::cacheParameters_l()
{
    PlaybackThread::cacheParameters_l();

    // use shorter standby delay as on normal output to release
    // hardware resources as soon as possible
    // no delay on outputs with HW A/V sync
    if (usesHwAvSync()) {
        mStandbyDelayNs = 0;
    } else if ((mType == OFFLOAD) && !audio_has_proportional_frames(mFormat)) {
        mStandbyDelayNs = kOffloadStandbyDelayNs;
    } else if (mType == DIRECT) {
        mStandbyDelayNs = kOffloadStandbyDelayNs;
    } else {
        mStandbyDelayNs = microseconds(mActiveSleepTimeUs*2);
    }
}

void AudioFlinger::DirectOutputThread::flushHw_l()
{
    mOutput->flush();
    mHwPaused = false;
    mFlushPending = false;
    mFramesWrittenAtStandby = 0;
    mFramesWrittenForSleep = 0;
    mTimestampVerifier.discontinuity(); // DIRECT and OFFLOADED flush resets frame count.
}

status_t AudioFlinger::DirectOutputThread::getTimestamp_l(AudioTimestamp& timestamp)
{
    if (mOutput != NULL) {
        uint64_t position64;
        if (mOutput->getPresentationPosition(&position64, &timestamp.mTime) == OK) {
            timestamp.mPosition = (position64 <= mFramesWrittenAtStandby) ?
                   0 : (uint32_t) (position64 - mFramesWrittenAtStandby-mFramesWrittenForSleep);
            return NO_ERROR;
        }
    }
    return INVALID_OPERATION;
}

int64_t AudioFlinger::DirectOutputThread::computeWaitTimeNs_l() const {
    // If a VolumeShaper is active, we must wake up periodically to update volume.
    const int64_t NS_PER_MS = 1000000;
    return mVolumeShaperActive ?
            kMinNormalSinkBufferSizeMs * NS_PER_MS : PlaybackThread::computeWaitTimeNs_l();
}

// ----------------------------------------------------------------------------

AudioFlinger::AsyncCallbackThread::AsyncCallbackThread(
        const wp<AudioFlinger::PlaybackThread>& playbackThread)
    :   Thread(false /*canCallJava*/),
        mPlaybackThread(playbackThread),
        mWriteAckSequence(0),
        mDrainSequence(0),
        mAsyncError(false)
{
}

AudioFlinger::AsyncCallbackThread::~AsyncCallbackThread()
{
}

void AudioFlinger::AsyncCallbackThread::onFirstRef()
{
    run("Offload Cbk", ANDROID_PRIORITY_URGENT_AUDIO);
}

bool AudioFlinger::AsyncCallbackThread::threadLoop()
{
    while (!exitPending()) {
        uint32_t writeAckSequence;
        uint32_t drainSequence;
        bool asyncError;

        {
            Mutex::Autolock _l(mLock);
            while (!((mWriteAckSequence & 1) ||
                     (mDrainSequence & 1) ||
                     mAsyncError ||
                     exitPending())) {
                mWaitWorkCV.wait(mLock);
            }

            if (exitPending()) {
                break;
            }
            ALOGV("AsyncCallbackThread mWriteAckSequence %d mDrainSequence %d",
                  mWriteAckSequence, mDrainSequence);
            writeAckSequence = mWriteAckSequence;
            mWriteAckSequence &= ~1;
            drainSequence = mDrainSequence;
            mDrainSequence &= ~1;
            asyncError = mAsyncError;
            mAsyncError = false;
        }
        {
            sp<AudioFlinger::PlaybackThread> playbackThread = mPlaybackThread.promote();
            if (playbackThread != 0) {
                if (writeAckSequence & 1) {
                    playbackThread->resetWriteBlocked(writeAckSequence >> 1);
                }
                if (drainSequence & 1) {
                    playbackThread->resetDraining(drainSequence >> 1);
                }
                if (asyncError) {
                    playbackThread->onAsyncError();
                }
            }
        }
    }
    return false;
}

void AudioFlinger::AsyncCallbackThread::exit()
{
    ALOGV("AsyncCallbackThread::exit");
    Mutex::Autolock _l(mLock);
    requestExit();
    mWaitWorkCV.broadcast();
}

void AudioFlinger::AsyncCallbackThread::setWriteBlocked(uint32_t sequence)
{
    Mutex::Autolock _l(mLock);
    // bit 0 is cleared
    mWriteAckSequence = sequence << 1;
}

void AudioFlinger::AsyncCallbackThread::resetWriteBlocked()
{
    Mutex::Autolock _l(mLock);
    // ignore unexpected callbacks
    if (mWriteAckSequence & 2) {
        mWriteAckSequence |= 1;
        mWaitWorkCV.signal();
    }
}

void AudioFlinger::AsyncCallbackThread::setDraining(uint32_t sequence)
{
    Mutex::Autolock _l(mLock);
    // bit 0 is cleared
    mDrainSequence = sequence << 1;
}

void AudioFlinger::AsyncCallbackThread::resetDraining()
{
    Mutex::Autolock _l(mLock);
    // ignore unexpected callbacks
    if (mDrainSequence & 2) {
        mDrainSequence |= 1;
        mWaitWorkCV.signal();
    }
}

void AudioFlinger::AsyncCallbackThread::setAsyncError()
{
    Mutex::Autolock _l(mLock);
    mAsyncError = true;
    mWaitWorkCV.signal();
}


// ----------------------------------------------------------------------------
AudioFlinger::OffloadThread::OffloadThread(const sp<AudioFlinger>& audioFlinger,
        AudioStreamOut* output, audio_io_handle_t id, uint32_t device, bool systemReady)
    :   DirectOutputThread(audioFlinger, output, id, device, OFFLOAD, systemReady),
        mPausedWriteLength(0), mPausedBytesRemaining(0), mKeepWakeLock(true),
        mOffloadUnderrunPosition(~0LL)
{
    //FIXME: mStandby should be set to true by ThreadBase constructo
    mStandby = true;
    mKeepWakeLock = property_get_bool("ro.audio.offload_wakelock", true /* default_value */);
}

void AudioFlinger::OffloadThread::threadLoop_exit()
{
    if (mFlushPending || mHwPaused) {
        // If a flush is pending or track was paused, just discard buffered data
        flushHw_l();
    } else {
        mMixerStatus = MIXER_DRAIN_ALL;
        threadLoop_drain();
    }
    if (mUseAsyncWrite) {
        ALOG_ASSERT(mCallbackThread != 0);
        mCallbackThread->exit();
    }
    PlaybackThread::threadLoop_exit();
}

AudioFlinger::PlaybackThread::mixer_state AudioFlinger::OffloadThread::prepareTracks_l(
    Vector< sp<Track> > *tracksToRemove
)
{
    size_t count = mActiveTracks.size();

    mixer_state mixerStatus = MIXER_IDLE;
    bool doHwPause = false;
    bool doHwResume = false;

    ALOGV("OffloadThread::prepareTracks_l active tracks %zu", count);

    // find out which tracks need to be processed
    for (const sp<Track> &t : mActiveTracks) {
        Track* const track = t.get();
#ifdef VERY_VERY_VERBOSE_LOGGING
        audio_track_cblk_t* cblk = track->cblk();
#endif
        // Only consider last track started for volume and mixer state control.
        // In theory an older track could underrun and restart after the new one starts
        // but as we only care about the transition phase between two tracks on a
        // direct output, it is not a problem to ignore the underrun case.
        sp<Track> l = mActiveTracks.getLatest();
        bool last = l.get() == track;

        if (track->isInvalid()) {
            ALOGW("An invalidated track shouldn't be in active list");
            tracksToRemove->add(track);
        } else if (track->mState == TrackBase::IDLE) {
            ALOGW("An idle track shouldn't be in active list");
        } else if (track->isPausing()) {
            track->setPaused();
            if (last) {
                if (mHwSupportsPause && !mHwPaused) {
                    doHwPause = true;
                    mHwPaused = true;
                }
                // If we were part way through writing the mixbuffer to
                // the HAL we must save this until we resume
                // BUG - this will be wrong if a different track is made active,
                // in that case we want to discard the pending data in the
                // mixbuffer and tell the client to present it again when the
                // track is resumed
                mPausedWriteLength = mCurrentWriteLength;
                mPausedBytesRemaining = mBytesRemaining;
                mBytesRemaining = 0;    // stop writing
            }
            tracksToRemove->add(track);
        } else if (track->isFlushPending()) {
            if (track->isStopping_1()) {
                track->mRetryCount = kMaxTrackStopRetriesOffload;
            } else {
                track->mRetryCount = kMaxTrackRetriesOffload;
            }
            track->flushAck();
            if (last) {
                mFlushPending = true;
            }
        } else if (track->isResumePending()){
            track->resumeAck();
            if (last) {
                if (mPausedBytesRemaining) {
                    // Need to continue write that was interrupted
                    mCurrentWriteLength = mPausedWriteLength;
                    mBytesRemaining = mPausedBytesRemaining;
                    mPausedBytesRemaining = 0;
                }
                if (mHwPaused) {
                    doHwResume = true;
                    mHwPaused = false;
                    // threadLoop_mix() will handle the case that we need to
                    // resume an interrupted write
                }
                // enable write to audio HAL
                mSleepTimeUs = 0;

                mLeftVolFloat = mRightVolFloat = -1.0;

                // Do not handle new data in this iteration even if track->framesReady()
                mixerStatus = MIXER_TRACKS_ENABLED;
            }
        }  else if (track->framesReady() && track->isReady() &&
                !track->isPaused() && !track->isTerminated() && !track->isStopping_2()) {
            ALOGVV("OffloadThread: track(%d) s=%08x [OK]", track->id(), cblk->mServer);
            if (track->mFillingUpStatus == Track::FS_FILLED) {
                track->mFillingUpStatus = Track::FS_ACTIVE;
                if (last) {
                    // make sure processVolume_l() will apply new volume even if 0
                    mLeftVolFloat = mRightVolFloat = -1.0;
                }
            }

            if (last) {
                sp<Track> previousTrack = mPreviousTrack.promote();
                if (previousTrack != 0) {
                    if (track != previousTrack.get()) {
                        // Flush any data still being written from last track
                        mBytesRemaining = 0;
                        if (mPausedBytesRemaining) {
                            // Last track was paused so we also need to flush saved
                            // mixbuffer state and invalidate track so that it will
                            // re-submit that unwritten data when it is next resumed
                            mPausedBytesRemaining = 0;
                            // Invalidate is a bit drastic - would be more efficient
                            // to have a flag to tell client that some of the
                            // previously written data was lost
                            previousTrack->invalidate();
                        }
                        // flush data already sent to the DSP if changing audio session as audio
                        // comes from a different source. Also invalidate previous track to force a
                        // seek when resuming.
                        if (previousTrack->sessionId() != track->sessionId()) {
                            previousTrack->invalidate();
                        }
                    }
                }
                mPreviousTrack = track;
                // reset retry count
                if (track->isStopping_1()) {
                    track->mRetryCount = kMaxTrackStopRetriesOffload;
                } else {
                    track->mRetryCount = kMaxTrackRetriesOffload;
                }
                mActiveTrack = t;
                mixerStatus = MIXER_TRACKS_READY;
            }
        } else {
            ALOGVV("OffloadThread: track(%d) s=%08x [NOT READY]", track->id(), cblk->mServer);
            if (track->isStopping_1()) {
                if (--(track->mRetryCount) <= 0) {
                    // Hardware buffer can hold a large amount of audio so we must
                    // wait for all current track's data to drain before we say
                    // that the track is stopped.
                    if (mBytesRemaining == 0) {
                        // Only start draining when all data in mixbuffer
                        // has been written
                        ALOGV("OffloadThread: underrun and STOPPING_1 -> draining, STOPPING_2");
                        track->mState = TrackBase::STOPPING_2; // so presentation completes after
                        // drain do not drain if no data was ever sent to HAL (mStandby == true)
                        if (last && !mStandby) {
                            // do not modify drain sequence if we are already draining. This happens
                            // when resuming from pause after drain.
                            if ((mDrainSequence & 1) == 0) {
                                mSleepTimeUs = 0;
                                mStandbyTimeNs = systemTime() + mStandbyDelayNs;
                                mixerStatus = MIXER_DRAIN_TRACK;
                                mDrainSequence += 2;
                            }
                            if (mHwPaused) {
                                // It is possible to move from PAUSED to STOPPING_1 without
                                // a resume so we must ensure hardware is running
                                doHwResume = true;
                                mHwPaused = false;
                            }
                        }
                    }
                } else if (last) {
                    ALOGV("stopping1 underrun retries left %d", track->mRetryCount);
                    mixerStatus = MIXER_TRACKS_ENABLED;
                }
            } else if (track->isStopping_2()) {
                // Drain has completed or we are in standby, signal presentation complete
                if (!(mDrainSequence & 1) || !last || mStandby) {
                    track->mState = TrackBase::STOPPED;
                    uint32_t latency = 0;
                    status_t result = mOutput->stream->getLatency(&latency);
                    ALOGE_IF(result != OK,
                            "Error when retrieving output stream latency: %d", result);
                    size_t audioHALFrames = (latency * mSampleRate) / 1000;
                    int64_t framesWritten =
                            mBytesWritten / mOutput->getFrameSize();
                    track->presentationComplete(framesWritten, audioHALFrames);
                    track->reset();
                    tracksToRemove->add(track);
                    // DIRECT and OFFLOADED stop resets frame counts.
                    if (!mUseAsyncWrite) {
                        // If we don't get explicit drain notification we must
                        // register discontinuity regardless of whether this is
                        // the previous (!last) or the upcoming (last) track
                        // to avoid skipping the discontinuity.
                        mTimestampVerifier.discontinuity();
                    }
                }
            } else {
                // No buffers for this track. Give it a few chances to
                // fill a buffer, then remove it from active list.
                if (--(track->mRetryCount) <= 0) {
                    bool running = false;
                    uint64_t position = 0;
                    struct timespec unused;
                    // The running check restarts the retry counter at least once.
                    status_t ret = mOutput->stream->getPresentationPosition(&position, &unused);
                    if (ret == NO_ERROR && position != mOffloadUnderrunPosition) {
                        running = true;
                        mOffloadUnderrunPosition = position;
                    }
                    if (ret == NO_ERROR) {
                        ALOGVV("underrun counter, running(%d): %lld vs %lld", running,
                                (long long)position, (long long)mOffloadUnderrunPosition);
                    }
                    if (running) { // still running, give us more time.
                        track->mRetryCount = kMaxTrackRetriesOffload;
                    } else {
                        ALOGV("OffloadThread: BUFFER TIMEOUT: remove track(%d) from active list",
                                track->id());
                        tracksToRemove->add(track);
                        // tell client process that the track was disabled because of underrun;
                        // it will then automatically call start() when data is available
                        track->disable();
                    }
                } else if (last){
                    mixerStatus = MIXER_TRACKS_ENABLED;
                }
            }
        }
        // compute volume for this track
        processVolume_l(track, last);
    }

    // make sure the pause/flush/resume sequence is executed in the right order.
    // If a flush is pending and a track is active but the HW is not paused, force a HW pause
    // before flush and then resume HW. This can happen in case of pause/flush/resume
    // if resume is received before pause is executed.
    if (!mStandby && (doHwPause || (mFlushPending && !mHwPaused && (count != 0)))) {
        status_t result = mOutput->stream->pause();
        ALOGE_IF(result != OK, "Error when pausing output stream: %d", result);
    }
    if (mFlushPending) {
        flushHw_l();
    }
    if (!mStandby && doHwResume) {
        status_t result = mOutput->stream->resume();
        ALOGE_IF(result != OK, "Error when resuming output stream: %d", result);
    }

    // remove all the tracks that need to be...
    removeTracks_l(*tracksToRemove);

    return mixerStatus;
}

// must be called with thread mutex locked
bool AudioFlinger::OffloadThread::waitingAsyncCallback_l()
{
    ALOGVV("waitingAsyncCallback_l mWriteAckSequence %d mDrainSequence %d",
          mWriteAckSequence, mDrainSequence);
    if (mUseAsyncWrite && ((mWriteAckSequence & 1) || (mDrainSequence & 1))) {
        return true;
    }
    return false;
}

bool AudioFlinger::OffloadThread::waitingAsyncCallback()
{
    Mutex::Autolock _l(mLock);
    return waitingAsyncCallback_l();
}

void AudioFlinger::OffloadThread::flushHw_l()
{
    DirectOutputThread::flushHw_l();
    // Flush anything still waiting in the mixbuffer
    mCurrentWriteLength = 0;
    mBytesRemaining = 0;
    mPausedWriteLength = 0;
    mPausedBytesRemaining = 0;
    // reset bytes written count to reflect that DSP buffers are empty after flush.
    mBytesWritten = 0;
    mOffloadUnderrunPosition = ~0LL;

    if (mUseAsyncWrite) {
        // discard any pending drain or write ack by incrementing sequence
        mWriteAckSequence = (mWriteAckSequence + 2) & ~1;
        mDrainSequence = (mDrainSequence + 2) & ~1;
        ALOG_ASSERT(mCallbackThread != 0);
        mCallbackThread->setWriteBlocked(mWriteAckSequence);
        mCallbackThread->setDraining(mDrainSequence);
    }
}

void AudioFlinger::OffloadThread::invalidateTracks(audio_stream_type_t streamType)
{
    Mutex::Autolock _l(mLock);
    if (PlaybackThread::invalidateTracks_l(streamType)) {
        mFlushPending = true;
    }
}

<<<<<<< HEAD
=======
void AudioFlinger::MixerThread::onIdleMixer()
{
    PlaybackThread::onIdleMixer();

    if (mFastMixer == 0) {
        return;
    }

    if (!mHwSupportsSuspend) {
        return;
    }

    if (mStandbyDelayNs > seconds(1)) {
        mIdleTimeOffsetUs = seconds(1)/1000LL - mIdleSleepTimeUs;
    }

    FastMixerStateQueue *sq = mFastMixer->sq();
    FastMixerState *state = sq->begin();
    if (!(state->mCommand & FastMixerState::IDLE)) {
        state->mCommand = FastMixerState::COLD_IDLE;
        state->mColdFutexAddr = &mFastMixerFutex;
        state->mColdGen++;
        mFastMixerFutex = 0;

        // cold idle fastmixer only after draining a whole pipe sink
        uint32_t delayMs =
            (uint32_t)((mNormalFrameCount + mFrameCount) * 1000 / mSampleRate);
        usleep(delayMs * 1000);

        sq->end();
        sq->push(FastMixerStateQueue::BLOCK_UNTIL_ACKED);
    } else {
        sq->end(false /*didModify*/);
    }
}

>>>>>>> 0489555e
// ----------------------------------------------------------------------------

AudioFlinger::DuplicatingThread::DuplicatingThread(const sp<AudioFlinger>& audioFlinger,
        AudioFlinger::MixerThread* mainThread, audio_io_handle_t id, bool systemReady)
    :   MixerThread(audioFlinger, mainThread->getOutput(), id, mainThread->outDevice(),
                    systemReady, DUPLICATING),
        mWaitTimeMs(UINT_MAX)
{
    addOutputTrack(mainThread);
}

AudioFlinger::DuplicatingThread::~DuplicatingThread()
{
    for (size_t i = 0; i < mOutputTracks.size(); i++) {
        mOutputTracks[i]->destroy();
    }
}

void AudioFlinger::DuplicatingThread::threadLoop_mix()
{
    // mix buffers...
    if (outputsReady(outputTracks)) {
        mAudioMixer->process();
    } else {
        if (mMixerBufferValid) {
            memset(mMixerBuffer, 0, mMixerBufferSize);
        } else {
            memset(mSinkBuffer, 0, mSinkBufferSize);
        }
    }
    mSleepTimeUs = 0;
    writeFrames = mNormalFrameCount;
    mCurrentWriteLength = mSinkBufferSize;
    mStandbyTimeNs = systemTime() + mStandbyDelayNs;
}

void AudioFlinger::DuplicatingThread::threadLoop_sleepTime()
{
    if (mSleepTimeUs == 0) {
        if (mMixerStatus == MIXER_TRACKS_ENABLED) {
            mSleepTimeUs = mActiveSleepTimeUs;
        } else {
            mSleepTimeUs = mIdleSleepTimeUs;
        }
    } else if (mBytesWritten != 0) {
        if (mMixerStatus == MIXER_TRACKS_ENABLED) {
            writeFrames = mNormalFrameCount;
            memset(mSinkBuffer, 0, mSinkBufferSize);
        } else {
            // flush remaining overflow buffers in output tracks
            writeFrames = 0;
        }
        mSleepTimeUs = 0;
    }
}

ssize_t AudioFlinger::DuplicatingThread::threadLoop_write()
{
    for (size_t i = 0; i < outputTracks.size(); i++) {
        const ssize_t actualWritten = outputTracks[i]->write(mSinkBuffer, writeFrames);

        // Consider the first OutputTrack for timestamp and frame counting.

        // The threadLoop() generally assumes writing a full sink buffer size at a time.
        // Here, we correct for writeFrames of 0 (a stop) or underruns because
        // we always claim success.
        if (i == 0) {
            const ssize_t correction = mSinkBufferSize / mFrameSize - actualWritten;
            ALOGD_IF(correction != 0 && writeFrames != 0,
                    "%s: writeFrames:%u  actualWritten:%zd  correction:%zd  mFramesWritten:%lld",
                    __func__, writeFrames, actualWritten, correction, (long long)mFramesWritten);
            mFramesWritten -= correction;
        }

        // TODO: Report correction for the other output tracks and show in the dump.
    }
    mStandby = false;
    return (ssize_t)mSinkBufferSize;
}

void AudioFlinger::DuplicatingThread::threadLoop_standby()
{
    // DuplicatingThread implements standby by stopping all tracks
    for (size_t i = 0; i < outputTracks.size(); i++) {
        outputTracks[i]->stop();
    }
}

void AudioFlinger::DuplicatingThread::dumpInternals(int fd, const Vector<String16>& args __unused)
{
    MixerThread::dumpInternals(fd, args);

    std::stringstream ss;
    const size_t numTracks = mOutputTracks.size();
    ss << "  " << numTracks << " OutputTracks";
    if (numTracks > 0) {
        ss << ":";
        for (const auto &track : mOutputTracks) {
            const sp<ThreadBase> thread = track->thread().promote();
            ss << " (" << track->id() << " : ";
            if (thread.get() != nullptr) {
                ss << thread.get() << ", " << thread->id();
            } else {
                ss << "null";
            }
            ss << ")";
        }
    }
    ss << "\n";
    std::string result = ss.str();
    write(fd, result.c_str(), result.size());
}

void AudioFlinger::DuplicatingThread::saveOutputTracks()
{
    outputTracks = mOutputTracks;
}

void AudioFlinger::DuplicatingThread::clearOutputTracks()
{
    outputTracks.clear();
}

void AudioFlinger::DuplicatingThread::addOutputTrack(MixerThread *thread)
{
    Mutex::Autolock _l(mLock);
    // The downstream MixerThread consumes thread->frameCount() amount of frames per mix pass.
    // Adjust for thread->sampleRate() to determine minimum buffer frame count.
    // Then triple buffer because Threads do not run synchronously and may not be clock locked.
    const size_t frameCount =
            3 * sourceFramesNeeded(mSampleRate, thread->frameCount(), thread->sampleRate());
    // TODO: Consider asynchronous sample rate conversion to handle clock disparity
    // from different OutputTracks and their associated MixerThreads (e.g. one may
    // nearly empty and the other may be dropping data).

    sp<OutputTrack> outputTrack = new OutputTrack(thread,
                                            this,
                                            mSampleRate,
                                            mFormat,
                                            mChannelMask,
                                            frameCount,
                                            IPCThreadState::self()->getCallingUid());
    status_t status = outputTrack != 0 ? outputTrack->initCheck() : (status_t) NO_MEMORY;
    if (status != NO_ERROR) {
        ALOGE("addOutputTrack() initCheck failed %d", status);
        return;
    }
    thread->setStreamVolume(AUDIO_STREAM_PATCH, 1.0f);
    mOutputTracks.add(outputTrack);
    ALOGV("addOutputTrack() track %p, on thread %p", outputTrack.get(), thread);
    updateWaitTime_l();
}

void AudioFlinger::DuplicatingThread::removeOutputTrack(MixerThread *thread)
{
    Mutex::Autolock _l(mLock);
    for (size_t i = 0; i < mOutputTracks.size(); i++) {
        if (mOutputTracks[i]->thread() == thread) {
            mOutputTracks[i]->destroy();
            mOutputTracks.removeAt(i);
            updateWaitTime_l();
            if (thread->getOutput() == mOutput) {
                mOutput = NULL;
            }
            return;
        }
    }
    ALOGV("removeOutputTrack(): unknown thread: %p", thread);
}

// caller must hold mLock
void AudioFlinger::DuplicatingThread::updateWaitTime_l()
{
    mWaitTimeMs = UINT_MAX;
    for (size_t i = 0; i < mOutputTracks.size(); i++) {
        sp<ThreadBase> strong = mOutputTracks[i]->thread().promote();
        if (strong != 0) {
            uint32_t waitTimeMs = (strong->frameCount() * 2 * 1000) / strong->sampleRate();
            if (waitTimeMs < mWaitTimeMs) {
                mWaitTimeMs = waitTimeMs;
            }
        }
    }
}


bool AudioFlinger::DuplicatingThread::outputsReady(
        const SortedVector< sp<OutputTrack> > &outputTracks)
{
    for (size_t i = 0; i < outputTracks.size(); i++) {
        sp<ThreadBase> thread = outputTracks[i]->thread().promote();
        if (thread == 0) {
            ALOGW("DuplicatingThread::outputsReady() could not promote thread on output track %p",
                    outputTracks[i].get());
            return false;
        }
        PlaybackThread *playbackThread = (PlaybackThread *)thread.get();
        // see note at standby() declaration
        if (playbackThread->standby() && !playbackThread->isSuspended()) {
            ALOGV("DuplicatingThread output track %p on thread %p Not Ready", outputTracks[i].get(),
                    thread.get());
            return false;
        }
    }
    return true;
}

void AudioFlinger::DuplicatingThread::sendMetadataToBackend_l(
        const StreamOutHalInterface::SourceMetadata& metadata)
{
    for (auto& outputTrack : outputTracks) { // not mOutputTracks
        outputTrack->setMetadatas(metadata.tracks);
    }
}

uint32_t AudioFlinger::DuplicatingThread::activeSleepTimeUs() const
{
    return (mWaitTimeMs * 1000) / 2;
}

void AudioFlinger::DuplicatingThread::cacheParameters_l()
{
    // updateWaitTime_l() sets mWaitTimeMs, which affects activeSleepTimeUs(), so call it first
    updateWaitTime_l();

    MixerThread::cacheParameters_l();
}


// ----------------------------------------------------------------------------
//      Record
// ----------------------------------------------------------------------------

AudioFlinger::RecordThread::RecordThread(const sp<AudioFlinger>& audioFlinger,
                                         AudioStreamIn *input,
                                         audio_io_handle_t id,
                                         audio_devices_t outDevice,
                                         audio_devices_t inDevice,
                                         bool systemReady
                                         ) :
    ThreadBase(audioFlinger, id, outDevice, inDevice, RECORD, systemReady),
    mInput(input),
    mActiveTracks(&this->mLocalLog),
    mRsmpInBuffer(NULL),
    // mRsmpInFrames, mRsmpInFramesP2, and mRsmpInFramesOA are set by readInputParameters_l()
    mRsmpInRear(0)
    , mReadOnlyHeap(new MemoryDealer(kRecordThreadReadOnlyHeapSize,
            "RecordThreadRO", MemoryHeapBase::READ_ONLY))
    // mFastCapture below
    , mFastCaptureFutex(0)
    // mInputSource
    // mPipeSink
    // mPipeSource
    , mPipeFramesP2(0)
    // mPipeMemory
    // mFastCaptureNBLogWriter
    , mFastTrackAvail(false)
    , mBtNrecSuspended(false)
{
    snprintf(mThreadName, kThreadNameLength, "AudioIn_%X", id);
    mNBLogWriter = audioFlinger->newWriter_l(kLogSize, mThreadName);

    if (mInput != nullptr && mInput->audioHwDev != nullptr) {
        mIsMsdDevice = strcmp(
                mInput->audioHwDev->moduleName(), AUDIO_HARDWARE_MODULE_ID_MSD) == 0;
    }

    readInputParameters_l();

    // TODO: We may also match on address as well as device type for
    // AUDIO_DEVICE_IN_BUS, AUDIO_DEVICE_IN_BLUETOOTH_A2DP, AUDIO_DEVICE_IN_REMOTE_SUBMIX
    mTimestampCorrectedDevices = (audio_devices_t)property_get_int64(
            "audio.timestamp.corrected_input_devices",
            (int64_t)(mIsMsdDevice ? AUDIO_DEVICE_IN_BUS // turn on by default for MSD
                                   : AUDIO_DEVICE_NONE));

    // create an NBAIO source for the HAL input stream, and negotiate
    mInputSource = new AudioStreamInSource(input->stream);
    size_t numCounterOffers = 0;
    const NBAIO_Format offers[1] = {Format_from_SR_C(mSampleRate, mChannelCount, mFormat)};
#if !LOG_NDEBUG
    ssize_t index =
#else
    (void)
#endif
            mInputSource->negotiate(offers, 1, NULL, numCounterOffers);
    ALOG_ASSERT(index == 0);

    // initialize fast capture depending on configuration
    bool initFastCapture;
    switch (kUseFastCapture) {
    case FastCapture_Never:
        initFastCapture = false;
        ALOGV("%p kUseFastCapture = Never, initFastCapture = false", this);
        break;
    case FastCapture_Always:
        initFastCapture = true;
        ALOGV("%p kUseFastCapture = Always, initFastCapture = true", this);
        break;
    case FastCapture_Static:
        initFastCapture = (mFrameCount * 1000) / mSampleRate < kMinNormalCaptureBufferSizeMs;
        ALOGV("%p kUseFastCapture = Static, (%lld * 1000) / %u vs %u, initFastCapture = %d",
                this, (long long)mFrameCount, mSampleRate, kMinNormalCaptureBufferSizeMs,
                initFastCapture);
        break;
    // case FastCapture_Dynamic:
    }

    if (initFastCapture) {
        // create a Pipe for FastCapture to write to, and for us and fast tracks to read from
        NBAIO_Format format = mInputSource->format();
        // quadruple-buffering of 20 ms each; this ensures we can sleep for 20ms in RecordThread
        size_t pipeFramesP2 = roundup(4 * FMS_20 * mSampleRate / 1000);
        size_t pipeSize = pipeFramesP2 * Format_frameSize(format);
        void *pipeBuffer = nullptr;
        const sp<MemoryDealer> roHeap(readOnlyHeap());
        sp<IMemory> pipeMemory;
        if ((roHeap == 0) ||
                (pipeMemory = roHeap->allocate(pipeSize)) == 0 ||
                (pipeBuffer = pipeMemory->pointer()) == nullptr) {
            ALOGE("not enough memory for pipe buffer size=%zu; "
                    "roHeap=%p, pipeMemory=%p, pipeBuffer=%p; roHeapSize: %lld",
                    pipeSize, roHeap.get(), pipeMemory.get(), pipeBuffer,
                    (long long)kRecordThreadReadOnlyHeapSize);
            goto failed;
        }
        // pipe will be shared directly with fast clients, so clear to avoid leaking old information
        memset(pipeBuffer, 0, pipeSize);
        Pipe *pipe = new Pipe(pipeFramesP2, format, pipeBuffer);
        const NBAIO_Format offers[1] = {format};
        size_t numCounterOffers = 0;
        ssize_t index = pipe->negotiate(offers, 1, NULL, numCounterOffers);
        ALOG_ASSERT(index == 0);
        mPipeSink = pipe;
        PipeReader *pipeReader = new PipeReader(*pipe);
        numCounterOffers = 0;
        index = pipeReader->negotiate(offers, 1, NULL, numCounterOffers);
        ALOG_ASSERT(index == 0);
        mPipeSource = pipeReader;
        mPipeFramesP2 = pipeFramesP2;
        mPipeMemory = pipeMemory;

        // create fast capture
        mFastCapture = new FastCapture();
        FastCaptureStateQueue *sq = mFastCapture->sq();
#ifdef STATE_QUEUE_DUMP
        // FIXME
#endif
        FastCaptureState *state = sq->begin();
        state->mCblk = NULL;
        state->mInputSource = mInputSource.get();
        state->mInputSourceGen++;
        state->mPipeSink = pipe;
        state->mPipeSinkGen++;
        state->mFrameCount = mFrameCount;
        state->mCommand = FastCaptureState::COLD_IDLE;
        // already done in constructor initialization list
        //mFastCaptureFutex = 0;
        state->mColdFutexAddr = &mFastCaptureFutex;
        state->mColdGen++;
        state->mDumpState = &mFastCaptureDumpState;
#ifdef TEE_SINK
        // FIXME
#endif
        mFastCaptureNBLogWriter = audioFlinger->newWriter_l(kFastCaptureLogSize, "FastCapture");
        state->mNBLogWriter = mFastCaptureNBLogWriter.get();
        sq->end();
        sq->push(FastCaptureStateQueue::BLOCK_UNTIL_PUSHED);

        // start the fast capture
        mFastCapture->run("FastCapture", ANDROID_PRIORITY_URGENT_AUDIO);
        pid_t tid = mFastCapture->getTid();
        sendPrioConfigEvent(getpid(), tid, kPriorityFastCapture, false /*forApp*/);
        stream()->setHalThreadPriority(kPriorityFastCapture);
#ifdef AUDIO_WATCHDOG
        // FIXME
#endif

        mFastTrackAvail = true;
    }
#ifdef TEE_SINK
    mTee.set(mInputSource->format(), NBAIO_Tee::TEE_FLAG_INPUT_THREAD);
    mTee.setId(std::string("_") + std::to_string(mId) + "_C");
#endif
failed: ;

    // FIXME mNormalSource
}

AudioFlinger::RecordThread::~RecordThread()
{
    if (mFastCapture != 0) {
        FastCaptureStateQueue *sq = mFastCapture->sq();
        FastCaptureState *state = sq->begin();
        if (state->mCommand == FastCaptureState::COLD_IDLE) {
            int32_t old = android_atomic_inc(&mFastCaptureFutex);
            if (old == -1) {
                (void) syscall(__NR_futex, &mFastCaptureFutex, FUTEX_WAKE_PRIVATE, 1);
            }
        }
        state->mCommand = FastCaptureState::EXIT;
        sq->end();
        sq->push(FastCaptureStateQueue::BLOCK_UNTIL_PUSHED);
        mFastCapture->join();
        mFastCapture.clear();
    }
    mAudioFlinger->unregisterWriter(mFastCaptureNBLogWriter);
    mAudioFlinger->unregisterWriter(mNBLogWriter);
    free(mRsmpInBuffer);
}

void AudioFlinger::RecordThread::onFirstRef()
{
    run(mThreadName, PRIORITY_URGENT_AUDIO);
}

void AudioFlinger::RecordThread::preExit()
{
    ALOGV("  preExit()");
    Mutex::Autolock _l(mLock);
    for (size_t i = 0; i < mTracks.size(); i++) {
        sp<RecordTrack> track = mTracks[i];
        track->invalidate();
    }
    mActiveTracks.clear();
    mStartStopCond.broadcast();
}

bool AudioFlinger::RecordThread::threadLoop()
{
    nsecs_t lastWarning = 0;

    inputStandBy();

reacquire_wakelock:
    sp<RecordTrack> activeTrack;
    {
        Mutex::Autolock _l(mLock);
        acquireWakeLock_l();
    }

    // used to request a deferred sleep, to be executed later while mutex is unlocked
    uint32_t sleepUs = 0;

    // loop while there is work to do
    for (;;) {
        Vector< sp<EffectChain> > effectChains;

        // activeTracks accumulates a copy of a subset of mActiveTracks
        Vector< sp<RecordTrack> > activeTracks;

        // reference to the (first and only) active fast track
        sp<RecordTrack> fastTrack;

        // reference to a fast track which is about to be removed
        sp<RecordTrack> fastTrackToRemove;

        { // scope for mLock
            Mutex::Autolock _l(mLock);

            processConfigEvents_l();

            // check exitPending here because checkForNewParameters_l() and
            // checkForNewParameters_l() can temporarily release mLock
            if (exitPending()) {
                break;
            }

            // sleep with mutex unlocked
            if (sleepUs > 0) {
                ATRACE_BEGIN("sleepC");
                mWaitWorkCV.waitRelative(mLock, microseconds((nsecs_t)sleepUs));
                ATRACE_END();
                sleepUs = 0;
                continue;
            }

            // if no active track(s), then standby and release wakelock
            size_t size = mActiveTracks.size();
            if (size == 0) {
                standbyIfNotAlreadyInStandby();
                // exitPending() can't become true here
                releaseWakeLock_l();
                ALOGV("RecordThread: loop stopping");
                // go to sleep
                mWaitWorkCV.wait(mLock);
                ALOGV("RecordThread: loop starting");
                goto reacquire_wakelock;
            }

            bool doBroadcast = false;
            bool allStopped = true;
            for (size_t i = 0; i < size; ) {

                activeTrack = mActiveTracks[i];
                if (activeTrack->isTerminated()) {
                    if (activeTrack->isFastTrack()) {
                        ALOG_ASSERT(fastTrackToRemove == 0);
                        fastTrackToRemove = activeTrack;
                    }
                    removeTrack_l(activeTrack);
                    mActiveTracks.remove(activeTrack);
                    size--;
                    continue;
                }

                TrackBase::track_state activeTrackState = activeTrack->mState;
                switch (activeTrackState) {

                case TrackBase::PAUSING:
                    mActiveTracks.remove(activeTrack);
                    doBroadcast = true;
                    size--;
                    continue;

                case TrackBase::STARTING_1:
                    sleepUs = 10000;
                    i++;
                    allStopped = false;
                    continue;

                case TrackBase::STARTING_2:
                    doBroadcast = true;
                    mStandby = false;
                    activeTrack->mState = TrackBase::ACTIVE;
                    allStopped = false;
                    break;

                case TrackBase::ACTIVE:
                    allStopped = false;
                    break;

                case TrackBase::IDLE:
                    i++;
                    continue;

                default:
                    LOG_ALWAYS_FATAL("Unexpected activeTrackState %d", activeTrackState);
                }

                activeTracks.add(activeTrack);
                i++;

                if (activeTrack->isFastTrack()) {
                    ALOG_ASSERT(!mFastTrackAvail);
                    ALOG_ASSERT(fastTrack == 0);
                    fastTrack = activeTrack;
                }
            }

            mActiveTracks.updatePowerState(this);

            updateMetadata_l();

            if (allStopped) {
                standbyIfNotAlreadyInStandby();
            }
            if (doBroadcast) {
                mStartStopCond.broadcast();
            }

            // sleep if there are no active tracks to process
            if (activeTracks.isEmpty()) {
                if (sleepUs == 0) {
                    sleepUs = kRecordThreadSleepUs;
                }
                continue;
            }
            sleepUs = 0;

            lockEffectChains_l(effectChains);
        }

        // thread mutex is now unlocked, mActiveTracks unknown, activeTracks.size() > 0

        size_t size = effectChains.size();
        for (size_t i = 0; i < size; i++) {
            // thread mutex is not locked, but effect chain is locked
            effectChains[i]->process_l();
        }

        // Push a new fast capture state if fast capture is not already running, or cblk change
        if (mFastCapture != 0) {
            FastCaptureStateQueue *sq = mFastCapture->sq();
            FastCaptureState *state = sq->begin();
            bool didModify = false;
            FastCaptureStateQueue::block_t block = FastCaptureStateQueue::BLOCK_UNTIL_PUSHED;
            if (state->mCommand != FastCaptureState::READ_WRITE /* FIXME &&
                    (kUseFastMixer != FastMixer_Dynamic || state->mTrackMask > 1)*/) {
                if (state->mCommand == FastCaptureState::COLD_IDLE) {
                    int32_t old = android_atomic_inc(&mFastCaptureFutex);
                    if (old == -1) {
                        (void) syscall(__NR_futex, &mFastCaptureFutex, FUTEX_WAKE_PRIVATE, 1);
                    }
                }
                state->mCommand = FastCaptureState::READ_WRITE;
#if 0   // FIXME
                mFastCaptureDumpState.increaseSamplingN(mAudioFlinger->isLowRamDevice() ?
                        FastThreadDumpState::kSamplingNforLowRamDevice :
                        FastThreadDumpState::kSamplingN);
#endif
                didModify = true;
            }
            audio_track_cblk_t *cblkOld = state->mCblk;
            audio_track_cblk_t *cblkNew = fastTrack != 0 ? fastTrack->cblk() : NULL;
            if (cblkNew != cblkOld) {
                state->mCblk = cblkNew;
                // block until acked if removing a fast track
                if (cblkOld != NULL) {
                    block = FastCaptureStateQueue::BLOCK_UNTIL_ACKED;
                }
                didModify = true;
            }
            AudioBufferProvider* abp = (fastTrack != 0 && fastTrack->isPatchTrack()) ?
                    reinterpret_cast<AudioBufferProvider*>(fastTrack.get()) : nullptr;
            if (state->mFastPatchRecordBufferProvider != abp) {
                state->mFastPatchRecordBufferProvider = abp;
                state->mFastPatchRecordFormat = fastTrack == 0 ?
                        AUDIO_FORMAT_INVALID : fastTrack->format();
                didModify = true;
            }
            sq->end(didModify);
            if (didModify) {
                sq->push(block);
#if 0
                if (kUseFastCapture == FastCapture_Dynamic) {
                    mNormalSource = mPipeSource;
                }
#endif
            }
        }

        // now run the fast track destructor with thread mutex unlocked
        fastTrackToRemove.clear();

        // Read from HAL to keep up with fastest client if multiple active tracks, not slowest one.
        // Only the client(s) that are too slow will overrun. But if even the fastest client is too
        // slow, then this RecordThread will overrun by not calling HAL read often enough.
        // If destination is non-contiguous, first read past the nominal end of buffer, then
        // copy to the right place.  Permitted because mRsmpInBuffer was over-allocated.

        int32_t rear = mRsmpInRear & (mRsmpInFramesP2 - 1);
        ssize_t framesRead;

        // If an NBAIO source is present, use it to read the normal capture's data
        if (mPipeSource != 0) {
            size_t framesToRead = min(mRsmpInFramesOA - rear, mRsmpInFramesP2 / 2);

            // The audio fifo read() returns OVERRUN on overflow, and advances the read pointer
            // to the full buffer point (clearing the overflow condition).  Upon OVERRUN error,
            // we immediately retry the read() to get data and prevent another overflow.
            for (int retries = 0; retries <= 2; ++retries) {
                ALOGW_IF(retries > 0, "overrun on read from pipe, retry #%d", retries);
                framesRead = mPipeSource->read((uint8_t*)mRsmpInBuffer + rear * mFrameSize,
                        framesToRead);
                if (framesRead != OVERRUN) break;
            }

            const ssize_t availableToRead = mPipeSource->availableToRead();
            if (availableToRead >= 0) {
                // PipeSource is the master clock.  It is up to the AudioRecord client to keep up.
                LOG_ALWAYS_FATAL_IF((size_t)availableToRead > mPipeFramesP2,
                        "more frames to read than fifo size, %zd > %zu",
                        availableToRead, mPipeFramesP2);
                const size_t pipeFramesFree = mPipeFramesP2 - availableToRead;
                const size_t sleepFrames = min(pipeFramesFree, mRsmpInFramesP2) / 2;
                ALOGVV("mPipeFramesP2:%zu mRsmpInFramesP2:%zu sleepFrames:%zu availableToRead:%zd",
                        mPipeFramesP2, mRsmpInFramesP2, sleepFrames, availableToRead);
                sleepUs = (sleepFrames * 1000000LL) / mSampleRate;
            }
            if (framesRead < 0) {
                status_t status = (status_t) framesRead;
                switch (status) {
                case OVERRUN:
                    ALOGW("overrun on read from pipe");
                    framesRead = 0;
                    break;
                case NEGOTIATE:
                    ALOGE("re-negotiation is needed");
                    framesRead = -1;  // Will cause an attempt to recover.
                    break;
                default:
                    ALOGE("unknown error %d on read from pipe", status);
                    break;
                }
            }
        // otherwise use the HAL / AudioStreamIn directly
        } else {
            ATRACE_BEGIN("read");
            size_t bytesRead;
            status_t result = mInput->stream->read(
                    (uint8_t*)mRsmpInBuffer + rear * mFrameSize, mBufferSize, &bytesRead);
            ATRACE_END();
            if (result < 0) {
                framesRead = result;
            } else {
                framesRead = bytesRead / mFrameSize;
            }
        }

        // Update server timestamp with server stats
        // systemTime() is optional if the hardware supports timestamps.
        mTimestamp.mPosition[ExtendedTimestamp::LOCATION_SERVER] += framesRead;
        mTimestamp.mTimeNs[ExtendedTimestamp::LOCATION_SERVER] = systemTime();

        // Update server timestamp with kernel stats
        if (mPipeSource.get() == nullptr /* don't obtain for FastCapture, could block */) {
            int64_t position, time;
            if (mStandby) {
                mTimestampVerifier.discontinuity();
            } else if (mInput->stream->getCapturePosition(&position, &time) == NO_ERROR
                    && time > mTimestamp.mTimeNs[ExtendedTimestamp::LOCATION_KERNEL]) {

                mTimestampVerifier.add(position, time, mSampleRate);

                // Correct timestamps
                if (isTimestampCorrectionEnabled()) {
                    ALOGV("TS_BEFORE: %d %lld %lld",
                            id(), (long long)time, (long long)position);
                    auto correctedTimestamp = mTimestampVerifier.getLastCorrectedTimestamp();
                    position = correctedTimestamp.mFrames;
                    time = correctedTimestamp.mTimeNs;
                    ALOGV("TS_AFTER: %d %lld %lld",
                            id(), (long long)time, (long long)position);
                }

                mTimestamp.mPosition[ExtendedTimestamp::LOCATION_KERNEL] = position;
                mTimestamp.mTimeNs[ExtendedTimestamp::LOCATION_KERNEL] = time;
                // Note: In general record buffers should tend to be empty in
                // a properly running pipeline.
                //
                // Also, it is not advantageous to call get_presentation_position during the read
                // as the read obtains a lock, preventing the timestamp call from executing.
            } else {
                mTimestampVerifier.error();
            }
        }
        // Use this to track timestamp information
        // ALOGD("%s", mTimestamp.toString().c_str());

        if (framesRead < 0 || (framesRead == 0 && mPipeSource == 0)) {
            ALOGE("read failed: framesRead=%zd", framesRead);
            // Force input into standby so that it tries to recover at next read attempt
            inputStandBy();
            sleepUs = kRecordThreadSleepUs;
        }
        if (framesRead <= 0) {
            goto unlock;
        }
        ALOG_ASSERT(framesRead > 0);
        mFramesRead += framesRead;

#ifdef TEE_SINK
        (void)mTee.write((uint8_t*)mRsmpInBuffer + rear * mFrameSize, framesRead);
#endif
        // If destination is non-contiguous, we now correct for reading past end of buffer.
        {
            size_t part1 = mRsmpInFramesP2 - rear;
            if ((size_t) framesRead > part1) {
                memcpy(mRsmpInBuffer, (uint8_t*)mRsmpInBuffer + mRsmpInFramesP2 * mFrameSize,
                        (framesRead - part1) * mFrameSize);
            }
        }
        rear = mRsmpInRear += framesRead;

        size = activeTracks.size();

        // loop over each active track
        for (size_t i = 0; i < size; i++) {
            activeTrack = activeTracks[i];

            // skip fast tracks, as those are handled directly by FastCapture
            if (activeTrack->isFastTrack()) {
                continue;
            }

            // TODO: This code probably should be moved to RecordTrack.
            // TODO: Update the activeTrack buffer converter in case of reconfigure.

            enum {
                OVERRUN_UNKNOWN,
                OVERRUN_TRUE,
                OVERRUN_FALSE
            } overrun = OVERRUN_UNKNOWN;

            // loop over getNextBuffer to handle circular sink
            for (;;) {

                activeTrack->mSink.frameCount = ~0;
                status_t status = activeTrack->getNextBuffer(&activeTrack->mSink);
                size_t framesOut = activeTrack->mSink.frameCount;
                LOG_ALWAYS_FATAL_IF((status == OK) != (framesOut > 0));

                // check available frames and handle overrun conditions
                // if the record track isn't draining fast enough.
                bool hasOverrun;
                size_t framesIn;
                activeTrack->mResamplerBufferProvider->sync(&framesIn, &hasOverrun);
                if (hasOverrun) {
                    overrun = OVERRUN_TRUE;
                }
                if (framesOut == 0 || framesIn == 0) {
                    break;
                }

                // Don't allow framesOut to be larger than what is possible with resampling
                // from framesIn.
                // This isn't strictly necessary but helps limit buffer resizing in
                // RecordBufferConverter.  TODO: remove when no longer needed.
                framesOut = min(framesOut,
                        destinationFramesPossible(
                                framesIn, mSampleRate, activeTrack->mSampleRate));

                if (activeTrack->isDirect()) {
                    // No RecordBufferConverter used for direct streams. Pass
                    // straight from RecordThread buffer to RecordTrack buffer.
                    AudioBufferProvider::Buffer buffer;
                    buffer.frameCount = framesOut;
                    status_t status = activeTrack->mResamplerBufferProvider->getNextBuffer(&buffer);
                    if (status == OK && buffer.frameCount != 0) {
                        ALOGV_IF(buffer.frameCount != framesOut,
                                "%s() read less than expected (%zu vs %zu)",
                                __func__, buffer.frameCount, framesOut);
                        framesOut = buffer.frameCount;
                        memcpy(activeTrack->mSink.raw, buffer.raw, buffer.frameCount * mFrameSize);
                        activeTrack->mResamplerBufferProvider->releaseBuffer(&buffer);
                    } else {
                        framesOut = 0;
                        ALOGE("%s() cannot fill request, status: %d, frameCount: %zu",
                            __func__, status, buffer.frameCount);
                    }
                } else {
                    // process frames from the RecordThread buffer provider to the RecordTrack
                    // buffer
                    framesOut = activeTrack->mRecordBufferConverter->convert(
                            activeTrack->mSink.raw,
                            activeTrack->mResamplerBufferProvider,
                            framesOut);
                }

                if (framesOut > 0 && (overrun == OVERRUN_UNKNOWN)) {
                    overrun = OVERRUN_FALSE;
                }

                if (activeTrack->mFramesToDrop == 0) {
                    if (framesOut > 0) {
                        activeTrack->mSink.frameCount = framesOut;
                        // Sanitize before releasing if the track has no access to the source data
                        // An idle UID receives silence from non virtual devices until active
                        if (activeTrack->isSilenced()) {
                            memset(activeTrack->mSink.raw, 0, framesOut * mFrameSize);
                        }
                        activeTrack->releaseBuffer(&activeTrack->mSink);
                    }
                } else {
                    // FIXME could do a partial drop of framesOut
                    if (activeTrack->mFramesToDrop > 0) {
                        activeTrack->mFramesToDrop -= framesOut;
                        if (activeTrack->mFramesToDrop <= 0) {
                            activeTrack->clearSyncStartEvent();
                        }
                    } else {
                        activeTrack->mFramesToDrop += framesOut;
                        if (activeTrack->mFramesToDrop >= 0 || activeTrack->mSyncStartEvent == 0 ||
                                activeTrack->mSyncStartEvent->isCancelled()) {
                            ALOGW("Synced record %s, session %d, trigger session %d",
                                  (activeTrack->mFramesToDrop >= 0) ? "timed out" : "cancelled",
                                  activeTrack->sessionId(),
                                  (activeTrack->mSyncStartEvent != 0) ?
                                          activeTrack->mSyncStartEvent->triggerSession() :
                                          AUDIO_SESSION_NONE);
                            activeTrack->clearSyncStartEvent();
                        }
                    }
                }

                if (framesOut == 0) {
                    break;
                }
            }

            switch (overrun) {
            case OVERRUN_TRUE:
                // client isn't retrieving buffers fast enough
                if (!activeTrack->setOverflow()) {
                    nsecs_t now = systemTime();
                    // FIXME should lastWarning per track?
                    if ((now - lastWarning) > kWarningThrottleNs) {
                        ALOGW("RecordThread: buffer overflow");
                        lastWarning = now;
                    }
                }
                break;
            case OVERRUN_FALSE:
                activeTrack->clearOverflow();
                break;
            case OVERRUN_UNKNOWN:
                break;
            }

            // update frame information and push timestamp out
            activeTrack->updateTrackFrameInfo(
                    activeTrack->mServerProxy->framesReleased(),
                    mTimestamp.mPosition[ExtendedTimestamp::LOCATION_SERVER],
                    mSampleRate, mTimestamp);
        }

unlock:
        // enable changes in effect chain
        unlockEffectChains(effectChains);
        // effectChains doesn't need to be cleared, since it is cleared by destructor at scope end
    }

    standbyIfNotAlreadyInStandby();

    {
        Mutex::Autolock _l(mLock);
        for (size_t i = 0; i < mTracks.size(); i++) {
            sp<RecordTrack> track = mTracks[i];
            track->invalidate();
        }
        mActiveTracks.clear();
        mStartStopCond.broadcast();
    }

    releaseWakeLock();

    ALOGV("RecordThread %p exiting", this);
    return false;
}

void AudioFlinger::RecordThread::standbyIfNotAlreadyInStandby()
{
    if (!mStandby) {
        inputStandBy();
        mStandby = true;
    }
}

void AudioFlinger::RecordThread::inputStandBy()
{
    // Idle the fast capture if it's currently running
    if (mFastCapture != 0) {
        FastCaptureStateQueue *sq = mFastCapture->sq();
        FastCaptureState *state = sq->begin();
        if (!(state->mCommand & FastCaptureState::IDLE)) {
            state->mCommand = FastCaptureState::COLD_IDLE;
            state->mColdFutexAddr = &mFastCaptureFutex;
            state->mColdGen++;
            mFastCaptureFutex = 0;
            sq->end();
            // BLOCK_UNTIL_PUSHED would be insufficient, as we need it to stop doing I/O now
            sq->push(FastCaptureStateQueue::BLOCK_UNTIL_ACKED);
#if 0
            if (kUseFastCapture == FastCapture_Dynamic) {
                // FIXME
            }
#endif
#ifdef AUDIO_WATCHDOG
            // FIXME
#endif
        } else {
            sq->end(false /*didModify*/);
        }
    }
    status_t result = mInput->stream->standby();
    ALOGE_IF(result != OK, "Error when putting input stream into standby: %d", result);

    // If going into standby, flush the pipe source.
    if (mPipeSource.get() != nullptr) {
        const ssize_t flushed = mPipeSource->flush();
        if (flushed > 0) {
            ALOGV("Input standby flushed PipeSource %zd frames", flushed);
            mTimestamp.mPosition[ExtendedTimestamp::LOCATION_SERVER] += flushed;
            mTimestamp.mTimeNs[ExtendedTimestamp::LOCATION_SERVER] = systemTime();
        }
    }
}

// RecordThread::createRecordTrack_l() must be called with AudioFlinger::mLock held
sp<AudioFlinger::RecordThread::RecordTrack> AudioFlinger::RecordThread::createRecordTrack_l(
        const sp<AudioFlinger::Client>& client,
        const audio_attributes_t& attr,
        uint32_t *pSampleRate,
        audio_format_t format,
        audio_channel_mask_t channelMask,
        size_t *pFrameCount,
        audio_session_t sessionId,
        size_t *pNotificationFrameCount,
        uid_t uid,
        audio_input_flags_t *flags,
        pid_t tid,
        status_t *status,
        audio_port_handle_t portId)
{
    size_t frameCount = *pFrameCount;
    size_t notificationFrameCount = *pNotificationFrameCount;
    sp<RecordTrack> track;
    status_t lStatus;
    audio_input_flags_t inputFlags = mInput->flags;
    audio_input_flags_t requestedFlags = *flags;
    uint32_t sampleRate;

    lStatus = initCheck();
    if (lStatus != NO_ERROR) {
        ALOGE("createRecordTrack_l() audio driver not initialized");
        goto Exit;
    }

    if (!audio_is_linear_pcm(mFormat) && (*flags & AUDIO_INPUT_FLAG_DIRECT) == 0) {
        ALOGE("createRecordTrack_l() on an encoded stream requires AUDIO_INPUT_FLAG_DIRECT");
        lStatus = BAD_VALUE;
        goto Exit;
    }

    if (*pSampleRate == 0) {
        *pSampleRate = mSampleRate;
    }
    sampleRate = *pSampleRate;

    // special case for FAST flag considered OK if fast capture is present
    if (hasFastCapture()) {
        inputFlags = (audio_input_flags_t)(inputFlags | AUDIO_INPUT_FLAG_FAST);
    }

    // Check if requested flags are compatible with input stream flags
    if ((*flags & inputFlags) != *flags) {
        ALOGW("createRecordTrack_l(): mismatch between requested flags (%08x) and"
                " input flags (%08x)",
              *flags, inputFlags);
        *flags = (audio_input_flags_t)(*flags & inputFlags);
    }

    // client expresses a preference for FAST, but we get the final say
    if (*flags & AUDIO_INPUT_FLAG_FAST) {
      if (
            // we formerly checked for a callback handler (non-0 tid),
            // but that is no longer required for TRANSFER_OBTAIN mode
            //
            // frame count is not specified, or is exactly the pipe depth
            ((frameCount == 0) || (frameCount == mPipeFramesP2)) &&
            // PCM data
            audio_is_linear_pcm(format) &&
            // hardware format
            (format == mFormat) &&
            // hardware channel mask
            (channelMask == mChannelMask) &&
            // hardware sample rate
            (sampleRate == mSampleRate) &&
            // record thread has an associated fast capture
            hasFastCapture() &&
            // there are sufficient fast track slots available
            mFastTrackAvail
        ) {
          // check compatibility with audio effects.
          Mutex::Autolock _l(mLock);
          // Do not accept FAST flag if the session has software effects
          sp<EffectChain> chain = getEffectChain_l(sessionId);
          if (chain != 0) {
              audio_input_flags_t old = *flags;
              chain->checkInputFlagCompatibility(flags);
              if (old != *flags) {
                  ALOGV("%p AUDIO_INPUT_FLAGS denied by effect old=%#x new=%#x",
                          this, (int)old, (int)*flags);
              }
          }
          ALOGV_IF((*flags & AUDIO_INPUT_FLAG_FAST) != 0,
                   "%p AUDIO_INPUT_FLAG_FAST accepted: frameCount=%zu mFrameCount=%zu",
                   this, frameCount, mFrameCount);
      } else {
        ALOGV("%p AUDIO_INPUT_FLAG_FAST denied: frameCount=%zu mFrameCount=%zu mPipeFramesP2=%zu "
                "format=%#x isLinear=%d mFormat=%#x channelMask=%#x sampleRate=%u mSampleRate=%u "
                "hasFastCapture=%d tid=%d mFastTrackAvail=%d",
                this, frameCount, mFrameCount, mPipeFramesP2,
                format, audio_is_linear_pcm(format), mFormat, channelMask, sampleRate, mSampleRate,
                hasFastCapture(), tid, mFastTrackAvail);
        *flags = (audio_input_flags_t)(*flags & ~AUDIO_INPUT_FLAG_FAST);
      }
    }

    // If FAST or RAW flags were corrected, ask caller to request new input from audio policy
    if ((*flags & AUDIO_INPUT_FLAG_FAST) !=
            (requestedFlags & AUDIO_INPUT_FLAG_FAST)) {
        *flags = (audio_input_flags_t) (*flags & ~(AUDIO_INPUT_FLAG_FAST | AUDIO_INPUT_FLAG_RAW));
        lStatus = BAD_TYPE;
        goto Exit;
    }

    // compute track buffer size in frames, and suggest the notification frame count
    if (*flags & AUDIO_INPUT_FLAG_FAST) {
        // fast track: frame count is exactly the pipe depth
        frameCount = mPipeFramesP2;
        // ignore requested notificationFrames, and always notify exactly once every HAL buffer
        notificationFrameCount = mFrameCount;
    } else {
        // not fast track: max notification period is resampled equivalent of one HAL buffer time
        //                 or 20 ms if there is a fast capture
        // TODO This could be a roundupRatio inline, and const
        size_t maxNotificationFrames = ((int64_t) (hasFastCapture() ? mSampleRate/50 : mFrameCount)
                * sampleRate + mSampleRate - 1) / mSampleRate;
        // minimum number of notification periods is at least kMinNotifications,
        // and at least kMinMs rounded up to a whole notification period (minNotificationsByMs)
        static const size_t kMinNotifications = 3;
        static const uint32_t kMinMs = 30;
        // TODO This could be a roundupRatio inline
        const size_t minFramesByMs = (sampleRate * kMinMs + 1000 - 1) / 1000;
        // TODO This could be a roundupRatio inline
        const size_t minNotificationsByMs = (minFramesByMs + maxNotificationFrames - 1) /
                maxNotificationFrames;
        const size_t minFrameCount = maxNotificationFrames *
                max(kMinNotifications, minNotificationsByMs);
        frameCount = max(frameCount, minFrameCount);
        if (notificationFrameCount == 0 || notificationFrameCount > maxNotificationFrames) {
            notificationFrameCount = maxNotificationFrames;
        }
    }
    *pFrameCount = frameCount;
    *pNotificationFrameCount = notificationFrameCount;

    { // scope for mLock
        Mutex::Autolock _l(mLock);

        track = new RecordTrack(this, client, attr, sampleRate,
                      format, channelMask, frameCount,
                      nullptr /* buffer */, (size_t)0 /* bufferSize */, sessionId, uid,
                      *flags, TrackBase::TYPE_DEFAULT, portId);

        lStatus = track->initCheck();
        if (lStatus != NO_ERROR) {
            ALOGE("createRecordTrack_l() initCheck failed %d; no control block?", lStatus);
            // track must be cleared from the caller as the caller has the AF lock
            goto Exit;
        }
        mTracks.add(track);

        if ((*flags & AUDIO_INPUT_FLAG_FAST) && (tid != -1)) {
            pid_t callingPid = IPCThreadState::self()->getCallingPid();
            // we don't have CAP_SYS_NICE, nor do we want to have it as it's too powerful,
            // so ask activity manager to do this on our behalf
            sendPrioConfigEvent_l(callingPid, tid, kPriorityAudioApp, true /*forApp*/);
        }
    }

    lStatus = NO_ERROR;

Exit:
    *status = lStatus;
    return track;
}

status_t AudioFlinger::RecordThread::start(RecordThread::RecordTrack* recordTrack,
                                           AudioSystem::sync_event_t event,
                                           audio_session_t triggerSession)
{
    ALOGV("RecordThread::start event %d, triggerSession %d", event, triggerSession);
    sp<ThreadBase> strongMe = this;
    status_t status = NO_ERROR;

    if (event == AudioSystem::SYNC_EVENT_NONE) {
        recordTrack->clearSyncStartEvent();
    } else if (event != AudioSystem::SYNC_EVENT_SAME) {
        recordTrack->mSyncStartEvent = mAudioFlinger->createSyncEvent(event,
                                       triggerSession,
                                       recordTrack->sessionId(),
                                       syncStartEventCallback,
                                       recordTrack);
        // Sync event can be cancelled by the trigger session if the track is not in a
        // compatible state in which case we start record immediately
        if (recordTrack->mSyncStartEvent->isCancelled()) {
            recordTrack->clearSyncStartEvent();
        } else {
            // do not wait for the event for more than AudioSystem::kSyncRecordStartTimeOutMs
            recordTrack->mFramesToDrop = -(ssize_t)
                    ((AudioSystem::kSyncRecordStartTimeOutMs * recordTrack->mSampleRate) / 1000);
        }
    }

    {
        // This section is a rendezvous between binder thread executing start() and RecordThread
        AutoMutex lock(mLock);
        if (mActiveTracks.indexOf(recordTrack) >= 0) {
            if (recordTrack->mState == TrackBase::PAUSING) {
                ALOGV("active record track PAUSING -> ACTIVE");
                recordTrack->mState = TrackBase::ACTIVE;
            } else {
                ALOGV("active record track state %d", recordTrack->mState);
            }
            return status;
        }

        // TODO consider other ways of handling this, such as changing the state to :STARTING and
        //      adding the track to mActiveTracks after returning from AudioSystem::startInput(),
        //      or using a separate command thread
        recordTrack->mState = TrackBase::STARTING_1;
        mActiveTracks.add(recordTrack);
        status_t status = NO_ERROR;
        if (recordTrack->isExternalTrack()) {
            mLock.unlock();
            bool silenced;
            status = AudioSystem::startInput(recordTrack->portId(), &silenced);
            mLock.lock();
            // FIXME should verify that recordTrack is still in mActiveTracks
            if (status != NO_ERROR) {
                mActiveTracks.remove(recordTrack);
                recordTrack->clearSyncStartEvent();
                ALOGV("RecordThread::start error %d", status);
                return status;
            }
            recordTrack->setSilenced(silenced);
        }
        // Catch up with current buffer indices if thread is already running.
        // This is what makes a new client discard all buffered data.  If the track's mRsmpInFront
        // was initialized to some value closer to the thread's mRsmpInFront, then the track could
        // see previously buffered data before it called start(), but with greater risk of overrun.

        recordTrack->mResamplerBufferProvider->reset();
        if (!recordTrack->isDirect()) {
            // clear any converter state as new data will be discontinuous
            recordTrack->mRecordBufferConverter->reset();
        }
        recordTrack->mState = TrackBase::STARTING_2;
        // signal thread to start
        mWaitWorkCV.broadcast();
        if (mActiveTracks.indexOf(recordTrack) < 0) {
            ALOGV("Record failed to start");
            status = BAD_VALUE;
            goto startError;
        }
        return status;
    }

startError:
    if (recordTrack->isExternalTrack()) {
        AudioSystem::stopInput(recordTrack->portId());
    }
    recordTrack->clearSyncStartEvent();
    // FIXME I wonder why we do not reset the state here?
    return status;
}

void AudioFlinger::RecordThread::syncStartEventCallback(const wp<SyncEvent>& event)
{
    sp<SyncEvent> strongEvent = event.promote();

    if (strongEvent != 0) {
        sp<RefBase> ptr = strongEvent->cookie().promote();
        if (ptr != 0) {
            RecordTrack *recordTrack = (RecordTrack *)ptr.get();
            recordTrack->handleSyncStartEvent(strongEvent);
        }
    }
}

bool AudioFlinger::RecordThread::stop(RecordThread::RecordTrack* recordTrack) {
    ALOGV("RecordThread::stop");
    AutoMutex _l(mLock);
    if (mActiveTracks.indexOf(recordTrack) < 0 || recordTrack->mState == TrackBase::PAUSING) {
        return false;
    }
    // note that threadLoop may still be processing the track at this point [without lock]
    recordTrack->mState = TrackBase::PAUSING;
    // signal thread to stop
    mWaitWorkCV.broadcast();
    // do not wait for mStartStopCond if exiting
    if (exitPending()) {
        return true;
    }
    // FIXME incorrect usage of wait: no explicit predicate or loop
    mStartStopCond.wait(mLock);
    // if we have been restarted, recordTrack is in mActiveTracks here
    if (exitPending() || mActiveTracks.indexOf(recordTrack) < 0) {
        ALOGV("Record stopped OK");
        return true;
    }
    return false;
}

bool AudioFlinger::RecordThread::isValidSyncEvent(const sp<SyncEvent>& event __unused) const
{
    return false;
}

status_t AudioFlinger::RecordThread::setSyncEvent(const sp<SyncEvent>& event __unused)
{
#if 0   // This branch is currently dead code, but is preserved in case it will be needed in future
    if (!isValidSyncEvent(event)) {
        return BAD_VALUE;
    }

    audio_session_t eventSession = event->triggerSession();
    status_t ret = NAME_NOT_FOUND;

    Mutex::Autolock _l(mLock);

    for (size_t i = 0; i < mTracks.size(); i++) {
        sp<RecordTrack> track = mTracks[i];
        if (eventSession == track->sessionId()) {
            (void) track->setSyncEvent(event);
            ret = NO_ERROR;
        }
    }
    return ret;
#else
    return BAD_VALUE;
#endif
}

status_t AudioFlinger::RecordThread::getActiveMicrophones(
        std::vector<media::MicrophoneInfo>* activeMicrophones)
{
    ALOGV("RecordThread::getActiveMicrophones");
    AutoMutex _l(mLock);
    status_t status = mInput->stream->getActiveMicrophones(activeMicrophones);
    return status;
}

void AudioFlinger::RecordThread::updateMetadata_l()
{
    if (mInput == nullptr || mInput->stream == nullptr ||
            !mActiveTracks.readAndClearHasChanged()) {
        return;
    }
    StreamInHalInterface::SinkMetadata metadata;
    for (const sp<RecordTrack> &track : mActiveTracks) {
        // No track is invalid as this is called after prepareTrack_l in the same critical section
        metadata.tracks.push_back({
                .source = track->attributes().source,
                .gain = 1, // capture tracks do not have volumes
        });
    }
    mInput->stream->updateSinkMetadata(metadata);
}

// destroyTrack_l() must be called with ThreadBase::mLock held
void AudioFlinger::RecordThread::destroyTrack_l(const sp<RecordTrack>& track)
{
    track->terminate();
    track->mState = TrackBase::STOPPED;
    // active tracks are removed by threadLoop()
    if (mActiveTracks.indexOf(track) < 0) {
        removeTrack_l(track);
    }
}

void AudioFlinger::RecordThread::removeTrack_l(const sp<RecordTrack>& track)
{
    String8 result;
    track->appendDump(result, false /* active */);
    mLocalLog.log("removeTrack_l (%p) %s", track.get(), result.string());

    mTracks.remove(track);
    // need anything related to effects here?
    if (track->isFastTrack()) {
        ALOG_ASSERT(!mFastTrackAvail);
        mFastTrackAvail = true;
    }
}

void AudioFlinger::RecordThread::dump(int fd, const Vector<String16>& args)
{
    dumpInternals(fd, args);
    dumpTracks(fd, args);
    dumpEffectChains(fd, args);
    dprintf(fd, "  Local log:\n");
    mLocalLog.dump(fd, "   " /* prefix */, 40 /* lines */);
}

void AudioFlinger::RecordThread::dumpInternals(int fd, const Vector<String16>& args)
{
    dumpBase(fd, args);

    AudioStreamIn *input = mInput;
    audio_input_flags_t flags = input != NULL ? input->flags : AUDIO_INPUT_FLAG_NONE;
    dprintf(fd, "  AudioStreamIn: %p flags %#x (%s)\n",
            input, flags, inputFlagsToString(flags).c_str());
    dprintf(fd, "  Frames read: %lld\n", (long long)mFramesRead);
    if (mActiveTracks.isEmpty()) {
        dprintf(fd, "  No active record clients\n");
    }

    if (input != nullptr) {
        dprintf(fd, "  Hal stream dump:\n");
        (void)input->stream->dump(fd);
    }

    const double latencyMs = audio_is_linear_pcm(mFormat)
            ? - mTimestamp.getOutputServerLatencyMs(mSampleRate) : 0.;
    if (latencyMs != 0.) {
        dprintf(fd, "  NormalRecord latency ms: %.2lf\n", latencyMs);
    } else {
        dprintf(fd, "  NormalRecord latency ms: unavail\n");
    }

    dprintf(fd, "  Fast capture thread: %s\n", hasFastCapture() ? "yes" : "no");
    dprintf(fd, "  Fast track available: %s\n", mFastTrackAvail ? "yes" : "no");

    // Make a non-atomic copy of fast capture dump state so it won't change underneath us
    // while we are dumping it.  It may be inconsistent, but it won't mutate!
    // This is a large object so we place it on the heap.
    // FIXME 25972958: Need an intelligent copy constructor that does not touch unused pages.
    const std::unique_ptr<FastCaptureDumpState> copy =
            std::make_unique<FastCaptureDumpState>(mFastCaptureDumpState);
    copy->dump(fd);
}

void AudioFlinger::RecordThread::dumpTracks(int fd, const Vector<String16>& args __unused)
{
    String8 result;
    size_t numtracks = mTracks.size();
    size_t numactive = mActiveTracks.size();
    size_t numactiveseen = 0;
    dprintf(fd, "  %zu Tracks", numtracks);
    const char *prefix = "    ";
    if (numtracks) {
        dprintf(fd, " of which %zu are active\n", numactive);
        result.append(prefix);
        mTracks[0]->appendDumpHeader(result);
        for (size_t i = 0; i < numtracks ; ++i) {
            sp<RecordTrack> track = mTracks[i];
            if (track != 0) {
                bool active = mActiveTracks.indexOf(track) >= 0;
                if (active) {
                    numactiveseen++;
                }
                result.append(prefix);
                track->appendDump(result, active);
            }
        }
    } else {
        dprintf(fd, "\n");
    }

    if (numactiveseen != numactive) {
        result.append("  The following tracks are in the active list but"
                " not in the track list\n");
        result.append(prefix);
        mActiveTracks[0]->appendDumpHeader(result);
        for (size_t i = 0; i < numactive; ++i) {
            sp<RecordTrack> track = mActiveTracks[i];
            if (mTracks.indexOf(track) < 0) {
                result.append(prefix);
                track->appendDump(result, true /* active */);
            }
        }

    }
    write(fd, result.string(), result.size());
}

void AudioFlinger::RecordThread::setRecordSilenced(uid_t uid, bool silenced)
{
    Mutex::Autolock _l(mLock);
    for (size_t i = 0; i < mTracks.size() ; i++) {
        sp<RecordTrack> track = mTracks[i];
        if (track != 0 && track->uid() == uid) {
            track->setSilenced(silenced);
        }
    }
}

void AudioFlinger::RecordThread::ResamplerBufferProvider::reset()
{
    sp<ThreadBase> threadBase = mRecordTrack->mThread.promote();
    RecordThread *recordThread = (RecordThread *) threadBase.get();
    mRsmpInFront = recordThread->mRsmpInRear;
    mRsmpInUnrel = 0;
}

void AudioFlinger::RecordThread::ResamplerBufferProvider::sync(
        size_t *framesAvailable, bool *hasOverrun)
{
    sp<ThreadBase> threadBase = mRecordTrack->mThread.promote();
    RecordThread *recordThread = (RecordThread *) threadBase.get();
    const int32_t rear = recordThread->mRsmpInRear;
    const int32_t front = mRsmpInFront;
    const ssize_t filled = rear - front;

    size_t framesIn;
    bool overrun = false;
    if (filled < 0) {
        // should not happen, but treat like a massive overrun and re-sync
        framesIn = 0;
        mRsmpInFront = rear;
        overrun = true;
    } else if ((size_t) filled <= recordThread->mRsmpInFrames) {
        framesIn = (size_t) filled;
    } else {
        // client is not keeping up with server, but give it latest data
        framesIn = recordThread->mRsmpInFrames;
        mRsmpInFront = /* front = */ rear - framesIn;
        overrun = true;
    }
    if (framesAvailable != NULL) {
        *framesAvailable = framesIn;
    }
    if (hasOverrun != NULL) {
        *hasOverrun = overrun;
    }
}

// AudioBufferProvider interface
status_t AudioFlinger::RecordThread::ResamplerBufferProvider::getNextBuffer(
        AudioBufferProvider::Buffer* buffer)
{
    sp<ThreadBase> threadBase = mRecordTrack->mThread.promote();
    if (threadBase == 0) {
        buffer->frameCount = 0;
        buffer->raw = NULL;
        return NOT_ENOUGH_DATA;
    }
    RecordThread *recordThread = (RecordThread *) threadBase.get();
    int32_t rear = recordThread->mRsmpInRear;
    int32_t front = mRsmpInFront;
    ssize_t filled = rear - front;
    // FIXME should not be P2 (don't want to increase latency)
    // FIXME if client not keeping up, discard
    LOG_ALWAYS_FATAL_IF(!(0 <= filled && (size_t) filled <= recordThread->mRsmpInFrames));
    // 'filled' may be non-contiguous, so return only the first contiguous chunk
    front &= recordThread->mRsmpInFramesP2 - 1;
    size_t part1 = recordThread->mRsmpInFramesP2 - front;
    if (part1 > (size_t) filled) {
        part1 = filled;
    }
    size_t ask = buffer->frameCount;
    ALOG_ASSERT(ask > 0);
    if (part1 > ask) {
        part1 = ask;
    }
    if (part1 == 0) {
        // out of data is fine since the resampler will return a short-count.
        buffer->raw = NULL;
        buffer->frameCount = 0;
        mRsmpInUnrel = 0;
        return NOT_ENOUGH_DATA;
    }

    buffer->raw = (uint8_t*)recordThread->mRsmpInBuffer + front * recordThread->mFrameSize;
    buffer->frameCount = part1;
    mRsmpInUnrel = part1;
    return NO_ERROR;
}

// AudioBufferProvider interface
void AudioFlinger::RecordThread::ResamplerBufferProvider::releaseBuffer(
        AudioBufferProvider::Buffer* buffer)
{
    size_t stepCount = buffer->frameCount;
    if (stepCount == 0) {
        return;
    }
    ALOG_ASSERT(stepCount <= mRsmpInUnrel);
    mRsmpInUnrel -= stepCount;
    mRsmpInFront += stepCount;
    buffer->raw = NULL;
    buffer->frameCount = 0;
}

void AudioFlinger::RecordThread::checkBtNrec()
{
    Mutex::Autolock _l(mLock);
    checkBtNrec_l();
}

void AudioFlinger::RecordThread::checkBtNrec_l()
{
    // disable AEC and NS if the device is a BT SCO headset supporting those
    // pre processings
    bool suspend = audio_is_bluetooth_sco_device(mInDevice) &&
                        mAudioFlinger->btNrecIsOff();
    if (mBtNrecSuspended.exchange(suspend) != suspend) {
        for (size_t i = 0; i < mEffectChains.size(); i++) {
            setEffectSuspended_l(FX_IID_AEC, suspend, mEffectChains[i]->sessionId());
            setEffectSuspended_l(FX_IID_NS, suspend, mEffectChains[i]->sessionId());
        }
    }
}


bool AudioFlinger::RecordThread::checkForNewParameter_l(const String8& keyValuePair,
                                                        status_t& status)
{
    bool reconfig = false;

    status = NO_ERROR;

    audio_format_t reqFormat = mFormat;
    uint32_t samplingRate = mSampleRate;
    // TODO this may change if we want to support capture from HDMI PCM multi channel (e.g on TVs).
    audio_channel_mask_t channelMask = audio_channel_in_mask_from_count(mChannelCount);

    AudioParameter param = AudioParameter(keyValuePair);
    int value;

    // scope for AutoPark extends to end of method
    AutoPark<FastCapture> park(mFastCapture);

    // TODO Investigate when this code runs. Check with audio policy when a sample rate and
    //      channel count change can be requested. Do we mandate the first client defines the
    //      HAL sampling rate and channel count or do we allow changes on the fly?
    if (param.getInt(String8(AudioParameter::keySamplingRate), value) == NO_ERROR) {
        samplingRate = value;
        reconfig = true;
    }
    if (param.getInt(String8(AudioParameter::keyFormat), value) == NO_ERROR) {
        if (!audio_is_linear_pcm((audio_format_t) value)) {
            status = BAD_VALUE;
        } else {
            reqFormat = (audio_format_t) value;
            reconfig = true;
        }
    }
    if (param.getInt(String8(AudioParameter::keyChannels), value) == NO_ERROR) {
        audio_channel_mask_t mask = (audio_channel_mask_t) value;
        if (!audio_is_input_channel(mask) ||
                audio_channel_count_from_in_mask(mask) > FCC_8) {
            status = BAD_VALUE;
        } else {
            channelMask = mask;
            reconfig = true;
        }
    }
    if (param.getInt(String8(AudioParameter::keyFrameCount), value) == NO_ERROR) {
        // do not accept frame count changes if tracks are open as the track buffer
        // size depends on frame count and correct behavior would not be guaranteed
        // if frame count is changed after track creation
        if (mActiveTracks.size() > 0) {
            status = INVALID_OPERATION;
        } else {
            reconfig = true;
        }
    }
    if (param.getInt(String8(AudioParameter::keyRouting), value) == NO_ERROR) {
        // forward device change to effects that have requested to be
        // aware of attached audio device.
        for (size_t i = 0; i < mEffectChains.size(); i++) {
            mEffectChains[i]->setDevice_l(value);
        }

        // store input device and output device but do not forward output device to audio HAL.
        // Note that status is ignored by the caller for output device
        // (see AudioFlinger::setParameters()
        if (audio_is_output_devices(value)) {
            mOutDevice = value;
            status = BAD_VALUE;
        } else {
            mInDevice = value;
            if (value != AUDIO_DEVICE_NONE) {
                mPrevInDevice = value;
            }
            checkBtNrec_l();
        }
    }
    if (param.getInt(String8(AudioParameter::keyInputSource), value) == NO_ERROR &&
            mAudioSource != (audio_source_t)value) {
        // forward device change to effects that have requested to be
        // aware of attached audio device.
        for (size_t i = 0; i < mEffectChains.size(); i++) {
            mEffectChains[i]->setAudioSource_l((audio_source_t)value);
        }
        mAudioSource = (audio_source_t)value;
    }

    if (status == NO_ERROR) {
        status = mInput->stream->setParameters(keyValuePair);
        if (status == INVALID_OPERATION) {
            inputStandBy();
            status = mInput->stream->setParameters(keyValuePair);
        }
        if (reconfig) {
            if (status == BAD_VALUE) {
                uint32_t sRate;
                audio_channel_mask_t channelMask;
                audio_format_t format;
                if (mInput->stream->getAudioProperties(&sRate, &channelMask, &format) == OK &&
                        audio_is_linear_pcm(format) && audio_is_linear_pcm(reqFormat) &&
                        sRate <= (AUDIO_RESAMPLER_DOWN_RATIO_MAX * samplingRate) &&
                        audio_channel_count_from_in_mask(channelMask) <= FCC_8) {
                    status = NO_ERROR;
                }
            }
            if (status == NO_ERROR) {
                readInputParameters_l();
                sendIoConfigEvent_l(AUDIO_INPUT_CONFIG_CHANGED);
            }
        }
    }

    return reconfig;
}

String8 AudioFlinger::RecordThread::getParameters(const String8& keys)
{
    Mutex::Autolock _l(mLock);
    if (initCheck() == NO_ERROR) {
        String8 out_s8;
        if (mInput->stream->getParameters(keys, &out_s8) == OK) {
            return out_s8;
        }
    }
    return String8();
}

void AudioFlinger::RecordThread::ioConfigChanged(audio_io_config_event event, pid_t pid) {
    sp<AudioIoDescriptor> desc = new AudioIoDescriptor();

    desc->mIoHandle = mId;

    switch (event) {
    case AUDIO_INPUT_OPENED:
    case AUDIO_INPUT_REGISTERED:
    case AUDIO_INPUT_CONFIG_CHANGED:
        desc->mPatch = mPatch;
        desc->mChannelMask = mChannelMask;
        desc->mSamplingRate = mSampleRate;
        desc->mFormat = mFormat;
        desc->mFrameCount = mFrameCount;
        desc->mFrameCountHAL = mFrameCount;
        desc->mLatency = 0;
        break;

    case AUDIO_INPUT_CLOSED:
    default:
        break;
    }
    mAudioFlinger->ioConfigChanged(event, desc, pid);
}

void AudioFlinger::RecordThread::readInputParameters_l()
{
    status_t result = mInput->stream->getAudioProperties(&mSampleRate, &mChannelMask, &mHALFormat);
    LOG_ALWAYS_FATAL_IF(result != OK, "Error retrieving audio properties from HAL: %d", result);
    mFormat = mHALFormat;
    mChannelCount = audio_channel_count_from_in_mask(mChannelMask);
    if (audio_is_linear_pcm(mFormat)) {
        LOG_ALWAYS_FATAL_IF(mChannelCount > FCC_8, "HAL channel count %d > %d",
                mChannelCount, FCC_8);
    } else {
        // Can have more that FCC_8 channels in encoded streams.
        ALOGI("HAL format %#x is not linear pcm", mFormat);
    }
    result = mInput->stream->getFrameSize(&mFrameSize);
    LOG_ALWAYS_FATAL_IF(result != OK, "Error retrieving frame size from HAL: %d", result);
    result = mInput->stream->getBufferSize(&mBufferSize);
    LOG_ALWAYS_FATAL_IF(result != OK, "Error retrieving buffer size from HAL: %d", result);
    mFrameCount = mBufferSize / mFrameSize;
    ALOGV("%p RecordThread params: mChannelCount=%u, mFormat=%#x, mFrameSize=%lld, "
            "mBufferSize=%lld, mFrameCount=%lld",
            this, mChannelCount, mFormat, (long long)mFrameSize, (long long)mBufferSize,
            (long long)mFrameCount);
    // This is the formula for calculating the temporary buffer size.
    // With 7 HAL buffers, we can guarantee ability to down-sample the input by ratio of 6:1 to
    // 1 full output buffer, regardless of the alignment of the available input.
    // The value is somewhat arbitrary, and could probably be even larger.
    // A larger value should allow more old data to be read after a track calls start(),
    // without increasing latency.
    //
    // Note this is independent of the maximum downsampling ratio permitted for capture.
    mRsmpInFrames = mFrameCount * 7;
    mRsmpInFramesP2 = roundup(mRsmpInFrames);
    free(mRsmpInBuffer);
    mRsmpInBuffer = NULL;

    // TODO optimize audio capture buffer sizes ...
    // Here we calculate the size of the sliding buffer used as a source
    // for resampling.  mRsmpInFramesP2 is currently roundup(mFrameCount * 7).
    // For current HAL frame counts, this is usually 2048 = 40 ms.  It would
    // be better to have it derived from the pipe depth in the long term.
    // The current value is higher than necessary.  However it should not add to latency.

    // Over-allocate beyond mRsmpInFramesP2 to permit a HAL read past end of buffer
    mRsmpInFramesOA = mRsmpInFramesP2 + mFrameCount - 1;
    (void)posix_memalign(&mRsmpInBuffer, 32, mRsmpInFramesOA * mFrameSize);
    // if posix_memalign fails, will segv here.
    memset(mRsmpInBuffer, 0, mRsmpInFramesOA * mFrameSize);

    // AudioRecord mSampleRate and mChannelCount are constant due to AudioRecord API constraints.
    // But if thread's mSampleRate or mChannelCount changes, how will that affect active tracks?
}

uint32_t AudioFlinger::RecordThread::getInputFramesLost()
{
    Mutex::Autolock _l(mLock);
    uint32_t result;
    if (initCheck() == NO_ERROR && mInput->stream->getInputFramesLost(&result) == OK) {
        return result;
    }
    return 0;
}

// hasAudioSession_l() must be called with ThreadBase::mLock held
uint32_t AudioFlinger::RecordThread::hasAudioSession_l(audio_session_t sessionId) const
{
    uint32_t result = 0;
    if (getEffectChain_l(sessionId) != 0) {
        result = EFFECT_SESSION;
    }

    for (size_t i = 0; i < mTracks.size(); ++i) {
        if (sessionId == mTracks[i]->sessionId()) {
            result |= TRACK_SESSION;
            if (mTracks[i]->isFastTrack()) {
                result |= FAST_SESSION;
            }
            break;
        }
    }

    return result;
}

KeyedVector<audio_session_t, bool> AudioFlinger::RecordThread::sessionIds() const
{
    KeyedVector<audio_session_t, bool> ids;
    Mutex::Autolock _l(mLock);
    for (size_t j = 0; j < mTracks.size(); ++j) {
        sp<RecordThread::RecordTrack> track = mTracks[j];
        audio_session_t sessionId = track->sessionId();
        if (ids.indexOfKey(sessionId) < 0) {
            ids.add(sessionId, true);
        }
    }
    return ids;
}

AudioFlinger::AudioStreamIn* AudioFlinger::RecordThread::clearInput()
{
    Mutex::Autolock _l(mLock);
    AudioStreamIn *input = mInput;
    mInput = NULL;
    return input;
}

// this method must always be called either with ThreadBase mLock held or inside the thread loop
sp<StreamHalInterface> AudioFlinger::RecordThread::stream() const
{
    if (mInput == NULL) {
        return NULL;
    }
    return mInput->stream;
}

status_t AudioFlinger::RecordThread::addEffectChain_l(const sp<EffectChain>& chain)
{
    // only one chain per input thread
    if (!mEffectChains.isEmpty()) {
        ALOGW("addEffectChain_l() already one chain %p on thread %p", chain.get(), this);
        return INVALID_OPERATION;
    }
    ALOGV("addEffectChain_l() %p on thread %p", chain.get(), this);
    chain->setThread(this);
    chain->setInBuffer(NULL);
    chain->setOutBuffer(NULL);

    checkSuspendOnAddEffectChain_l(chain);

    // make sure enabled pre processing effects state is communicated to the HAL as we
    // just moved them to a new input stream.
    chain->syncHalEffectsState();

    mEffectChains.add(chain);

    return NO_ERROR;
}

size_t AudioFlinger::RecordThread::removeEffectChain_l(const sp<EffectChain>& chain)
{
    ALOGV("removeEffectChain_l() %p from thread %p", chain.get(), this);
    ALOGW_IF(mEffectChains.size() != 1,
            "removeEffectChain_l() %p invalid chain size %zu on thread %p",
            chain.get(), mEffectChains.size(), this);
    if (mEffectChains.size() == 1) {
        mEffectChains.removeAt(0);
    }
    return 0;
}

status_t AudioFlinger::RecordThread::createAudioPatch_l(const struct audio_patch *patch,
                                                          audio_patch_handle_t *handle)
{
    status_t status = NO_ERROR;

    // store new device and send to effects
    mInDevice = patch->sources[0].ext.device.type;
    mPatch = *patch;
    for (size_t i = 0; i < mEffectChains.size(); i++) {
        mEffectChains[i]->setDevice_l(mInDevice);
    }

    checkBtNrec_l();

    // store new source and send to effects
    if (mAudioSource != patch->sinks[0].ext.mix.usecase.source) {
        mAudioSource = patch->sinks[0].ext.mix.usecase.source;
        for (size_t i = 0; i < mEffectChains.size(); i++) {
            mEffectChains[i]->setAudioSource_l(mAudioSource);
        }
    }

    if (mInput->audioHwDev->supportsAudioPatches()) {
        sp<DeviceHalInterface> hwDevice = mInput->audioHwDev->hwDevice();
        status = hwDevice->createAudioPatch(patch->num_sources,
                                            patch->sources,
                                            patch->num_sinks,
                                            patch->sinks,
                                            handle);
    } else {
        char *address;
        if (strcmp(patch->sources[0].ext.device.address, "") != 0) {
            address = audio_device_address_to_parameter(
                                                patch->sources[0].ext.device.type,
                                                patch->sources[0].ext.device.address);
        } else {
            address = (char *)calloc(1, 1);
        }
        AudioParameter param = AudioParameter(String8(address));
        free(address);
        param.addInt(String8(AudioParameter::keyRouting),
                     (int)patch->sources[0].ext.device.type);
        param.addInt(String8(AudioParameter::keyInputSource),
                                         (int)patch->sinks[0].ext.mix.usecase.source);
        status = mInput->stream->setParameters(param.toString());
        *handle = AUDIO_PATCH_HANDLE_NONE;
    }

    if (mInDevice != mPrevInDevice) {
        sendIoConfigEvent_l(AUDIO_INPUT_CONFIG_CHANGED);
        mPrevInDevice = mInDevice;
    }

    return status;
}

status_t AudioFlinger::RecordThread::releaseAudioPatch_l(const audio_patch_handle_t handle)
{
    status_t status = NO_ERROR;

    mInDevice = AUDIO_DEVICE_NONE;

    if (mInput->audioHwDev->supportsAudioPatches()) {
        sp<DeviceHalInterface> hwDevice = mInput->audioHwDev->hwDevice();
        status = hwDevice->releaseAudioPatch(handle);
    } else {
        AudioParameter param;
        param.addInt(String8(AudioParameter::keyRouting), 0);
        status = mInput->stream->setParameters(param.toString());
    }
    return status;
}

void AudioFlinger::RecordThread::addPatchTrack(const sp<PatchRecord>& record)
{
    Mutex::Autolock _l(mLock);
    mTracks.add(record);
}

void AudioFlinger::RecordThread::deletePatchTrack(const sp<PatchRecord>& record)
{
    Mutex::Autolock _l(mLock);
    destroyTrack_l(record);
}

void AudioFlinger::RecordThread::toAudioPortConfig(struct audio_port_config *config)
{
    ThreadBase::toAudioPortConfig(config);
    config->role = AUDIO_PORT_ROLE_SINK;
    config->ext.mix.hw_module = mInput->audioHwDev->handle();
    config->ext.mix.usecase.source = mAudioSource;
    if (mInput && mInput->flags != AUDIO_INPUT_FLAG_NONE) {
        config->config_mask |= AUDIO_PORT_CONFIG_FLAGS;
        config->flags.input = mInput->flags;
    }
}

// ----------------------------------------------------------------------------
//      Mmap
// ----------------------------------------------------------------------------

AudioFlinger::MmapThreadHandle::MmapThreadHandle(const sp<MmapThread>& thread)
    : mThread(thread)
{
    assert(thread != 0); // thread must start non-null and stay non-null
}

AudioFlinger::MmapThreadHandle::~MmapThreadHandle()
{
    mThread->disconnect();
}

status_t AudioFlinger::MmapThreadHandle::createMmapBuffer(int32_t minSizeFrames,
                                  struct audio_mmap_buffer_info *info)
{
    return mThread->createMmapBuffer(minSizeFrames, info);
}

status_t AudioFlinger::MmapThreadHandle::getMmapPosition(struct audio_mmap_position *position)
{
    return mThread->getMmapPosition(position);
}

status_t AudioFlinger::MmapThreadHandle::start(const AudioClient& client,
        audio_port_handle_t *handle)

{
    return mThread->start(client, handle);
}

status_t AudioFlinger::MmapThreadHandle::stop(audio_port_handle_t handle)
{
    return mThread->stop(handle);
}

status_t AudioFlinger::MmapThreadHandle::standby()
{
    return mThread->standby();
}


AudioFlinger::MmapThread::MmapThread(
        const sp<AudioFlinger>& audioFlinger, audio_io_handle_t id,
        AudioHwDevice *hwDev, sp<StreamHalInterface> stream,
        audio_devices_t outDevice, audio_devices_t inDevice, bool systemReady)
    : ThreadBase(audioFlinger, id, outDevice, inDevice, MMAP, systemReady),
      mSessionId(AUDIO_SESSION_NONE),
      mDeviceId(AUDIO_PORT_HANDLE_NONE), mPortId(AUDIO_PORT_HANDLE_NONE),
      mHalStream(stream), mHalDevice(hwDev->hwDevice()), mAudioHwDev(hwDev),
      mActiveTracks(&this->mLocalLog),
      mHalVolFloat(-1.0f), // Initialize to illegal value so it always gets set properly later.
      mNoCallbackWarningCount(0)
{
    mStandby = true;
    readHalParameters_l();
}

AudioFlinger::MmapThread::~MmapThread()
{
    releaseWakeLock_l();
}

void AudioFlinger::MmapThread::onFirstRef()
{
    run(mThreadName, ANDROID_PRIORITY_URGENT_AUDIO);
}

void AudioFlinger::MmapThread::disconnect()
{
    ActiveTracks<MmapTrack> activeTracks;
    {
        Mutex::Autolock _l(mLock);
        for (const sp<MmapTrack> &t : mActiveTracks) {
            activeTracks.add(t);
        }
    }
    for (const sp<MmapTrack> &t : activeTracks) {
        stop(t->portId());
    }
    // This will decrement references and may cause the destruction of this thread.
    if (isOutput()) {
        AudioSystem::releaseOutput(mPortId);
    } else {
        AudioSystem::releaseInput(mPortId);
    }
}


void AudioFlinger::MmapThread::configure(const audio_attributes_t *attr,
                                                audio_stream_type_t streamType __unused,
                                                audio_session_t sessionId,
                                                const sp<MmapStreamCallback>& callback,
                                                audio_port_handle_t deviceId,
                                                audio_port_handle_t portId)
{
    mAttr = *attr;
    mSessionId = sessionId;
    mCallback = callback;
    mDeviceId = deviceId;
    mPortId = portId;
}

status_t AudioFlinger::MmapThread::createMmapBuffer(int32_t minSizeFrames,
                                  struct audio_mmap_buffer_info *info)
{
    if (mHalStream == 0) {
        return NO_INIT;
    }
    mStandby = true;
    acquireWakeLock();
    return mHalStream->createMmapBuffer(minSizeFrames, info);
}

status_t AudioFlinger::MmapThread::getMmapPosition(struct audio_mmap_position *position)
{
    if (mHalStream == 0) {
        return NO_INIT;
    }
    return mHalStream->getMmapPosition(position);
}

status_t AudioFlinger::MmapThread::exitStandby()
{
    status_t ret = mHalStream->start();
    if (ret != NO_ERROR) {
        ALOGE("%s: error mHalStream->start() = %d for first track", __FUNCTION__, ret);
        return ret;
    }
    mStandby = false;
    return NO_ERROR;
}

status_t AudioFlinger::MmapThread::start(const AudioClient& client,
                                         audio_port_handle_t *handle)
{
    ALOGV("%s clientUid %d mStandby %d mPortId %d *handle %d", __FUNCTION__,
          client.clientUid, mStandby, mPortId, *handle);
    if (mHalStream == 0) {
        return NO_INIT;
    }

    status_t ret;

    if (*handle == mPortId) {
        // for the first track, reuse portId and session allocated when the stream was opened
        return exitStandby();
    }

    audio_port_handle_t portId = AUDIO_PORT_HANDLE_NONE;

    audio_io_handle_t io = mId;
    if (isOutput()) {
        audio_config_t config = AUDIO_CONFIG_INITIALIZER;
        config.sample_rate = mSampleRate;
        config.channel_mask = mChannelMask;
        config.format = mFormat;
        audio_stream_type_t stream = streamType();
        audio_output_flags_t flags =
                (audio_output_flags_t)(AUDIO_OUTPUT_FLAG_MMAP_NOIRQ | AUDIO_OUTPUT_FLAG_DIRECT);
        audio_port_handle_t deviceId = mDeviceId;
        ret = AudioSystem::getOutputForAttr(&mAttr, &io,
                                            mSessionId,
                                            &stream,
                                            client.clientPid,
                                            client.clientUid,
                                            &config,
                                            flags,
                                            &deviceId,
                                            &portId);
    } else {
        audio_config_base_t config;
        config.sample_rate = mSampleRate;
        config.channel_mask = mChannelMask;
        config.format = mFormat;
        audio_port_handle_t deviceId = mDeviceId;
        ret = AudioSystem::getInputForAttr(&mAttr, &io,
                                              mSessionId,
                                              client.clientPid,
                                              client.clientUid,
                                              client.packageName,
                                              &config,
                                              AUDIO_INPUT_FLAG_MMAP_NOIRQ,
                                              &deviceId,
                                              &portId);
    }
    // APM should not chose a different input or output stream for the same set of attributes
    // and audo configuration
    if (ret != NO_ERROR || io != mId) {
        ALOGE("%s: error getting output or input from APM (error %d, io %d expected io %d)",
              __FUNCTION__, ret, io, mId);
        return BAD_VALUE;
    }

    bool silenced = false;
    if (isOutput()) {
        ret = AudioSystem::startOutput(portId);
    } else {
        ret = AudioSystem::startInput(portId, &silenced);
    }

    Mutex::Autolock _l(mLock);
    // abort if start is rejected by audio policy manager
    if (ret != NO_ERROR) {
        ALOGE("%s: error start rejected by AudioPolicyManager = %d", __FUNCTION__, ret);
        if (!mActiveTracks.isEmpty()) {
            mLock.unlock();
            if (isOutput()) {
                AudioSystem::releaseOutput(portId);
            } else {
                AudioSystem::releaseInput(portId);
            }
            mLock.lock();
        } else {
            mHalStream->stop();
        }
        return PERMISSION_DENIED;
    }

    if (isOutput()) {
        // force volume update when a new track is added
        mHalVolFloat = -1.0f;
    } else if (!silenced) {
        for (const sp<MmapTrack> &track : mActiveTracks) {
            if (track->isSilenced_l() && track->uid() != client.clientUid)
                track->invalidate();
        }
    }

    // Given that MmapThread::mAttr is mutable, should a MmapTrack have attributes ?
    sp<MmapTrack> track = new MmapTrack(this, mAttr, mSampleRate, mFormat, mChannelMask, mSessionId,
                                        isOutput(), client.clientUid, client.clientPid, portId);

    track->setSilenced_l(silenced);
    mActiveTracks.add(track);
    sp<EffectChain> chain = getEffectChain_l(mSessionId);
    if (chain != 0) {
        chain->setStrategy(AudioSystem::getStrategyForStream(streamType()));
        chain->incTrackCnt();
        chain->incActiveTrackCnt();
    }

    *handle = portId;
    broadcast_l();

    ALOGV("%s DONE handle %d stream %p", __FUNCTION__, *handle, mHalStream.get());

    return NO_ERROR;
}

status_t AudioFlinger::MmapThread::stop(audio_port_handle_t handle)
{
    ALOGV("%s handle %d", __FUNCTION__, handle);

    if (mHalStream == 0) {
        return NO_INIT;
    }

    if (handle == mPortId) {
        mHalStream->stop();
        return NO_ERROR;
    }

    Mutex::Autolock _l(mLock);

    sp<MmapTrack> track;
    for (const sp<MmapTrack> &t : mActiveTracks) {
        if (handle == t->portId()) {
            track = t;
            break;
        }
    }
    if (track == 0) {
        return BAD_VALUE;
    }

    mActiveTracks.remove(track);

    mLock.unlock();
    if (isOutput()) {
        AudioSystem::stopOutput(track->portId());
        AudioSystem::releaseOutput(track->portId());
    } else {
        AudioSystem::stopInput(track->portId());
        AudioSystem::releaseInput(track->portId());
    }
    mLock.lock();

    sp<EffectChain> chain = getEffectChain_l(track->sessionId());
    if (chain != 0) {
        chain->decActiveTrackCnt();
        chain->decTrackCnt();
    }

    broadcast_l();

    return NO_ERROR;
}

status_t AudioFlinger::MmapThread::standby()
{
    ALOGV("%s", __FUNCTION__);

    if (mHalStream == 0) {
        return NO_INIT;
    }
    if (!mActiveTracks.isEmpty()) {
        return INVALID_OPERATION;
    }
    mHalStream->standby();
    mStandby = true;
    releaseWakeLock();
    return NO_ERROR;
}


void AudioFlinger::MmapThread::readHalParameters_l()
{
    status_t result = mHalStream->getAudioProperties(&mSampleRate, &mChannelMask, &mHALFormat);
    LOG_ALWAYS_FATAL_IF(result != OK, "Error retrieving audio properties from HAL: %d", result);
    mFormat = mHALFormat;
    LOG_ALWAYS_FATAL_IF(!audio_is_linear_pcm(mFormat), "HAL format %#x is not linear pcm", mFormat);
    result = mHalStream->getFrameSize(&mFrameSize);
    LOG_ALWAYS_FATAL_IF(result != OK, "Error retrieving frame size from HAL: %d", result);
    result = mHalStream->getBufferSize(&mBufferSize);
    LOG_ALWAYS_FATAL_IF(result != OK, "Error retrieving buffer size from HAL: %d", result);
    mFrameCount = mBufferSize / mFrameSize;
}

bool AudioFlinger::MmapThread::threadLoop()
{
    checkSilentMode_l();

    const String8 myName(String8::format("thread %p type %d TID %d", this, mType, gettid()));

    while (!exitPending())
    {
        Mutex::Autolock _l(mLock);
        Vector< sp<EffectChain> > effectChains;

        if (mSignalPending) {
            // A signal was raised while we were unlocked
            mSignalPending = false;
        } else {
            if (mConfigEvents.isEmpty()) {
                // we're about to wait, flush the binder command buffer
                IPCThreadState::self()->flushCommands();

                if (exitPending()) {
                    break;
                }

                // wait until we have something to do...
                ALOGV("%s going to sleep", myName.string());
                mWaitWorkCV.wait(mLock);
                ALOGV("%s waking up", myName.string());

                checkSilentMode_l();

                continue;
            }
        }

        processConfigEvents_l();

        processVolume_l();

        checkInvalidTracks_l();

        mActiveTracks.updatePowerState(this);

        updateMetadata_l();

        lockEffectChains_l(effectChains);
        for (size_t i = 0; i < effectChains.size(); i ++) {
            effectChains[i]->process_l();
        }
        // enable changes in effect chain
        unlockEffectChains(effectChains);
        // Effect chains will be actually deleted here if they were removed from
        // mEffectChains list during mixing or effects processing
    }

    threadLoop_exit();

    if (!mStandby) {
        threadLoop_standby();
        mStandby = true;
    }

    ALOGV("Thread %p type %d exiting", this, mType);
    return false;
}

// checkForNewParameter_l() must be called with ThreadBase::mLock held
bool AudioFlinger::MmapThread::checkForNewParameter_l(const String8& keyValuePair,
                                                              status_t& status)
{
    AudioParameter param = AudioParameter(keyValuePair);
    int value;
    bool sendToHal = true;
    if (param.getInt(String8(AudioParameter::keyRouting), value) == NO_ERROR) {
        audio_devices_t device = (audio_devices_t)value;
        // forward device change to effects that have requested to be
        // aware of attached audio device.
        if (device != AUDIO_DEVICE_NONE) {
            for (size_t i = 0; i < mEffectChains.size(); i++) {
                mEffectChains[i]->setDevice_l(device);
            }
        }
        if (audio_is_output_devices(device)) {
            mOutDevice = device;
            if (!isOutput()) {
                sendToHal = false;
            }
        } else {
            mInDevice = device;
            if (device != AUDIO_DEVICE_NONE) {
                mPrevInDevice = value;
            }
            // TODO: implement and call checkBtNrec_l();
        }
    }
    if (sendToHal) {
        status = mHalStream->setParameters(keyValuePair);
    } else {
        status = NO_ERROR;
    }

    return false;
}

String8 AudioFlinger::MmapThread::getParameters(const String8& keys)
{
    Mutex::Autolock _l(mLock);
    String8 out_s8;
    if (initCheck() == NO_ERROR && mHalStream->getParameters(keys, &out_s8) == OK) {
        return out_s8;
    }
    return String8();
}

void AudioFlinger::MmapThread::ioConfigChanged(audio_io_config_event event, pid_t pid) {
    sp<AudioIoDescriptor> desc = new AudioIoDescriptor();

    desc->mIoHandle = mId;

    switch (event) {
    case AUDIO_INPUT_OPENED:
    case AUDIO_INPUT_REGISTERED:
    case AUDIO_INPUT_CONFIG_CHANGED:
    case AUDIO_OUTPUT_OPENED:
    case AUDIO_OUTPUT_REGISTERED:
    case AUDIO_OUTPUT_CONFIG_CHANGED:
        desc->mPatch = mPatch;
        desc->mChannelMask = mChannelMask;
        desc->mSamplingRate = mSampleRate;
        desc->mFormat = mFormat;
        desc->mFrameCount = mFrameCount;
        desc->mFrameCountHAL = mFrameCount;
        desc->mLatency = 0;
        break;

    case AUDIO_INPUT_CLOSED:
    case AUDIO_OUTPUT_CLOSED:
    default:
        break;
    }
    mAudioFlinger->ioConfigChanged(event, desc, pid);
}

status_t AudioFlinger::MmapThread::createAudioPatch_l(const struct audio_patch *patch,
                                                          audio_patch_handle_t *handle)
{
    status_t status = NO_ERROR;

    // store new device and send to effects
    audio_devices_t type = AUDIO_DEVICE_NONE;
    audio_port_handle_t deviceId;
    if (isOutput()) {
        for (unsigned int i = 0; i < patch->num_sinks; i++) {
            type |= patch->sinks[i].ext.device.type;
        }
        deviceId = patch->sinks[0].id;
    } else {
        type = patch->sources[0].ext.device.type;
        deviceId = patch->sources[0].id;
    }

    for (size_t i = 0; i < mEffectChains.size(); i++) {
        mEffectChains[i]->setDevice_l(type);
    }

    if (isOutput()) {
        mOutDevice = type;
    } else {
        mInDevice = type;
        // store new source and send to effects
        if (mAudioSource != patch->sinks[0].ext.mix.usecase.source) {
            mAudioSource = patch->sinks[0].ext.mix.usecase.source;
            for (size_t i = 0; i < mEffectChains.size(); i++) {
                mEffectChains[i]->setAudioSource_l(mAudioSource);
            }
        }
    }

    if (mAudioHwDev->supportsAudioPatches()) {
        status = mHalDevice->createAudioPatch(patch->num_sources,
                                            patch->sources,
                                            patch->num_sinks,
                                            patch->sinks,
                                            handle);
    } else {
        char *address;
        if (strcmp(patch->sinks[0].ext.device.address, "") != 0) {
            //FIXME: we only support address on first sink with HAL version < 3.0
            address = audio_device_address_to_parameter(
                                                        patch->sinks[0].ext.device.type,
                                                        patch->sinks[0].ext.device.address);
        } else {
            address = (char *)calloc(1, 1);
        }
        AudioParameter param = AudioParameter(String8(address));
        free(address);
        param.addInt(String8(AudioParameter::keyRouting), (int)type);
        if (!isOutput()) {
            param.addInt(String8(AudioParameter::keyInputSource),
                                         (int)patch->sinks[0].ext.mix.usecase.source);
        }
        status = mHalStream->setParameters(param.toString());
        *handle = AUDIO_PATCH_HANDLE_NONE;
    }

    if (isOutput() && mPrevOutDevice != mOutDevice) {
        mPrevOutDevice = type;
        sendIoConfigEvent_l(AUDIO_OUTPUT_CONFIG_CHANGED);
        sp<MmapStreamCallback> callback = mCallback.promote();
        if (mDeviceId != deviceId && callback != 0) {
            mLock.unlock();
            callback->onRoutingChanged(deviceId);
            mLock.lock();
        }
        mDeviceId = deviceId;
    }
    if (!isOutput() && mPrevInDevice != mInDevice) {
        mPrevInDevice = type;
        sendIoConfigEvent_l(AUDIO_INPUT_CONFIG_CHANGED);
        sp<MmapStreamCallback> callback = mCallback.promote();
        if (mDeviceId != deviceId && callback != 0) {
            mLock.unlock();
            callback->onRoutingChanged(deviceId);
            mLock.lock();
        }
        mDeviceId = deviceId;
    }
    return status;
}

status_t AudioFlinger::MmapThread::releaseAudioPatch_l(const audio_patch_handle_t handle)
{
    status_t status = NO_ERROR;

    mInDevice = AUDIO_DEVICE_NONE;

    bool supportsAudioPatches = mHalDevice->supportsAudioPatches(&supportsAudioPatches) == OK ?
                                        supportsAudioPatches : false;

    if (supportsAudioPatches) {
        status = mHalDevice->releaseAudioPatch(handle);
    } else {
        AudioParameter param;
        param.addInt(String8(AudioParameter::keyRouting), 0);
        status = mHalStream->setParameters(param.toString());
    }
    return status;
}

void AudioFlinger::MmapThread::toAudioPortConfig(struct audio_port_config *config)
{
    ThreadBase::toAudioPortConfig(config);
    if (isOutput()) {
        config->role = AUDIO_PORT_ROLE_SOURCE;
        config->ext.mix.hw_module = mAudioHwDev->handle();
        config->ext.mix.usecase.stream = AUDIO_STREAM_DEFAULT;
    } else {
        config->role = AUDIO_PORT_ROLE_SINK;
        config->ext.mix.hw_module = mAudioHwDev->handle();
        config->ext.mix.usecase.source = mAudioSource;
    }
}

status_t AudioFlinger::MmapThread::addEffectChain_l(const sp<EffectChain>& chain)
{
    audio_session_t session = chain->sessionId();

    ALOGV("addEffectChain_l() %p on thread %p for session %d", chain.get(), this, session);
    // Attach all tracks with same session ID to this chain.
    // indicate all active tracks in the chain
    for (const sp<MmapTrack> &track : mActiveTracks) {
        if (session == track->sessionId()) {
            chain->incTrackCnt();
            chain->incActiveTrackCnt();
        }
    }

    chain->setThread(this);
    chain->setInBuffer(nullptr);
    chain->setOutBuffer(nullptr);
    chain->syncHalEffectsState();

    mEffectChains.add(chain);
    checkSuspendOnAddEffectChain_l(chain);
    return NO_ERROR;
}

size_t AudioFlinger::MmapThread::removeEffectChain_l(const sp<EffectChain>& chain)
{
    audio_session_t session = chain->sessionId();

    ALOGV("removeEffectChain_l() %p from thread %p for session %d", chain.get(), this, session);

    for (size_t i = 0; i < mEffectChains.size(); i++) {
        if (chain == mEffectChains[i]) {
            mEffectChains.removeAt(i);
            // detach all active tracks from the chain
            // detach all tracks with same session ID from this chain
            for (const sp<MmapTrack> &track : mActiveTracks) {
                if (session == track->sessionId()) {
                    chain->decActiveTrackCnt();
                    chain->decTrackCnt();
                }
            }
            break;
        }
    }
    return mEffectChains.size();
}

// hasAudioSession_l() must be called with ThreadBase::mLock held
uint32_t AudioFlinger::MmapThread::hasAudioSession_l(audio_session_t sessionId) const
{
    uint32_t result = 0;
    if (getEffectChain_l(sessionId) != 0) {
        result = EFFECT_SESSION;
    }

    for (size_t i = 0; i < mActiveTracks.size(); i++) {
        sp<MmapTrack> track = mActiveTracks[i];
        if (sessionId == track->sessionId()) {
            result |= TRACK_SESSION;
            if (track->isFastTrack()) {
                result |= FAST_SESSION;
            }
            break;
        }
    }

    return result;
}

void AudioFlinger::MmapThread::threadLoop_standby()
{
    mHalStream->standby();
}

void AudioFlinger::MmapThread::threadLoop_exit()
{
    // Do not call callback->onTearDown() because it is redundant for thread exit
    // and because it can cause a recursive mutex lock on stop().
}

status_t AudioFlinger::MmapThread::setSyncEvent(const sp<SyncEvent>& event __unused)
{
    return BAD_VALUE;
}

bool AudioFlinger::MmapThread::isValidSyncEvent(const sp<SyncEvent>& event __unused) const
{
    return false;
}

status_t AudioFlinger::MmapThread::checkEffectCompatibility_l(
        const effect_descriptor_t *desc, audio_session_t sessionId)
{
    // No global effect sessions on mmap threads
    if (sessionId == AUDIO_SESSION_OUTPUT_MIX || sessionId == AUDIO_SESSION_OUTPUT_STAGE) {
        ALOGW("checkEffectCompatibility_l(): global effect %s on record thread %s",
                desc->name, mThreadName);
        return BAD_VALUE;
    }

    if (!isOutput() && ((desc->flags & EFFECT_FLAG_TYPE_MASK) != EFFECT_FLAG_TYPE_PRE_PROC)) {
        ALOGW("checkEffectCompatibility_l(): non pre processing effect %s on capture mmap thread",
                desc->name);
        return BAD_VALUE;
    }
    if (isOutput() && ((desc->flags & EFFECT_FLAG_TYPE_MASK) == EFFECT_FLAG_TYPE_PRE_PROC)) {
        ALOGW("checkEffectCompatibility_l(): pre processing effect %s created on playback mmap "
              "thread", desc->name);
        return BAD_VALUE;
    }

    // Only allow effects without processing load or latency
    if ((desc->flags & EFFECT_FLAG_NO_PROCESS_MASK) != EFFECT_FLAG_NO_PROCESS) {
        return BAD_VALUE;
    }

    return NO_ERROR;

}

void AudioFlinger::MmapThread::checkInvalidTracks_l()
{
    for (const sp<MmapTrack> &track : mActiveTracks) {
        if (track->isInvalid()) {
            sp<MmapStreamCallback> callback = mCallback.promote();
            if (callback != 0) {
                mLock.unlock();
                callback->onTearDown(track->portId());
                mLock.lock();
            } else if (mNoCallbackWarningCount < kMaxNoCallbackWarnings) {
                ALOGW("Could not notify MMAP stream tear down: no onTearDown callback!");
                mNoCallbackWarningCount++;
            }
        }
    }
}

void AudioFlinger::MmapThread::dump(int fd, const Vector<String16>& args)
{
    dumpInternals(fd, args);
    dumpTracks(fd, args);
    dumpEffectChains(fd, args);
    dprintf(fd, "  Local log:\n");
    mLocalLog.dump(fd, "   " /* prefix */, 40 /* lines */);
}

void AudioFlinger::MmapThread::dumpInternals(int fd, const Vector<String16>& args)
{
    dumpBase(fd, args);

    dprintf(fd, "  Attributes: content type %d usage %d source %d\n",
            mAttr.content_type, mAttr.usage, mAttr.source);
    dprintf(fd, "  Session: %d port Id: %d\n", mSessionId, mPortId);
    if (mActiveTracks.isEmpty()) {
        dprintf(fd, "  No active clients\n");
    }
}

void AudioFlinger::MmapThread::dumpTracks(int fd, const Vector<String16>& args __unused)
{
    String8 result;
    size_t numtracks = mActiveTracks.size();
    dprintf(fd, "  %zu Tracks\n", numtracks);
    const char *prefix = "    ";
    if (numtracks) {
        result.append(prefix);
        mActiveTracks[0]->appendDumpHeader(result);
        for (size_t i = 0; i < numtracks ; ++i) {
            sp<MmapTrack> track = mActiveTracks[i];
            result.append(prefix);
            track->appendDump(result, true /* active */);
        }
    } else {
        dprintf(fd, "\n");
    }
    write(fd, result.string(), result.size());
}

AudioFlinger::MmapPlaybackThread::MmapPlaybackThread(
        const sp<AudioFlinger>& audioFlinger, audio_io_handle_t id,
        AudioHwDevice *hwDev,  AudioStreamOut *output,
        audio_devices_t outDevice, audio_devices_t inDevice, bool systemReady)
    : MmapThread(audioFlinger, id, hwDev, output->stream, outDevice, inDevice, systemReady),
      mStreamType(AUDIO_STREAM_MUSIC),
      mStreamVolume(1.0),
      mStreamMute(false),
      mOutput(output)
{
    snprintf(mThreadName, kThreadNameLength, "AudioMmapOut_%X", id);
    mChannelCount = audio_channel_count_from_out_mask(mChannelMask);
    mMasterVolume = audioFlinger->masterVolume_l();
    mMasterMute = audioFlinger->masterMute_l();
    if (mAudioHwDev) {
        if (mAudioHwDev->canSetMasterVolume()) {
            mMasterVolume = 1.0;
        }

        if (mAudioHwDev->canSetMasterMute()) {
            mMasterMute = false;
        }
    }
}

void AudioFlinger::MmapPlaybackThread::configure(const audio_attributes_t *attr,
                                                audio_stream_type_t streamType,
                                                audio_session_t sessionId,
                                                const sp<MmapStreamCallback>& callback,
                                                audio_port_handle_t deviceId,
                                                audio_port_handle_t portId)
{
    MmapThread::configure(attr, streamType, sessionId, callback, deviceId, portId);
    mStreamType = streamType;
}

AudioStreamOut* AudioFlinger::MmapPlaybackThread::clearOutput()
{
    Mutex::Autolock _l(mLock);
    AudioStreamOut *output = mOutput;
    mOutput = NULL;
    return output;
}

void AudioFlinger::MmapPlaybackThread::setMasterVolume(float value)
{
    Mutex::Autolock _l(mLock);
    // Don't apply master volume in SW if our HAL can do it for us.
    if (mAudioHwDev &&
            mAudioHwDev->canSetMasterVolume()) {
        mMasterVolume = 1.0;
    } else {
        mMasterVolume = value;
    }
}

void AudioFlinger::MmapPlaybackThread::setMasterMute(bool muted)
{
    Mutex::Autolock _l(mLock);
    // Don't apply master mute in SW if our HAL can do it for us.
    if (mAudioHwDev && mAudioHwDev->canSetMasterMute()) {
        mMasterMute = false;
    } else {
        mMasterMute = muted;
    }
}

void AudioFlinger::MmapPlaybackThread::setStreamVolume(audio_stream_type_t stream, float value)
{
    Mutex::Autolock _l(mLock);
    if (stream == mStreamType) {
        mStreamVolume = value;
        broadcast_l();
    }
}

float AudioFlinger::MmapPlaybackThread::streamVolume(audio_stream_type_t stream) const
{
    Mutex::Autolock _l(mLock);
    if (stream == mStreamType) {
        return mStreamVolume;
    }
    return 0.0f;
}

void AudioFlinger::MmapPlaybackThread::setStreamMute(audio_stream_type_t stream, bool muted)
{
    Mutex::Autolock _l(mLock);
    if (stream == mStreamType) {
        mStreamMute= muted;
        broadcast_l();
    }
}

void AudioFlinger::MmapPlaybackThread::invalidateTracks(audio_stream_type_t streamType)
{
    Mutex::Autolock _l(mLock);
    if (streamType == mStreamType) {
        for (const sp<MmapTrack> &track : mActiveTracks) {
            track->invalidate();
        }
        broadcast_l();
    }
}

void AudioFlinger::MmapPlaybackThread::processVolume_l()
{
    float volume;

    if (mMasterMute || mStreamMute) {
        volume = 0;
    } else {
        volume = mMasterVolume * mStreamVolume;
    }

    if (volume != mHalVolFloat) {

        // Convert volumes from float to 8.24
        uint32_t vol = (uint32_t)(volume * (1 << 24));

        // Delegate volume control to effect in track effect chain if needed
        // only one effect chain can be present on DirectOutputThread, so if
        // there is one, the track is connected to it
        if (!mEffectChains.isEmpty()) {
            mEffectChains[0]->setVolume_l(&vol, &vol);
            volume = (float)vol / (1 << 24);
        }
        // Try to use HW volume control and fall back to SW control if not implemented
        if (mOutput->stream->setVolume(volume, volume) == NO_ERROR) {
            mHalVolFloat = volume; // HW volume control worked, so update value.
            mNoCallbackWarningCount = 0;
        } else {
            sp<MmapStreamCallback> callback = mCallback.promote();
            if (callback != 0) {
                int channelCount;
                if (isOutput()) {
                    channelCount = audio_channel_count_from_out_mask(mChannelMask);
                } else {
                    channelCount = audio_channel_count_from_in_mask(mChannelMask);
                }
                Vector<float> values;
                for (int i = 0; i < channelCount; i++) {
                    values.add(volume);
                }
                mHalVolFloat = volume; // SW volume control worked, so update value.
                mNoCallbackWarningCount = 0;
                mLock.unlock();
                callback->onVolumeChanged(mChannelMask, values);
                mLock.lock();
            } else {
                if (mNoCallbackWarningCount < kMaxNoCallbackWarnings) {
                    ALOGW("Could not set MMAP stream volume: no volume callback!");
                    mNoCallbackWarningCount++;
                }
            }
        }
    }
}

void AudioFlinger::MmapPlaybackThread::updateMetadata_l()
{
    if (mOutput == nullptr || mOutput->stream == nullptr ||
            !mActiveTracks.readAndClearHasChanged()) {
        return;
    }
    StreamOutHalInterface::SourceMetadata metadata;
    for (const sp<MmapTrack> &track : mActiveTracks) {
        // No track is invalid as this is called after prepareTrack_l in the same critical section
        metadata.tracks.push_back({
                .usage = track->attributes().usage,
                .content_type = track->attributes().content_type,
                .gain = mHalVolFloat, // TODO: propagate from aaudio pre-mix volume
        });
    }
    mOutput->stream->updateSourceMetadata(metadata);
}

void AudioFlinger::MmapPlaybackThread::checkSilentMode_l()
{
    if (!mMasterMute) {
        char value[PROPERTY_VALUE_MAX];
        if (property_get("ro.audio.silent", value, "0") > 0) {
            char *endptr;
            unsigned long ul = strtoul(value, &endptr, 0);
            if (*endptr == '\0' && ul != 0) {
                ALOGD("Silence is golden");
                // The setprop command will not allow a property to be changed after
                // the first time it is set, so we don't have to worry about un-muting.
                setMasterMute_l(true);
            }
        }
    }
}

void AudioFlinger::MmapPlaybackThread::toAudioPortConfig(struct audio_port_config *config)
{
    MmapThread::toAudioPortConfig(config);
    if (mOutput && mOutput->flags != AUDIO_OUTPUT_FLAG_NONE) {
        config->config_mask |= AUDIO_PORT_CONFIG_FLAGS;
        config->flags.output = mOutput->flags;
    }
}

void AudioFlinger::MmapPlaybackThread::dumpInternals(int fd, const Vector<String16>& args)
{
    MmapThread::dumpInternals(fd, args);

    dprintf(fd, "  Stream type: %d Stream volume: %f HAL volume: %f Stream mute %d\n",
            mStreamType, mStreamVolume, mHalVolFloat, mStreamMute);
    dprintf(fd, "  Master volume: %f Master mute %d\n", mMasterVolume, mMasterMute);
}

AudioFlinger::MmapCaptureThread::MmapCaptureThread(
        const sp<AudioFlinger>& audioFlinger, audio_io_handle_t id,
        AudioHwDevice *hwDev,  AudioStreamIn *input,
        audio_devices_t outDevice, audio_devices_t inDevice, bool systemReady)
    : MmapThread(audioFlinger, id, hwDev, input->stream, outDevice, inDevice, systemReady),
      mInput(input)
{
    snprintf(mThreadName, kThreadNameLength, "AudioMmapIn_%X", id);
    mChannelCount = audio_channel_count_from_in_mask(mChannelMask);
}

status_t AudioFlinger::MmapCaptureThread::exitStandby()
{
    mInput->stream->setGain(1.0f);
    return MmapThread::exitStandby();
}

AudioFlinger::AudioStreamIn* AudioFlinger::MmapCaptureThread::clearInput()
{
    Mutex::Autolock _l(mLock);
    AudioStreamIn *input = mInput;
    mInput = NULL;
    return input;
}


void AudioFlinger::MmapCaptureThread::processVolume_l()
{
    bool changed = false;
    bool silenced = false;

    sp<MmapStreamCallback> callback = mCallback.promote();
    if (callback == 0) {
        if (mNoCallbackWarningCount < kMaxNoCallbackWarnings) {
            ALOGW("Could not set MMAP stream silenced: no onStreamSilenced callback!");
            mNoCallbackWarningCount++;
        }
    }

    // After a change occurred in track silenced state, mute capture in audio DSP if at least one
    // track is silenced and unmute otherwise
    for (size_t i = 0; i < mActiveTracks.size() && !silenced; i++) {
        if (!mActiveTracks[i]->getAndSetSilencedNotified_l()) {
            changed = true;
            silenced = mActiveTracks[i]->isSilenced_l();
        }
    }

    if (changed) {
        mInput->stream->setGain(silenced ? 0.0f: 1.0f);
    }
}

void AudioFlinger::MmapCaptureThread::updateMetadata_l()
{
    if (mInput == nullptr || mInput->stream == nullptr ||
            !mActiveTracks.readAndClearHasChanged()) {
        return;
    }
    StreamInHalInterface::SinkMetadata metadata;
    for (const sp<MmapTrack> &track : mActiveTracks) {
        // No track is invalid as this is called after prepareTrack_l in the same critical section
        metadata.tracks.push_back({
                .source = track->attributes().source,
                .gain = 1, // capture tracks do not have volumes
        });
    }
    mInput->stream->updateSinkMetadata(metadata);
}

void AudioFlinger::MmapCaptureThread::setRecordSilenced(uid_t uid, bool silenced)
{
    Mutex::Autolock _l(mLock);
    for (size_t i = 0; i < mActiveTracks.size() ; i++) {
        if (mActiveTracks[i]->uid() == uid) {
            mActiveTracks[i]->setSilenced_l(silenced);
            broadcast_l();
        }
    }
}

void AudioFlinger::MmapCaptureThread::toAudioPortConfig(struct audio_port_config *config)
{
    MmapThread::toAudioPortConfig(config);
    if (mInput && mInput->flags != AUDIO_INPUT_FLAG_NONE) {
        config->config_mask |= AUDIO_PORT_CONFIG_FLAGS;
        config->flags.input = mInput->flags;
    }
}

} // namespace android<|MERGE_RESOLUTION|>--- conflicted
+++ resolved
@@ -6206,45 +6206,6 @@
     }
 }
 
-<<<<<<< HEAD
-=======
-void AudioFlinger::MixerThread::onIdleMixer()
-{
-    PlaybackThread::onIdleMixer();
-
-    if (mFastMixer == 0) {
-        return;
-    }
-
-    if (!mHwSupportsSuspend) {
-        return;
-    }
-
-    if (mStandbyDelayNs > seconds(1)) {
-        mIdleTimeOffsetUs = seconds(1)/1000LL - mIdleSleepTimeUs;
-    }
-
-    FastMixerStateQueue *sq = mFastMixer->sq();
-    FastMixerState *state = sq->begin();
-    if (!(state->mCommand & FastMixerState::IDLE)) {
-        state->mCommand = FastMixerState::COLD_IDLE;
-        state->mColdFutexAddr = &mFastMixerFutex;
-        state->mColdGen++;
-        mFastMixerFutex = 0;
-
-        // cold idle fastmixer only after draining a whole pipe sink
-        uint32_t delayMs =
-            (uint32_t)((mNormalFrameCount + mFrameCount) * 1000 / mSampleRate);
-        usleep(delayMs * 1000);
-
-        sq->end();
-        sq->push(FastMixerStateQueue::BLOCK_UNTIL_ACKED);
-    } else {
-        sq->end(false /*didModify*/);
-    }
-}
-
->>>>>>> 0489555e
 // ----------------------------------------------------------------------------
 
 AudioFlinger::DuplicatingThread::DuplicatingThread(const sp<AudioFlinger>& audioFlinger,
