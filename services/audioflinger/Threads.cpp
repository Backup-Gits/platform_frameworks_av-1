--- conflicted
+++ resolved
@@ -1481,11 +1481,7 @@
 }
 
 void AudioFlinger::ThreadBase::onEffectEnable(const sp<EffectModule>& effect) {
-<<<<<<< HEAD
-    if (mType == OFFLOAD || mType == MMAP || mType == DIRECT) {
-=======
-    if (isOffloadOrMmap()) {
->>>>>>> 63db5e3c
+    if (isOffloadOrMmap() || mType == DIRECT) {
         Mutex::Autolock _l(mLock);
         broadcast_l();
     }
@@ -1507,11 +1503,7 @@
 }
 
 void AudioFlinger::ThreadBase::onEffectDisable() {
-<<<<<<< HEAD
-    if (mType == OFFLOAD || mType == MMAP || mType == DIRECT) {
-=======
-    if (isOffloadOrMmap()) {
->>>>>>> 63db5e3c
+    if (isOffloadOrMmap() || mType == DIRECT) {
         Mutex::Autolock _l(mLock);
         broadcast_l();
     }
