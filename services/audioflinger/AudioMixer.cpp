/*
**
** Copyright 2007, The Android Open Source Project
**
** Licensed under the Apache License, Version 2.0 (the "License");
** you may not use this file except in compliance with the License.
** You may obtain a copy of the License at
**
**     http://www.apache.org/licenses/LICENSE-2.0
**
** Unless required by applicable law or agreed to in writing, software
** distributed under the License is distributed on an "AS IS" BASIS,
** WITHOUT WARRANTIES OR CONDITIONS OF ANY KIND, either express or implied.
** See the License for the specific language governing permissions and
** limitations under the License.
*/

#define LOG_TAG "AudioMixer"
//#define LOG_NDEBUG 0

#include "Configuration.h"
#include <stdint.h>
#include <string.h>
#include <stdlib.h>
#include <sys/types.h>

#include <utils/Errors.h>
#include <utils/Log.h>

#include <cutils/bitops.h>
#include <cutils/compiler.h>
#include <utils/Debug.h>

#include <system/audio.h>

#include <audio_utils/primitives.h>
#include <common_time/local_clock.h>
#include <common_time/cc_helper.h>

#include <media/EffectsFactoryApi.h>

#include "AudioMixer.h"

namespace android {

// ----------------------------------------------------------------------------
AudioMixer::DownmixerBufferProvider::DownmixerBufferProvider() : AudioBufferProvider(),
        mTrackBufferProvider(NULL), mDownmixHandle(NULL)
{
}

AudioMixer::DownmixerBufferProvider::~DownmixerBufferProvider()
{
    ALOGV("AudioMixer deleting DownmixerBufferProvider (%p)", this);
    EffectRelease(mDownmixHandle);
}

status_t AudioMixer::DownmixerBufferProvider::getNextBuffer(AudioBufferProvider::Buffer *pBuffer,
        int64_t pts) {
    //ALOGV("DownmixerBufferProvider::getNextBuffer()");
    if (mTrackBufferProvider != NULL) {
        status_t res = mTrackBufferProvider->getNextBuffer(pBuffer, pts);
        if (res == OK) {
            mDownmixConfig.inputCfg.buffer.frameCount = pBuffer->frameCount;
            mDownmixConfig.inputCfg.buffer.raw = pBuffer->raw;
            mDownmixConfig.outputCfg.buffer.frameCount = pBuffer->frameCount;
            mDownmixConfig.outputCfg.buffer.raw = mDownmixConfig.inputCfg.buffer.raw;
            // in-place so overwrite the buffer contents, has been set in prepareTrackForDownmix()
            //mDownmixConfig.outputCfg.accessMode = EFFECT_BUFFER_ACCESS_WRITE;

            res = (*mDownmixHandle)->process(mDownmixHandle,
                    &mDownmixConfig.inputCfg.buffer, &mDownmixConfig.outputCfg.buffer);
            //ALOGV("getNextBuffer is downmixing");
        }
        return res;
    } else {
        ALOGE("DownmixerBufferProvider::getNextBuffer() error: NULL track buffer provider");
        return NO_INIT;
    }
}

void AudioMixer::DownmixerBufferProvider::releaseBuffer(AudioBufferProvider::Buffer *pBuffer) {
    //ALOGV("DownmixerBufferProvider::releaseBuffer()");
    if (mTrackBufferProvider != NULL) {
        mTrackBufferProvider->releaseBuffer(pBuffer);
    } else {
        ALOGE("DownmixerBufferProvider::releaseBuffer() error: NULL track buffer provider");
    }
}


// ----------------------------------------------------------------------------
bool AudioMixer::sIsMultichannelCapable = false;

effect_descriptor_t AudioMixer::sDwnmFxDesc;

// Ensure mConfiguredNames bitmask is initialized properly on all architectures.
// The value of 1 << x is undefined in C when x >= 32.

AudioMixer::AudioMixer(size_t frameCount, uint32_t sampleRate, uint32_t maxNumTracks)
    :   mTrackNames(0), mConfiguredNames((maxNumTracks >= 32 ? 0 : 1 << maxNumTracks) - 1),
        mSampleRate(sampleRate)
{
    // AudioMixer is not yet capable of multi-channel beyond stereo
    COMPILE_TIME_ASSERT_FUNCTION_SCOPE(2 == MAX_NUM_CHANNELS);

    ALOG_ASSERT(maxNumTracks <= MAX_NUM_TRACKS, "maxNumTracks %u > MAX_NUM_TRACKS %u",
            maxNumTracks, MAX_NUM_TRACKS);

    // AudioMixer is not yet capable of more than 32 active track inputs
    ALOG_ASSERT(32 >= MAX_NUM_TRACKS, "bad MAX_NUM_TRACKS %d", MAX_NUM_TRACKS);

    // AudioMixer is not yet capable of multi-channel output beyond stereo
    ALOG_ASSERT(2 == MAX_NUM_CHANNELS, "bad MAX_NUM_CHANNELS %d", MAX_NUM_CHANNELS);

    pthread_once(&sOnceControl, &sInitRoutine);

    mState.enabledTracks= 0;
    mState.needsChanged = 0;
    mState.frameCount   = frameCount;
    mState.hook         = process__nop;
    mState.outputTemp   = NULL;
    mState.resampleTemp = NULL;
    mState.mLog         = &mDummyLog;
    // mState.reserved

    // FIXME Most of the following initialization is probably redundant since
    // tracks[i] should only be referenced if (mTrackNames & (1 << i)) != 0
    // and mTrackNames is initially 0.  However, leave it here until that's verified.
    track_t* t = mState.tracks;
    for (unsigned i=0 ; i < MAX_NUM_TRACKS ; i++) {
        t->resampler = NULL;
        t->downmixerBufferProvider = NULL;
        t++;
    }

}

AudioMixer::~AudioMixer()
{
    track_t* t = mState.tracks;
    for (unsigned i=0 ; i < MAX_NUM_TRACKS ; i++) {
        delete t->resampler;
        delete t->downmixerBufferProvider;
        t++;
    }
    delete [] mState.outputTemp;
    delete [] mState.resampleTemp;
}

void AudioMixer::setLog(NBLog::Writer *log)
{
    mState.mLog = log;
}

int AudioMixer::getTrackName(audio_channel_mask_t channelMask, int sessionId)
{
    uint32_t names = (~mTrackNames) & mConfiguredNames;
    if (names != 0) {
        int n = __builtin_ctz(names);
        ALOGV("add track (%d)", n);
        mTrackNames |= 1 << n;
        // assume default parameters for the track, except where noted below
        track_t* t = &mState.tracks[n];
        t->needs = 0;
        t->volume[0] = UNITY_GAIN;
        t->volume[1] = UNITY_GAIN;
        // no initialization needed
        // t->prevVolume[0]
        // t->prevVolume[1]
        t->volumeInc[0] = 0;
        t->volumeInc[1] = 0;
        t->auxLevel = 0;
        t->auxInc = 0;
        // no initialization needed
        // t->prevAuxLevel
        // t->frameCount
        t->channelCount = 2;
        t->enabled = false;
        t->format = 16;
        t->channelMask = AUDIO_CHANNEL_OUT_STEREO;
        t->sessionId = sessionId;
        // setBufferProvider(name, AudioBufferProvider *) is required before enable(name)
        t->bufferProvider = NULL;
        t->buffer.raw = NULL;
        // no initialization needed
        // t->buffer.frameCount
        t->hook = NULL;
        t->in = NULL;
        t->resampler = NULL;
        t->sampleRate = mSampleRate;
        // setParameter(name, TRACK, MAIN_BUFFER, mixBuffer) is required before enable(name)
        t->mainBuffer = NULL;
        t->auxBuffer = NULL;
        t->downmixerBufferProvider = NULL;

        status_t status = initTrackDownmix(&mState.tracks[n], n, channelMask);
        if (status == OK) {
            return TRACK0 + n;
        }
        ALOGE("AudioMixer::getTrackName(0x%x) failed, error preparing track for downmix",
                channelMask);
    }
    return -1;
}

void AudioMixer::invalidateState(uint32_t mask)
{
    if (mask != 0) {
        mState.needsChanged |= mask;
        mState.hook = process__validate;
    }
 }

status_t AudioMixer::initTrackDownmix(track_t* pTrack, int trackNum, audio_channel_mask_t mask)
{
    uint32_t channelCount = popcount(mask);
    ALOG_ASSERT((channelCount <= MAX_NUM_CHANNELS_TO_DOWNMIX) && channelCount);
    status_t status = OK;
    if (channelCount > MAX_NUM_CHANNELS) {
        pTrack->channelMask = mask;
        pTrack->channelCount = channelCount;
        ALOGV("initTrackDownmix(track=%d, mask=0x%x) calls prepareTrackForDownmix()",
                trackNum, mask);
        status = prepareTrackForDownmix(pTrack, trackNum);
    } else {
        unprepareTrackForDownmix(pTrack, trackNum);
    }
    return status;
}

void AudioMixer::unprepareTrackForDownmix(track_t* pTrack, int trackName) {
    ALOGV("AudioMixer::unprepareTrackForDownmix(%d)", trackName);

    if (pTrack->downmixerBufferProvider != NULL) {
        // this track had previously been configured with a downmixer, delete it
        ALOGV(" deleting old downmixer");
        pTrack->bufferProvider = pTrack->downmixerBufferProvider->mTrackBufferProvider;
        delete pTrack->downmixerBufferProvider;
        pTrack->downmixerBufferProvider = NULL;
    } else {
        ALOGV(" nothing to do, no downmixer to delete");
    }
}

status_t AudioMixer::prepareTrackForDownmix(track_t* pTrack, int trackName)
{
    ALOGV("AudioMixer::prepareTrackForDownmix(%d) with mask 0x%x", trackName, pTrack->channelMask);

    // discard the previous downmixer if there was one
    unprepareTrackForDownmix(pTrack, trackName);

    DownmixerBufferProvider* pDbp = new DownmixerBufferProvider();
    int32_t status;

    if (!sIsMultichannelCapable) {
        ALOGE("prepareTrackForDownmix(%d) fails: mixer doesn't support multichannel content",
                trackName);
        goto noDownmixForActiveTrack;
    }

    if (EffectCreate(&sDwnmFxDesc.uuid,
            pTrack->sessionId /*sessionId*/, -2 /*ioId not relevant here, using random value*/,
            &pDbp->mDownmixHandle/*pHandle*/) != 0) {
        ALOGE("prepareTrackForDownmix(%d) fails: error creating downmixer effect", trackName);
        goto noDownmixForActiveTrack;
    }

    // channel input configuration will be overridden per-track
    pDbp->mDownmixConfig.inputCfg.channels = pTrack->channelMask;
    pDbp->mDownmixConfig.outputCfg.channels = AUDIO_CHANNEL_OUT_STEREO;
    pDbp->mDownmixConfig.inputCfg.format = AUDIO_FORMAT_PCM_16_BIT;
    pDbp->mDownmixConfig.outputCfg.format = AUDIO_FORMAT_PCM_16_BIT;
    pDbp->mDownmixConfig.inputCfg.samplingRate = pTrack->sampleRate;
    pDbp->mDownmixConfig.outputCfg.samplingRate = pTrack->sampleRate;
    pDbp->mDownmixConfig.inputCfg.accessMode = EFFECT_BUFFER_ACCESS_READ;
    pDbp->mDownmixConfig.outputCfg.accessMode = EFFECT_BUFFER_ACCESS_WRITE;
    // input and output buffer provider, and frame count will not be used as the downmix effect
    // process() function is called directly (see DownmixerBufferProvider::getNextBuffer())
    pDbp->mDownmixConfig.inputCfg.mask = EFFECT_CONFIG_SMP_RATE | EFFECT_CONFIG_CHANNELS |
            EFFECT_CONFIG_FORMAT | EFFECT_CONFIG_ACC_MODE;
    pDbp->mDownmixConfig.outputCfg.mask = pDbp->mDownmixConfig.inputCfg.mask;

    {// scope for local variables that are not used in goto label "noDownmixForActiveTrack"
        int cmdStatus;
        uint32_t replySize = sizeof(int);

        // Configure and enable downmixer
        status = (*pDbp->mDownmixHandle)->command(pDbp->mDownmixHandle,
                EFFECT_CMD_SET_CONFIG /*cmdCode*/, sizeof(effect_config_t) /*cmdSize*/,
                &pDbp->mDownmixConfig /*pCmdData*/,
                &replySize /*replySize*/, &cmdStatus /*pReplyData*/);
        if ((status != 0) || (cmdStatus != 0)) {
            ALOGE("error %d while configuring downmixer for track %d", status, trackName);
            goto noDownmixForActiveTrack;
        }
        replySize = sizeof(int);
        status = (*pDbp->mDownmixHandle)->command(pDbp->mDownmixHandle,
                EFFECT_CMD_ENABLE /*cmdCode*/, 0 /*cmdSize*/, NULL /*pCmdData*/,
                &replySize /*replySize*/, &cmdStatus /*pReplyData*/);
        if ((status != 0) || (cmdStatus != 0)) {
            ALOGE("error %d while enabling downmixer for track %d", status, trackName);
            goto noDownmixForActiveTrack;
        }

        // Set downmix type
        // parameter size rounded for padding on 32bit boundary
        const int psizePadded = ((sizeof(downmix_params_t) - 1)/sizeof(int) + 1) * sizeof(int);
        const int downmixParamSize =
                sizeof(effect_param_t) + psizePadded + sizeof(downmix_type_t);
        effect_param_t * const param = (effect_param_t *) malloc(downmixParamSize);
        param->psize = sizeof(downmix_params_t);
        const downmix_params_t downmixParam = DOWNMIX_PARAM_TYPE;
        memcpy(param->data, &downmixParam, param->psize);
        const downmix_type_t downmixType = DOWNMIX_TYPE_FOLD;
        param->vsize = sizeof(downmix_type_t);
        memcpy(param->data + psizePadded, &downmixType, param->vsize);

        status = (*pDbp->mDownmixHandle)->command(pDbp->mDownmixHandle,
                EFFECT_CMD_SET_PARAM /* cmdCode */, downmixParamSize/* cmdSize */,
                param /*pCmndData*/, &replySize /*replySize*/, &cmdStatus /*pReplyData*/);

        free(param);

        if ((status != 0) || (cmdStatus != 0)) {
            ALOGE("error %d while setting downmix type for track %d", status, trackName);
            goto noDownmixForActiveTrack;
        } else {
            ALOGV("downmix type set to %d for track %d", (int) downmixType, trackName);
        }
    }// end of scope for local variables that are not used in goto label "noDownmixForActiveTrack"

    // initialization successful:
    // - keep track of the real buffer provider in case it was set before
    pDbp->mTrackBufferProvider = pTrack->bufferProvider;
    // - we'll use the downmix effect integrated inside this
    //    track's buffer provider, and we'll use it as the track's buffer provider
    pTrack->downmixerBufferProvider = pDbp;
    pTrack->bufferProvider = pDbp;

    return NO_ERROR;

noDownmixForActiveTrack:
    delete pDbp;
    pTrack->downmixerBufferProvider = NULL;
    return NO_INIT;
}

void AudioMixer::deleteTrackName(int name)
{
    ALOGV("AudioMixer::deleteTrackName(%d)", name);
    name -= TRACK0;
    ALOG_ASSERT(uint32_t(name) < MAX_NUM_TRACKS, "bad track name %d", name);
    ALOGV("deleteTrackName(%d)", name);
    track_t& track(mState.tracks[ name ]);
    if (track.enabled) {
        track.enabled = false;
        invalidateState(1<<name);
    }
    // delete the resampler
    delete track.resampler;
    track.resampler = NULL;
    // delete the downmixer
    unprepareTrackForDownmix(&mState.tracks[name], name);

    mTrackNames &= ~(1<<name);
}

void AudioMixer::enable(int name)
{
    name -= TRACK0;
    ALOG_ASSERT(uint32_t(name) < MAX_NUM_TRACKS, "bad track name %d", name);
    track_t& track = mState.tracks[name];

    if (!track.enabled) {
        track.enabled = true;
        ALOGV("enable(%d)", name);
        invalidateState(1 << name);
    }
}

void AudioMixer::disable(int name)
{
    name -= TRACK0;
    ALOG_ASSERT(uint32_t(name) < MAX_NUM_TRACKS, "bad track name %d", name);
    track_t& track = mState.tracks[name];

    if (track.enabled) {
        track.enabled = false;
        ALOGV("disable(%d)", name);
        invalidateState(1 << name);
    }
}

void AudioMixer::setParameter(int name, int target, int param, void *value)
{
    name -= TRACK0;
    ALOG_ASSERT(uint32_t(name) < MAX_NUM_TRACKS, "bad track name %d", name);
    track_t& track = mState.tracks[name];

    int valueInt = (int)value;
    int32_t *valueBuf = (int32_t *)value;

    switch (target) {

    case TRACK:
        switch (param) {
        case CHANNEL_MASK: {
            audio_channel_mask_t mask = (audio_channel_mask_t) value;
            if (track.channelMask != mask) {
                uint32_t channelCount = popcount(mask);
                ALOG_ASSERT((channelCount <= MAX_NUM_CHANNELS_TO_DOWNMIX) && channelCount);
                track.channelMask = mask;
                track.channelCount = channelCount;
                // the mask has changed, does this track need a downmixer?
                initTrackDownmix(&mState.tracks[name], name, mask);
                ALOGV("setParameter(TRACK, CHANNEL_MASK, %x)", mask);
                invalidateState(1 << name);
            }
            } break;
        case MAIN_BUFFER:
            if (track.mainBuffer != valueBuf) {
                track.mainBuffer = valueBuf;
                ALOGV("setParameter(TRACK, MAIN_BUFFER, %p)", valueBuf);
                invalidateState(1 << name);
            }
            break;
        case AUX_BUFFER:
            if (track.auxBuffer != valueBuf) {
                track.auxBuffer = valueBuf;
                ALOGV("setParameter(TRACK, AUX_BUFFER, %p)", valueBuf);
                invalidateState(1 << name);
            }
            break;
        case FORMAT:
            ALOG_ASSERT(valueInt == AUDIO_FORMAT_PCM_16_BIT);
            break;
        // FIXME do we want to support setting the downmix type from AudioFlinger?
        //         for a specific track? or per mixer?
        /* case DOWNMIX_TYPE:
            break          */
        default:
            LOG_FATAL("bad param");
        }
        break;

    case RESAMPLE:
        switch (param) {
        case SAMPLE_RATE:
            ALOG_ASSERT(valueInt > 0, "bad sample rate %d", valueInt);
            if (track.setResampler(uint32_t(valueInt), mSampleRate)) {
                ALOGV("setParameter(RESAMPLE, SAMPLE_RATE, %u)",
                        uint32_t(valueInt));
                invalidateState(1 << name);
            }
            break;
        case RESET:
            track.resetResampler();
            invalidateState(1 << name);
            break;
        case REMOVE:
            delete track.resampler;
            track.resampler = NULL;
            track.sampleRate = mSampleRate;
            invalidateState(1 << name);
            break;
        default:
            LOG_FATAL("bad param");
        }
        break;

    case RAMP_VOLUME:
    case VOLUME:
        switch (param) {
        case VOLUME0:
        case VOLUME1:
            if (track.volume[param-VOLUME0] != valueInt) {
                ALOGV("setParameter(VOLUME, VOLUME0/1: %04x)", valueInt);
                track.prevVolume[param-VOLUME0] = track.volume[param-VOLUME0] << 16;
                track.volume[param-VOLUME0] = valueInt;
                if (target == VOLUME) {
                    track.prevVolume[param-VOLUME0] = valueInt << 16;
                    track.volumeInc[param-VOLUME0] = 0;
                } else {
                    int32_t d = (valueInt<<16) - track.prevVolume[param-VOLUME0];
                    int32_t volInc = d / int32_t(mState.frameCount);
                    track.volumeInc[param-VOLUME0] = volInc;
                    if (volInc == 0) {
                        track.prevVolume[param-VOLUME0] = valueInt << 16;
                    }
                }
                invalidateState(1 << name);
            }
            break;
        case AUXLEVEL:
            //ALOG_ASSERT(0 <= valueInt && valueInt <= MAX_GAIN_INT, "bad aux level %d", valueInt);
            if (track.auxLevel != valueInt) {
                ALOGV("setParameter(VOLUME, AUXLEVEL: %04x)", valueInt);
                track.prevAuxLevel = track.auxLevel << 16;
                track.auxLevel = valueInt;
                if (target == VOLUME) {
                    track.prevAuxLevel = valueInt << 16;
                    track.auxInc = 0;
                } else {
                    int32_t d = (valueInt<<16) - track.prevAuxLevel;
                    int32_t volInc = d / int32_t(mState.frameCount);
                    track.auxInc = volInc;
                    if (volInc == 0) {
                        track.prevAuxLevel = valueInt << 16;
                    }
                }
                invalidateState(1 << name);
            }
            break;
        default:
            LOG_FATAL("bad param");
        }
        break;

    default:
        LOG_FATAL("bad target");
    }
}

bool AudioMixer::track_t::setResampler(uint32_t value, uint32_t devSampleRate)
{
    if (value != devSampleRate || resampler != NULL) {
        if (sampleRate != value) {
            sampleRate = value;
            if (resampler == NULL) {
                ALOGV("creating resampler from track %d Hz to device %d Hz", value, devSampleRate);
                AudioResampler::src_quality quality;
                // force lowest quality level resampler if use case isn't music or video
                // FIXME this is flawed for dynamic sample rates, as we choose the resampler
                // quality level based on the initial ratio, but that could change later.
                // Should have a way to distinguish tracks with static ratios vs. dynamic ratios.
                if (!((value == 44100 && devSampleRate == 48000) ||
                      (value == 48000 && devSampleRate == 44100))) {
                    quality = AudioResampler::LOW_QUALITY;
                } else {
                    quality = AudioResampler::DEFAULT_QUALITY;
                }
                resampler = AudioResampler::create(
                        format,
                        // the resampler sees the number of channels after the downmixer, if any
                        (int) (downmixerBufferProvider != NULL ? MAX_NUM_CHANNELS : channelCount),
                        devSampleRate, quality);
                resampler->setLocalTimeFreq(sLocalTimeFreq);
            }
            return true;
        }
    }
    return false;
}

inline
void AudioMixer::track_t::adjustVolumeRamp(bool aux)
{
    for (uint32_t i=0 ; i<MAX_NUM_CHANNELS ; i++) {
        if (((volumeInc[i]>0) && (((prevVolume[i]+volumeInc[i])>>16) >= volume[i])) ||
            ((volumeInc[i]<0) && (((prevVolume[i]+volumeInc[i])>>16) <= volume[i]))) {
            volumeInc[i] = 0;
            prevVolume[i] = volume[i]<<16;
        }
    }
    if (aux) {
        if (((auxInc>0) && (((prevAuxLevel+auxInc)>>16) >= auxLevel)) ||
            ((auxInc<0) && (((prevAuxLevel+auxInc)>>16) <= auxLevel))) {
            auxInc = 0;
            prevAuxLevel = auxLevel<<16;
        }
    }
}

size_t AudioMixer::getUnreleasedFrames(int name) const
{
    name -= TRACK0;
    if (uint32_t(name) < MAX_NUM_TRACKS) {
        return mState.tracks[name].getUnreleasedFrames();
    }
    return 0;
}

void AudioMixer::setBufferProvider(int name, AudioBufferProvider* bufferProvider)
{
    name -= TRACK0;
    ALOG_ASSERT(uint32_t(name) < MAX_NUM_TRACKS, "bad track name %d", name);

    if (mState.tracks[name].downmixerBufferProvider != NULL) {
        // update required?
        if (mState.tracks[name].downmixerBufferProvider->mTrackBufferProvider != bufferProvider) {
            ALOGV("AudioMixer::setBufferProvider(%p) for downmix", bufferProvider);
            // setting the buffer provider for a track that gets downmixed consists in:
            //  1/ setting the buffer provider to the "downmix / buffer provider" wrapper
            //     so it's the one that gets called when the buffer provider is needed,
            mState.tracks[name].bufferProvider = mState.tracks[name].downmixerBufferProvider;
            //  2/ saving the buffer provider for the track so the wrapper can use it
            //     when it downmixes.
            mState.tracks[name].downmixerBufferProvider->mTrackBufferProvider = bufferProvider;
        }
    } else {
        mState.tracks[name].bufferProvider = bufferProvider;
    }
}


void AudioMixer::process(int64_t pts)
{
    mState.hook(&mState, pts);
}


void AudioMixer::process__validate(state_t* state, int64_t pts)
{
    ALOGW_IF(!state->needsChanged,
        "in process__validate() but nothing's invalid");

    uint32_t changed = state->needsChanged;
    state->needsChanged = 0; // clear the validation flag

    // recompute which tracks are enabled / disabled
    uint32_t enabled = 0;
    uint32_t disabled = 0;
    while (changed) {
        const int i = 31 - __builtin_clz(changed);
        const uint32_t mask = 1<<i;
        changed &= ~mask;
        track_t& t = state->tracks[i];
        (t.enabled ? enabled : disabled) |= mask;
    }
    state->enabledTracks &= ~disabled;
    state->enabledTracks |=  enabled;

    // compute everything we need...
    int countActiveTracks = 0;
    bool all16BitsStereoNoResample = true;
    bool resampling = false;
    bool volumeRamp = false;
    uint32_t en = state->enabledTracks;
    while (en) {
        const int i = 31 - __builtin_clz(en);
        en &= ~(1<<i);

        countActiveTracks++;
        track_t& t = state->tracks[i];
        uint32_t n = 0;
        // FIXME can overflow (mask is only 3 bits)
        n |= NEEDS_CHANNEL_1 + t.channelCount - 1;
        if (t.doesResample()) {
            n |= NEEDS_RESAMPLE;
        }
        if (t.auxLevel != 0 && t.auxBuffer != NULL) {
            n |= NEEDS_AUX;
        }

        if (t.volumeInc[0]|t.volumeInc[1]) {
            volumeRamp = true;
        } else if (!t.doesResample() && t.volumeRL == 0) {
            n |= NEEDS_MUTE;
        }
        t.needs = n;

        if (n & NEEDS_MUTE) {
            t.hook = track__nop;
        } else {
            if (n & NEEDS_AUX) {
                all16BitsStereoNoResample = false;
            }
            if (n & NEEDS_RESAMPLE) {
                all16BitsStereoNoResample = false;
                resampling = true;
                t.hook = track__genericResample;
                ALOGV_IF((n & NEEDS_CHANNEL_COUNT__MASK) > NEEDS_CHANNEL_2,
                        "Track %d needs downmix + resample", i);
            } else {
                if ((n & NEEDS_CHANNEL_COUNT__MASK) == NEEDS_CHANNEL_1){
                    t.hook = track__16BitsMono;
                    all16BitsStereoNoResample = false;
                }
                if ((n & NEEDS_CHANNEL_COUNT__MASK) >= NEEDS_CHANNEL_2){
                    t.hook = track__16BitsStereo;
                    ALOGV_IF((n & NEEDS_CHANNEL_COUNT__MASK) > NEEDS_CHANNEL_2,
                            "Track %d needs downmix", i);
                }
            }
        }
    }

    // select the processing hooks
    state->hook = process__nop;
    if (countActiveTracks > 0) {
        if (resampling) {
            if (!state->outputTemp) {
                state->outputTemp = new int32_t[MAX_NUM_CHANNELS * state->frameCount];
            }
            if (!state->resampleTemp) {
                state->resampleTemp = new int32_t[MAX_NUM_CHANNELS * state->frameCount];
            }
            state->hook = process__genericResampling;
        } else {
            if (state->outputTemp) {
                delete [] state->outputTemp;
                state->outputTemp = NULL;
            }
            if (state->resampleTemp) {
                delete [] state->resampleTemp;
                state->resampleTemp = NULL;
            }
            state->hook = process__genericNoResampling;
            if (all16BitsStereoNoResample && !volumeRamp) {
                if (countActiveTracks == 1) {
                    state->hook = process__OneTrack16BitsStereoNoResampling;
                }
            }
        }
    }

    ALOGV("mixer configuration change: %d activeTracks (%08x) "
        "all16BitsStereoNoResample=%d, resampling=%d, volumeRamp=%d",
        countActiveTracks, state->enabledTracks,
        all16BitsStereoNoResample, resampling, volumeRamp);

   state->hook(state, pts);

    // Now that the volume ramp has been done, set optimal state and
    // track hooks for subsequent mixer process
    if (countActiveTracks > 0) {
        bool allMuted = true;
        uint32_t en = state->enabledTracks;
        while (en) {
            const int i = 31 - __builtin_clz(en);
            en &= ~(1<<i);
            track_t& t = state->tracks[i];
            if (!t.doesResample() && t.volumeRL == 0) {
                t.needs |= NEEDS_MUTE;
                t.hook = track__nop;
            } else {
                allMuted = false;
            }
        }
        if (allMuted) {
            state->hook = process__nop;
        } else if (all16BitsStereoNoResample) {
            if (countActiveTracks == 1) {
                state->hook = process__OneTrack16BitsStereoNoResampling;
            }
        }
    }
}


void AudioMixer::track__genericResample(track_t* t, int32_t* out, size_t outFrameCount,
        int32_t* temp, int32_t* aux)
{
    t->resampler->setSampleRate(t->sampleRate);

    // ramp gain - resample to temp buffer and scale/mix in 2nd step
    if (aux != NULL) {
        // always resample with unity gain when sending to auxiliary buffer to be able
        // to apply send level after resampling
        // TODO: modify each resampler to support aux channel?
        t->resampler->setVolume(UNITY_GAIN, UNITY_GAIN);
        memset(temp, 0, outFrameCount * MAX_NUM_CHANNELS * sizeof(int32_t));
        t->resampler->resample(temp, outFrameCount, t->bufferProvider);
        if (CC_UNLIKELY(t->volumeInc[0]|t->volumeInc[1]|t->auxInc)) {
            volumeRampStereo(t, out, outFrameCount, temp, aux);
        } else {
            volumeStereo(t, out, outFrameCount, temp, aux);
        }
    } else {
        if (CC_UNLIKELY(t->volumeInc[0]|t->volumeInc[1])) {
            t->resampler->setVolume(UNITY_GAIN, UNITY_GAIN);
            memset(temp, 0, outFrameCount * MAX_NUM_CHANNELS * sizeof(int32_t));
            t->resampler->resample(temp, outFrameCount, t->bufferProvider);
            volumeRampStereo(t, out, outFrameCount, temp, aux);
        }

        // constant gain
        else {
            t->resampler->setVolume(t->volume[0], t->volume[1]);
            t->resampler->resample(out, outFrameCount, t->bufferProvider);
        }
    }
}

void AudioMixer::track__nop(track_t* t, int32_t* out, size_t outFrameCount, int32_t* temp,
        int32_t* aux)
{
}

void AudioMixer::volumeRampStereo(track_t* t, int32_t* out, size_t frameCount, int32_t* temp,
        int32_t* aux)
{
    int32_t vl = t->prevVolume[0];
    int32_t vr = t->prevVolume[1];
    const int32_t vlInc = t->volumeInc[0];
    const int32_t vrInc = t->volumeInc[1];

    //ALOGD("[0] %p: inc=%f, v0=%f, v1=%d, final=%f, count=%d",
    //        t, vlInc/65536.0f, vl/65536.0f, t->volume[0],
    //       (vl + vlInc*frameCount)/65536.0f, frameCount);

    // ramp volume
    if (CC_UNLIKELY(aux != NULL)) {
        int32_t va = t->prevAuxLevel;
        const int32_t vaInc = t->auxInc;
        int32_t l;
        int32_t r;

        do {
            l = (*temp++ >> 12);
            r = (*temp++ >> 12);
            *out++ += (vl >> 16) * l;
            *out++ += (vr >> 16) * r;
            *aux++ += (va >> 17) * (l + r);
            vl += vlInc;
            vr += vrInc;
            va += vaInc;
        } while (--frameCount);
        t->prevAuxLevel = va;
    } else {
        do {
            *out++ += (vl >> 16) * (*temp++ >> 12);
            *out++ += (vr >> 16) * (*temp++ >> 12);
            vl += vlInc;
            vr += vrInc;
        } while (--frameCount);
    }
    t->prevVolume[0] = vl;
    t->prevVolume[1] = vr;
    t->adjustVolumeRamp(aux != NULL);
}

void AudioMixer::volumeStereo(track_t* t, int32_t* out, size_t frameCount, int32_t* temp,
        int32_t* aux)
{
    const int16_t vl = t->volume[0];
    const int16_t vr = t->volume[1];

    if (CC_UNLIKELY(aux != NULL)) {
        const int16_t va = t->auxLevel;
        do {
            int16_t l = (int16_t)(*temp++ >> 12);
            int16_t r = (int16_t)(*temp++ >> 12);
            out[0] = mulAdd(l, vl, out[0]);
            int16_t a = (int16_t)(((int32_t)l + r) >> 1);
            out[1] = mulAdd(r, vr, out[1]);
            out += 2;
            aux[0] = mulAdd(a, va, aux[0]);
            aux++;
        } while (--frameCount);
    } else {
        do {
            int16_t l = (int16_t)(*temp++ >> 12);
            int16_t r = (int16_t)(*temp++ >> 12);
            out[0] = mulAdd(l, vl, out[0]);
            out[1] = mulAdd(r, vr, out[1]);
            out += 2;
        } while (--frameCount);
    }
}

void AudioMixer::track__16BitsStereo(track_t* t, int32_t* out, size_t frameCount, int32_t* temp,
        int32_t* aux)
{
    const int16_t *in = static_cast<const int16_t *>(t->in);

    if (CC_UNLIKELY(aux != NULL)) {
        int32_t l;
        int32_t r;
        // ramp gain
        if (CC_UNLIKELY(t->volumeInc[0]|t->volumeInc[1]|t->auxInc)) {
            int32_t vl = t->prevVolume[0];
            int32_t vr = t->prevVolume[1];
            int32_t va = t->prevAuxLevel;
            const int32_t vlInc = t->volumeInc[0];
            const int32_t vrInc = t->volumeInc[1];
            const int32_t vaInc = t->auxInc;
            // ALOGD("[1] %p: inc=%f, v0=%f, v1=%d, final=%f, count=%d",
            //        t, vlInc/65536.0f, vl/65536.0f, t->volume[0],
            //        (vl + vlInc*frameCount)/65536.0f, frameCount);

            do {
                l = (int32_t)*in++;
                r = (int32_t)*in++;
                *out++ += (vl >> 16) * l;
                *out++ += (vr >> 16) * r;
                *aux++ += (va >> 17) * (l + r);
                vl += vlInc;
                vr += vrInc;
                va += vaInc;
            } while (--frameCount);

            t->prevVolume[0] = vl;
            t->prevVolume[1] = vr;
            t->prevAuxLevel = va;
            t->adjustVolumeRamp(true);
        }

        // constant gain
        else {
            const uint32_t vrl = t->volumeRL;
            const int16_t va = (int16_t)t->auxLevel;
            do {
                uint32_t rl = *reinterpret_cast<const uint32_t *>(in);
                int16_t a = (int16_t)(((int32_t)in[0] + in[1]) >> 1);
                in += 2;
                out[0] = mulAddRL(1, rl, vrl, out[0]);
                out[1] = mulAddRL(0, rl, vrl, out[1]);
                out += 2;
                aux[0] = mulAdd(a, va, aux[0]);
                aux++;
            } while (--frameCount);
        }
    } else {
        // ramp gain
        if (CC_UNLIKELY(t->volumeInc[0]|t->volumeInc[1])) {
            int32_t vl = t->prevVolume[0];
            int32_t vr = t->prevVolume[1];
            const int32_t vlInc = t->volumeInc[0];
            const int32_t vrInc = t->volumeInc[1];

            // ALOGD("[1] %p: inc=%f, v0=%f, v1=%d, final=%f, count=%d",
            //        t, vlInc/65536.0f, vl/65536.0f, t->volume[0],
            //        (vl + vlInc*frameCount)/65536.0f, frameCount);

            do {
                *out++ += (vl >> 16) * (int32_t) *in++;
                *out++ += (vr >> 16) * (int32_t) *in++;
                vl += vlInc;
                vr += vrInc;
            } while (--frameCount);

            t->prevVolume[0] = vl;
            t->prevVolume[1] = vr;
            t->adjustVolumeRamp(false);
        }

        // constant gain
        else {
            const uint32_t vrl = t->volumeRL;
            do {
                uint32_t rl = *reinterpret_cast<const uint32_t *>(in);
                in += 2;
                out[0] = mulAddRL(1, rl, vrl, out[0]);
                out[1] = mulAddRL(0, rl, vrl, out[1]);
                out += 2;
            } while (--frameCount);
        }
    }
    t->in = in;
}

void AudioMixer::track__16BitsMono(track_t* t, int32_t* out, size_t frameCount, int32_t* temp,
        int32_t* aux)
{
    const int16_t *in = static_cast<int16_t const *>(t->in);

    if (CC_UNLIKELY(aux != NULL)) {
        // ramp gain
        if (CC_UNLIKELY(t->volumeInc[0]|t->volumeInc[1]|t->auxInc)) {
            int32_t vl = t->prevVolume[0];
            int32_t vr = t->prevVolume[1];
            int32_t va = t->prevAuxLevel;
            const int32_t vlInc = t->volumeInc[0];
            const int32_t vrInc = t->volumeInc[1];
            const int32_t vaInc = t->auxInc;

            // ALOGD("[2] %p: inc=%f, v0=%f, v1=%d, final=%f, count=%d",
            //         t, vlInc/65536.0f, vl/65536.0f, t->volume[0],
            //         (vl + vlInc*frameCount)/65536.0f, frameCount);

            do {
                int32_t l = *in++;
                *out++ += (vl >> 16) * l;
                *out++ += (vr >> 16) * l;
                *aux++ += (va >> 16) * l;
                vl += vlInc;
                vr += vrInc;
                va += vaInc;
            } while (--frameCount);

            t->prevVolume[0] = vl;
            t->prevVolume[1] = vr;
            t->prevAuxLevel = va;
            t->adjustVolumeRamp(true);
        }
        // constant gain
        else {
            const int16_t vl = t->volume[0];
            const int16_t vr = t->volume[1];
            const int16_t va = (int16_t)t->auxLevel;
            do {
                int16_t l = *in++;
                out[0] = mulAdd(l, vl, out[0]);
                out[1] = mulAdd(l, vr, out[1]);
                out += 2;
                aux[0] = mulAdd(l, va, aux[0]);
                aux++;
            } while (--frameCount);
        }
    } else {
        // ramp gain
        if (CC_UNLIKELY(t->volumeInc[0]|t->volumeInc[1])) {
            int32_t vl = t->prevVolume[0];
            int32_t vr = t->prevVolume[1];
            const int32_t vlInc = t->volumeInc[0];
            const int32_t vrInc = t->volumeInc[1];

            // ALOGD("[2] %p: inc=%f, v0=%f, v1=%d, final=%f, count=%d",
            //         t, vlInc/65536.0f, vl/65536.0f, t->volume[0],
            //         (vl + vlInc*frameCount)/65536.0f, frameCount);

            do {
                int32_t l = *in++;
                *out++ += (vl >> 16) * l;
                *out++ += (vr >> 16) * l;
                vl += vlInc;
                vr += vrInc;
            } while (--frameCount);

            t->prevVolume[0] = vl;
            t->prevVolume[1] = vr;
            t->adjustVolumeRamp(false);
        }
        // constant gain
        else {
            const int16_t vl = t->volume[0];
            const int16_t vr = t->volume[1];
            do {
                int16_t l = *in++;
                out[0] = mulAdd(l, vl, out[0]);
                out[1] = mulAdd(l, vr, out[1]);
                out += 2;
            } while (--frameCount);
        }
    }
    t->in = in;
}

// no-op case
void AudioMixer::process__nop(state_t* state, int64_t pts)
{
    uint32_t e0 = state->enabledTracks;
    size_t bufSize = state->frameCount * sizeof(int16_t) * MAX_NUM_CHANNELS;
    while (e0) {
        // process by group of tracks with same output buffer to
        // avoid multiple memset() on same buffer
        uint32_t e1 = e0, e2 = e0;
        int i = 31 - __builtin_clz(e1);
        {
            track_t& t1 = state->tracks[i];
            e2 &= ~(1<<i);
            while (e2) {
                i = 31 - __builtin_clz(e2);
                e2 &= ~(1<<i);
                track_t& t2 = state->tracks[i];
                if (CC_UNLIKELY(t2.mainBuffer != t1.mainBuffer)) {
                    e1 &= ~(1<<i);
                }
            }
            e0 &= ~(e1);

            memset(t1.mainBuffer, 0, bufSize);
        }

        while (e1) {
            i = 31 - __builtin_clz(e1);
            e1 &= ~(1<<i);
            {
                track_t& t3 = state->tracks[i];
                size_t outFrames = state->frameCount;
                while (outFrames) {
                    t3.buffer.frameCount = outFrames;
                    int64_t outputPTS = calculateOutputPTS(
                        t3, pts, state->frameCount - outFrames);
                    t3.bufferProvider->getNextBuffer(&t3.buffer, outputPTS);
                    if (t3.buffer.raw == NULL) break;
                    outFrames -= t3.buffer.frameCount;
                    t3.bufferProvider->releaseBuffer(&t3.buffer);
                }
            }
        }
    }
}

// generic code without resampling
void AudioMixer::process__genericNoResampling(state_t* state, int64_t pts)
{
    int32_t outTemp[BLOCKSIZE * MAX_NUM_CHANNELS] __attribute__((aligned(32)));

    // acquire each track's buffer
    uint32_t enabledTracks = state->enabledTracks;
    uint32_t e0 = enabledTracks;
    while (e0) {
        const int i = 31 - __builtin_clz(e0);
        e0 &= ~(1<<i);
        track_t& t = state->tracks[i];
        t.buffer.frameCount = state->frameCount;
        t.bufferProvider->getNextBuffer(&t.buffer, pts);
        t.frameCount = t.buffer.frameCount;
        t.in = t.buffer.raw;
<<<<<<< HEAD
        // t.in == NULL can happen if the track was flushed just after having
        // been enabled for mixing.
        if (t.in == NULL) {
            enabledTracks &= ~(1<<i);
        }
=======
>>>>>>> adf3f9b9
    }

    e0 = enabledTracks;
    while (e0) {
        // process by group of tracks with same output buffer to
        // optimize cache use
        uint32_t e1 = e0, e2 = e0;
        int j = 31 - __builtin_clz(e1);
        track_t& t1 = state->tracks[j];
        e2 &= ~(1<<j);
        while (e2) {
            j = 31 - __builtin_clz(e2);
            e2 &= ~(1<<j);
            track_t& t2 = state->tracks[j];
            if (CC_UNLIKELY(t2.mainBuffer != t1.mainBuffer)) {
                e1 &= ~(1<<j);
            }
        }
        e0 &= ~(e1);
        // this assumes output 16 bits stereo, no resampling
        int32_t *out = t1.mainBuffer;
        size_t numFrames = 0;
        do {
            memset(outTemp, 0, sizeof(outTemp));
            e2 = e1;
            while (e2) {
                const int i = 31 - __builtin_clz(e2);
                e2 &= ~(1<<i);
                track_t& t = state->tracks[i];
                size_t outFrames = BLOCKSIZE;
                int32_t *aux = NULL;
                if (CC_UNLIKELY(t.needs & NEEDS_AUX)) {
                    aux = t.auxBuffer + numFrames;
                }
                while (outFrames) {
                    // t.in == NULL can happen if the track was flushed just after having
                    // been enabled for mixing.
                   if (t.in == NULL) {
                        enabledTracks &= ~(1<<i);
                        e1 &= ~(1<<i);
                        break;
                    }
                    size_t inFrames = (t.frameCount > outFrames)?outFrames:t.frameCount;
                    if (inFrames > 0) {
                        t.hook(&t, outTemp + (BLOCKSIZE-outFrames)*MAX_NUM_CHANNELS, inFrames,
                                state->resampleTemp, aux);
                        t.frameCount -= inFrames;
                        outFrames -= inFrames;
                        if (CC_UNLIKELY(aux != NULL)) {
                            aux += inFrames;
                        }
                    }
                    if (t.frameCount == 0 && outFrames) {
                        t.bufferProvider->releaseBuffer(&t.buffer);
                        t.buffer.frameCount = (state->frameCount - numFrames) -
                                (BLOCKSIZE - outFrames);
                        int64_t outputPTS = calculateOutputPTS(
                            t, pts, numFrames + (BLOCKSIZE - outFrames));
                        t.bufferProvider->getNextBuffer(&t.buffer, outputPTS);
                        t.in = t.buffer.raw;
                        if (t.in == NULL) {
                            enabledTracks &= ~(1<<i);
                            e1 &= ~(1<<i);
                            break;
                        }
                        t.frameCount = t.buffer.frameCount;
                    }
                }
            }
            ditherAndClamp(out, outTemp, BLOCKSIZE);
            out += BLOCKSIZE;
            numFrames += BLOCKSIZE;
        } while (numFrames < state->frameCount);
    }

    // release each track's buffer
    e0 = enabledTracks;
    while (e0) {
        const int i = 31 - __builtin_clz(e0);
        e0 &= ~(1<<i);
        track_t& t = state->tracks[i];
        t.bufferProvider->releaseBuffer(&t.buffer);
    }
}


// generic code with resampling
void AudioMixer::process__genericResampling(state_t* state, int64_t pts)
{
    // this const just means that local variable outTemp doesn't change
    int32_t* const outTemp = state->outputTemp;
    const size_t size = sizeof(int32_t) * MAX_NUM_CHANNELS * state->frameCount;

    size_t numFrames = state->frameCount;

    uint32_t e0 = state->enabledTracks;
    while (e0) {
        // process by group of tracks with same output buffer
        // to optimize cache use
        uint32_t e1 = e0, e2 = e0;
        int j = 31 - __builtin_clz(e1);
        track_t& t1 = state->tracks[j];
        e2 &= ~(1<<j);
        while (e2) {
            j = 31 - __builtin_clz(e2);
            e2 &= ~(1<<j);
            track_t& t2 = state->tracks[j];
            if (CC_UNLIKELY(t2.mainBuffer != t1.mainBuffer)) {
                e1 &= ~(1<<j);
            }
        }
        e0 &= ~(e1);
        int32_t *out = t1.mainBuffer;
        memset(outTemp, 0, size);
        while (e1) {
            const int i = 31 - __builtin_clz(e1);
            e1 &= ~(1<<i);
            track_t& t = state->tracks[i];
            int32_t *aux = NULL;
            if (CC_UNLIKELY(t.needs & NEEDS_AUX)) {
                aux = t.auxBuffer;
            }

            // this is a little goofy, on the resampling case we don't
            // acquire/release the buffers because it's done by
            // the resampler.
            if (t.needs & NEEDS_RESAMPLE) {
                t.resampler->setPTS(pts);
                t.hook(&t, outTemp, numFrames, state->resampleTemp, aux);
            } else {

                size_t outFrames = 0;

                while (outFrames < numFrames) {
                    t.buffer.frameCount = numFrames - outFrames;
                    int64_t outputPTS = calculateOutputPTS(t, pts, outFrames);
                    t.bufferProvider->getNextBuffer(&t.buffer, outputPTS);
                    t.in = t.buffer.raw;
                    // t.in == NULL can happen if the track was flushed just after having
                    // been enabled for mixing.
                    if (t.in == NULL) break;

                    if (CC_UNLIKELY(aux != NULL)) {
                        aux += outFrames;
                    }
                    t.hook(&t, outTemp + outFrames*MAX_NUM_CHANNELS, t.buffer.frameCount,
                            state->resampleTemp, aux);
                    outFrames += t.buffer.frameCount;
                    t.bufferProvider->releaseBuffer(&t.buffer);
                }
            }
        }
        ditherAndClamp(out, outTemp, numFrames);
    }
}

// one track, 16 bits stereo without resampling is the most common case
void AudioMixer::process__OneTrack16BitsStereoNoResampling(state_t* state,
                                                           int64_t pts)
{
    // This method is only called when state->enabledTracks has exactly
    // one bit set.  The asserts below would verify this, but are commented out
    // since the whole point of this method is to optimize performance.
    //ALOG_ASSERT(0 != state->enabledTracks, "no tracks enabled");
    const int i = 31 - __builtin_clz(state->enabledTracks);
    //ALOG_ASSERT((1 << i) == state->enabledTracks, "more than 1 track enabled");
    const track_t& t = state->tracks[i];

    AudioBufferProvider::Buffer& b(t.buffer);

    int32_t* out = t.mainBuffer;
    size_t numFrames = state->frameCount;

    const int16_t vl = t.volume[0];
    const int16_t vr = t.volume[1];
    const uint32_t vrl = t.volumeRL;
    while (numFrames) {
        b.frameCount = numFrames;
        int64_t outputPTS = calculateOutputPTS(t, pts, out - t.mainBuffer);
        t.bufferProvider->getNextBuffer(&b, outputPTS);
        const int16_t *in = b.i16;

        // in == NULL can happen if the track was flushed just after having
        // been enabled for mixing.
        if (in == NULL || ((unsigned long)in & 3)) {
            memset(out, 0, numFrames*MAX_NUM_CHANNELS*sizeof(int16_t));
            ALOGE_IF(((unsigned long)in & 3), "process stereo track: input buffer alignment pb: "
                                              "buffer %p track %d, channels %d, needs %08x",
                    in, i, t.channelCount, t.needs);
            return;
        }
        size_t outFrames = b.frameCount;

        if (CC_UNLIKELY(uint32_t(vl) > UNITY_GAIN || uint32_t(vr) > UNITY_GAIN)) {
            // volume is boosted, so we might need to clamp even though
            // we process only one track.
            do {
                uint32_t rl = *reinterpret_cast<const uint32_t *>(in);
                in += 2;
                int32_t l = mulRL(1, rl, vrl) >> 12;
                int32_t r = mulRL(0, rl, vrl) >> 12;
                // clamping...
                l = clamp16(l);
                r = clamp16(r);
                *out++ = (r<<16) | (l & 0xFFFF);
            } while (--outFrames);
        } else {
            do {
                uint32_t rl = *reinterpret_cast<const uint32_t *>(in);
                in += 2;
                int32_t l = mulRL(1, rl, vrl) >> 12;
                int32_t r = mulRL(0, rl, vrl) >> 12;
                *out++ = (r<<16) | (l & 0xFFFF);
            } while (--outFrames);
        }
        numFrames -= b.frameCount;
        t.bufferProvider->releaseBuffer(&b);
    }
}

#if 0
// 2 tracks is also a common case
// NEVER used in current implementation of process__validate()
// only use if the 2 tracks have the same output buffer
void AudioMixer::process__TwoTracks16BitsStereoNoResampling(state_t* state,
                                                            int64_t pts)
{
    int i;
    uint32_t en = state->enabledTracks;

    i = 31 - __builtin_clz(en);
    const track_t& t0 = state->tracks[i];
    AudioBufferProvider::Buffer& b0(t0.buffer);

    en &= ~(1<<i);
    i = 31 - __builtin_clz(en);
    const track_t& t1 = state->tracks[i];
    AudioBufferProvider::Buffer& b1(t1.buffer);

    const int16_t *in0;
    const int16_t vl0 = t0.volume[0];
    const int16_t vr0 = t0.volume[1];
    size_t frameCount0 = 0;

    const int16_t *in1;
    const int16_t vl1 = t1.volume[0];
    const int16_t vr1 = t1.volume[1];
    size_t frameCount1 = 0;

    //FIXME: only works if two tracks use same buffer
    int32_t* out = t0.mainBuffer;
    size_t numFrames = state->frameCount;
    const int16_t *buff = NULL;


    while (numFrames) {

        if (frameCount0 == 0) {
            b0.frameCount = numFrames;
            int64_t outputPTS = calculateOutputPTS(t0, pts,
                                                   out - t0.mainBuffer);
            t0.bufferProvider->getNextBuffer(&b0, outputPTS);
            if (b0.i16 == NULL) {
                if (buff == NULL) {
                    buff = new int16_t[MAX_NUM_CHANNELS * state->frameCount];
                }
                in0 = buff;
                b0.frameCount = numFrames;
            } else {
                in0 = b0.i16;
            }
            frameCount0 = b0.frameCount;
        }
        if (frameCount1 == 0) {
            b1.frameCount = numFrames;
            int64_t outputPTS = calculateOutputPTS(t1, pts,
                                                   out - t0.mainBuffer);
            t1.bufferProvider->getNextBuffer(&b1, outputPTS);
            if (b1.i16 == NULL) {
                if (buff == NULL) {
                    buff = new int16_t[MAX_NUM_CHANNELS * state->frameCount];
                }
                in1 = buff;
                b1.frameCount = numFrames;
            } else {
                in1 = b1.i16;
            }
            frameCount1 = b1.frameCount;
        }

        size_t outFrames = frameCount0 < frameCount1?frameCount0:frameCount1;

        numFrames -= outFrames;
        frameCount0 -= outFrames;
        frameCount1 -= outFrames;

        do {
            int32_t l0 = *in0++;
            int32_t r0 = *in0++;
            l0 = mul(l0, vl0);
            r0 = mul(r0, vr0);
            int32_t l = *in1++;
            int32_t r = *in1++;
            l = mulAdd(l, vl1, l0) >> 12;
            r = mulAdd(r, vr1, r0) >> 12;
            // clamping...
            l = clamp16(l);
            r = clamp16(r);
            *out++ = (r<<16) | (l & 0xFFFF);
        } while (--outFrames);

        if (frameCount0 == 0) {
            t0.bufferProvider->releaseBuffer(&b0);
        }
        if (frameCount1 == 0) {
            t1.bufferProvider->releaseBuffer(&b1);
        }
    }

    delete [] buff;
}
#endif

int64_t AudioMixer::calculateOutputPTS(const track_t& t, int64_t basePTS,
                                       int outputFrameIndex)
{
    if (AudioBufferProvider::kInvalidPTS == basePTS) {
        return AudioBufferProvider::kInvalidPTS;
    }

    return basePTS + ((outputFrameIndex * sLocalTimeFreq) / t.sampleRate);
}

/*static*/ uint64_t AudioMixer::sLocalTimeFreq;
/*static*/ pthread_once_t AudioMixer::sOnceControl = PTHREAD_ONCE_INIT;

/*static*/ void AudioMixer::sInitRoutine()
{
    LocalClock lc;
    sLocalTimeFreq = lc.getLocalFreq();

    // find multichannel downmix effect if we have to play multichannel content
    uint32_t numEffects = 0;
    int ret = EffectQueryNumberEffects(&numEffects);
    if (ret != 0) {
        ALOGE("AudioMixer() error %d querying number of effects", ret);
        return;
    }
    ALOGV("EffectQueryNumberEffects() numEffects=%d", numEffects);

    for (uint32_t i = 0 ; i < numEffects ; i++) {
        if (EffectQueryEffect(i, &sDwnmFxDesc) == 0) {
            ALOGV("effect %d is called %s", i, sDwnmFxDesc.name);
            if (memcmp(&sDwnmFxDesc.type, EFFECT_UIID_DOWNMIX, sizeof(effect_uuid_t)) == 0) {
                ALOGI("found effect \"%s\" from %s",
                        sDwnmFxDesc.name, sDwnmFxDesc.implementor);
                sIsMultichannelCapable = true;
                break;
            }
        }
    }
    ALOGW_IF(!sIsMultichannelCapable, "unable to find downmix effect");
}

// ----------------------------------------------------------------------------
}; // namespace android<|MERGE_RESOLUTION|>--- conflicted
+++ resolved
@@ -1100,14 +1100,6 @@
         t.bufferProvider->getNextBuffer(&t.buffer, pts);
         t.frameCount = t.buffer.frameCount;
         t.in = t.buffer.raw;
-<<<<<<< HEAD
-        // t.in == NULL can happen if the track was flushed just after having
-        // been enabled for mixing.
-        if (t.in == NULL) {
-            enabledTracks &= ~(1<<i);
-        }
-=======
->>>>>>> adf3f9b9
     }
 
     e0 = enabledTracks;
