/*
 * Copyright (C) 2008 The Android Open Source Project
 *
 * Licensed under the Apache License, Version 2.0 (the "License");
 * you may not use this file except in compliance with the License.
 * You may obtain a copy of the License at
 *
 *      http://www.apache.org/licenses/LICENSE-2.0
 *
 * Unless required by applicable law or agreed to in writing, software
 * distributed under the License is distributed on an "AS IS" BASIS,
 * WITHOUT WARRANTIES OR CONDITIONS OF ANY KIND, either express or implied.
 * See the License for the specific language governing permissions and
 * limitations under the License.
 */

#define LOG_TAG "CameraService"
#define ATRACE_TAG ATRACE_TAG_CAMERA
//#define LOG_NDEBUG 0

#include <algorithm>
#include <climits>
#include <stdio.h>
#include <cstring>
#include <ctime>
#include <string>
#ifdef TARGET_NEEDS_CLIENT_INFO
#include <iostream>
#include <fstream>
#endif
#include <sys/types.h>
#include <inttypes.h>
#include <pthread.h>

#include <android/hardware/ICamera.h>
#include <android/hardware/ICameraClient.h>

#include <android-base/macros.h>
#include <android-base/parseint.h>
#include <android-base/stringprintf.h>
#include <binder/ActivityManager.h>
#include <binder/AppOpsManager.h>
#include <binder/IPCThreadState.h>
#include <binder/IServiceManager.h>
#include <binder/MemoryBase.h>
#include <binder/MemoryHeapBase.h>
#include <binder/PermissionController.h>
#include <binder/ProcessInfoService.h>
#include <binder/IResultReceiver.h>
#include <cutils/atomic.h>
#include <cutils/properties.h>
#include <cutils/misc.h>
#include <gui/Surface.h>
#include <hardware/hardware.h>
#include "hidl/HidlCameraService.h"
#include <hidl/HidlTransportSupport.h>
#include <hwbinder/IPCThreadState.h>
#include <memunreachable/memunreachable.h>
#include <media/AudioSystem.h>
#include <media/IMediaHTTPService.h>
#include <media/mediaplayer.h>
#include <mediautils/BatteryNotifier.h>
#include <sensorprivacy/SensorPrivacyManager.h>
#include <utils/Errors.h>
#include <utils/Log.h>
#include <utils/String16.h>
#include <utils/SystemClock.h>
#include <utils/Trace.h>
#include <private/android_filesystem_config.h>
#include <system/camera_vendor_tags.h>
#include <system/camera_metadata.h>

#include <system/camera.h>

#include "CameraService.h"
#include "api1/CameraClient.h"
#include "api1/Camera2Client.h"
#include "api2/CameraDeviceClient.h"
#include "utils/CameraTraces.h"
#include "utils/TagMonitor.h"
#include "utils/CameraThreadState.h"

#ifdef MOTORIZED_CAMERA_DEVICE
#include <vendor/lineage/camera/motor/1.0/ICameraMotor.h>
#endif

namespace {
    const char* kPermissionServiceName = "permission";
}; // namespace anonymous

namespace android {

using base::StringPrintf;
using binder::Status;
using frameworks::cameraservice::service::V2_0::implementation::HidlCameraService;
using hardware::ICamera;
using hardware::ICameraClient;
using hardware::ICameraServiceProxy;
using hardware::ICameraServiceListener;
using hardware::camera::common::V1_0::CameraDeviceStatus;
using hardware::camera::common::V1_0::TorchModeStatus;
#ifdef MOTORIZED_CAMERA_DEVICE
using vendor::lineage::camera::motor::V1_0::ICameraMotor;
#endif

// ----------------------------------------------------------------------------
// Logging support -- this is for debugging only
// Use "adb shell dumpsys media.camera -v 1" to change it.
volatile int32_t gLogLevel = 0;

#define LOG1(...) ALOGD_IF(gLogLevel >= 1, __VA_ARGS__);
#define LOG2(...) ALOGD_IF(gLogLevel >= 2, __VA_ARGS__);

static void setLogLevel(int level) {
    android_atomic_write(level, &gLogLevel);
}

// Convenience methods for constructing binder::Status objects for error returns

#define STATUS_ERROR(errorCode, errorString) \
    binder::Status::fromServiceSpecificError(errorCode, \
            String8::format("%s:%d: %s", __FUNCTION__, __LINE__, errorString))

#define STATUS_ERROR_FMT(errorCode, errorString, ...) \
    binder::Status::fromServiceSpecificError(errorCode, \
            String8::format("%s:%d: " errorString, __FUNCTION__, __LINE__, \
                    __VA_ARGS__))

// ----------------------------------------------------------------------------

static const String16 sManageCameraPermission("android.permission.MANAGE_CAMERA");

// Matches with PERCEPTIBLE_APP_ADJ in ProcessList.java
static constexpr int32_t kVendorClientScore = 200;
// Matches with PROCESS_STATE_PERSISTENT_UI in ActivityManager.java
static constexpr int32_t kVendorClientState = 1;

Mutex CameraService::sProxyMutex;
sp<hardware::ICameraServiceProxy> CameraService::sCameraServiceProxy;

CameraService::CameraService() :
        mEventLog(DEFAULT_EVENT_LOG_LENGTH),
        mNumberOfCameras(0),
        mSoundRef(0), mInitialized(false) {
    ALOGI("CameraService started (pid=%d)", getpid());
    mServiceLockWrapper = std::make_shared<WaitableMutexWrapper>(&mServiceLock);
}

void CameraService::onFirstRef()
{
    ALOGI("CameraService process starting");

    BnCameraService::onFirstRef();

    // Update battery life tracking if service is restarting
    BatteryNotifier& notifier(BatteryNotifier::getInstance());
    notifier.noteResetCamera();
    notifier.noteResetFlashlight();

    status_t res = INVALID_OPERATION;

    res = enumerateProviders();
    if (res == OK) {
        mInitialized = true;
    }

    mUidPolicy = new UidPolicy(this);
    mUidPolicy->registerSelf();
    mSensorPrivacyPolicy = new SensorPrivacyPolicy(this);
    mSensorPrivacyPolicy->registerSelf();
    sp<HidlCameraService> hcs = HidlCameraService::getInstance(this);
    if (hcs->registerAsService() != android::OK) {
        ALOGE("%s: Failed to register default android.frameworks.cameraservice.service@1.0",
              __FUNCTION__);
    }

    // This needs to be last call in this function, so that it's as close to
    // ServiceManager::addService() as possible.
    CameraService::pingCameraServiceProxy();
    ALOGI("CameraService pinged cameraservice proxy");
}

status_t CameraService::enumerateProviders() {
    status_t res;

    std::vector<std::string> deviceIds;
    {
        Mutex::Autolock l(mServiceLock);

        if (nullptr == mCameraProviderManager.get()) {
            mCameraProviderManager = new CameraProviderManager();
            res = mCameraProviderManager->initialize(this);
            if (res != OK) {
                ALOGE("%s: Unable to initialize camera provider manager: %s (%d)",
                        __FUNCTION__, strerror(-res), res);
                return res;
            }
        }


        // Setup vendor tags before we call get_camera_info the first time
        // because HAL might need to setup static vendor keys in get_camera_info
        // TODO: maybe put this into CameraProviderManager::initialize()?
        mCameraProviderManager->setUpVendorTags();

        if (nullptr == mFlashlight.get()) {
            mFlashlight = new CameraFlashlight(mCameraProviderManager, this);
        }

        res = mFlashlight->findFlashUnits();
        if (res != OK) {
            ALOGE("Failed to enumerate flash units: %s (%d)", strerror(-res), res);
        }

        deviceIds = mCameraProviderManager->getCameraDeviceIds();
    }


    for (auto& cameraId : deviceIds) {
        String8 id8 = String8(cameraId.c_str());
        if (getCameraState(id8) == nullptr) {
            onDeviceStatusChanged(id8, CameraDeviceStatus::PRESENT);
        }
    }

    return OK;
}

sp<ICameraServiceProxy> CameraService::getCameraServiceProxy() {
#ifndef __BRILLO__
    Mutex::Autolock al(sProxyMutex);
    if (sCameraServiceProxy == nullptr) {
        sp<IServiceManager> sm = defaultServiceManager();
        // Use checkService because cameraserver normally starts before the
        // system server and the proxy service. So the long timeout that getService
        // has before giving up is inappropriate.
        sp<IBinder> binder = sm->checkService(String16("media.camera.proxy"));
        if (binder != nullptr) {
            sCameraServiceProxy = interface_cast<ICameraServiceProxy>(binder);
        }
    }
#endif
    return sCameraServiceProxy;
}

void CameraService::pingCameraServiceProxy() {
    sp<ICameraServiceProxy> proxyBinder = getCameraServiceProxy();
    if (proxyBinder == nullptr) return;
    proxyBinder->pingForUserUpdate();
}

void CameraService::broadcastTorchModeStatus(const String8& cameraId, TorchModeStatus status) {
    Mutex::Autolock lock(mStatusListenerLock);

    for (auto& i : mListenerList) {
        i.second->getListener()->onTorchStatusChanged(mapToInterface(status), String16{cameraId});
    }
}

CameraService::~CameraService() {
    VendorTagDescriptor::clearGlobalVendorTagDescriptor();
    mUidPolicy->unregisterSelf();
    mSensorPrivacyPolicy->unregisterSelf();
}

void CameraService::onNewProviderRegistered() {
    enumerateProviders();
}

bool CameraService::isPublicallyHiddenSecureCamera(const String8& cameraId) {
    auto state = getCameraState(cameraId);
    if (state != nullptr) {
        return state->isPublicallyHiddenSecureCamera();
    }
    // Hidden physical camera ids won't have CameraState
    return mCameraProviderManager->isPublicallyHiddenSecureCamera(cameraId.c_str());
}

void CameraService::updateCameraNumAndIds() {
    Mutex::Autolock l(mServiceLock);
    mNumberOfCameras = mCameraProviderManager->getCameraCount();
    mNormalDeviceIds =
            mCameraProviderManager->getAPI1CompatibleCameraDeviceIds();
}

void CameraService::addStates(const String8 id) {
    std::string cameraId(id.c_str());
    hardware::camera::common::V1_0::CameraResourceCost cost;
    status_t res = mCameraProviderManager->getResourceCost(cameraId, &cost);
    if (res != OK) {
        ALOGE("Failed to query device resource cost: %s (%d)", strerror(-res), res);
        return;
    }
    bool isPublicallyHiddenSecureCamera =
            mCameraProviderManager->isPublicallyHiddenSecureCamera(id.string());
    std::set<String8> conflicting;
    for (size_t i = 0; i < cost.conflictingDevices.size(); i++) {
        conflicting.emplace(String8(cost.conflictingDevices[i].c_str()));
    }

    {
        Mutex::Autolock lock(mCameraStatesLock);
        mCameraStates.emplace(id, std::make_shared<CameraState>(id, cost.resourceCost,
                                                                conflicting,
                                                                isPublicallyHiddenSecureCamera));
    }

    if (mFlashlight->hasFlashUnit(id)) {
        Mutex::Autolock al(mTorchStatusMutex);
        mTorchStatusMap.add(id, TorchModeStatus::AVAILABLE_OFF);

        broadcastTorchModeStatus(id, TorchModeStatus::AVAILABLE_OFF);
    }

    updateCameraNumAndIds();
    logDeviceAdded(id, "Device added");
}

void CameraService::removeStates(const String8 id) {
    updateCameraNumAndIds();
    if (mFlashlight->hasFlashUnit(id)) {
        Mutex::Autolock al(mTorchStatusMutex);
        mTorchStatusMap.removeItem(id);
    }

    {
        Mutex::Autolock lock(mCameraStatesLock);
        mCameraStates.erase(id);
    }
}

void CameraService::onDeviceStatusChanged(const String8& id,
        CameraDeviceStatus newHalStatus) {
    ALOGI("%s: Status changed for cameraId=%s, newStatus=%d", __FUNCTION__,
            id.string(), newHalStatus);

    StatusInternal newStatus = mapToInternal(newHalStatus);

    std::shared_ptr<CameraState> state = getCameraState(id);

    if (state == nullptr) {
        if (newStatus == StatusInternal::PRESENT) {
            ALOGI("%s: Unknown camera ID %s, a new camera is added",
                    __FUNCTION__, id.string());

            // First add as absent to make sure clients are notified below
            addStates(id);

            updateStatus(newStatus, id);
        } else {
            ALOGE("%s: Bad camera ID %s", __FUNCTION__, id.string());
        }
        return;
    }

    StatusInternal oldStatus = state->getStatus();

    if (oldStatus == newStatus) {
        ALOGE("%s: State transition to the same status %#x not allowed", __FUNCTION__, newStatus);
        return;
    }

    if (newStatus == StatusInternal::NOT_PRESENT) {
        logDeviceRemoved(id, String8::format("Device status changed from %d to %d", oldStatus,
                newStatus));

        // Set the device status to NOT_PRESENT, clients will no longer be able to connect
        // to this device until the status changes
        updateStatus(StatusInternal::NOT_PRESENT, id);

        sp<BasicClient> clientToDisconnect;
        {
            // Don't do this in updateStatus to avoid deadlock over mServiceLock
            Mutex::Autolock lock(mServiceLock);

            // Remove cached shim parameters
            state->setShimParams(CameraParameters());

            // Remove the client from the list of active clients, if there is one
            clientToDisconnect = removeClientLocked(id);
        }

        // Disconnect client
        if (clientToDisconnect.get() != nullptr) {
            ALOGI("%s: Client for camera ID %s evicted due to device status change from HAL",
                    __FUNCTION__, id.string());
            // Notify the client of disconnection
            clientToDisconnect->notifyError(
                    hardware::camera2::ICameraDeviceCallbacks::ERROR_CAMERA_DISCONNECTED,
                    CaptureResultExtras{});
            // Ensure not in binder RPC so client disconnect PID checks work correctly
            LOG_ALWAYS_FATAL_IF(CameraThreadState::getCallingPid() != getpid(),
                    "onDeviceStatusChanged must be called from the camera service process!");
            clientToDisconnect->disconnect();
        }

        removeStates(id);
    } else {
        if (oldStatus == StatusInternal::NOT_PRESENT) {
            logDeviceAdded(id, String8::format("Device status changed from %d to %d", oldStatus,
                    newStatus));
        }
        updateStatus(newStatus, id);
    }

}

void CameraService::onTorchStatusChanged(const String8& cameraId,
        TorchModeStatus newStatus) {
    Mutex::Autolock al(mTorchStatusMutex);
    onTorchStatusChangedLocked(cameraId, newStatus);
}

void CameraService::onTorchStatusChangedLocked(const String8& cameraId,
        TorchModeStatus newStatus) {
    ALOGI("%s: Torch status changed for cameraId=%s, newStatus=%d",
            __FUNCTION__, cameraId.string(), newStatus);

    TorchModeStatus status;
    status_t res = getTorchStatusLocked(cameraId, &status);
    if (res) {
        ALOGE("%s: cannot get torch status of camera %s: %s (%d)",
                __FUNCTION__, cameraId.string(), strerror(-res), res);
        return;
    }
    if (status == newStatus) {
        return;
    }

    res = setTorchStatusLocked(cameraId, newStatus);
    if (res) {
        ALOGE("%s: Failed to set the torch status to %d: %s (%d)", __FUNCTION__,
                (uint32_t)newStatus, strerror(-res), res);
        return;
    }

    {
        // Update battery life logging for flashlight
        Mutex::Autolock al(mTorchUidMapMutex);
        auto iter = mTorchUidMap.find(cameraId);
        if (iter != mTorchUidMap.end()) {
            int oldUid = iter->second.second;
            int newUid = iter->second.first;
            BatteryNotifier& notifier(BatteryNotifier::getInstance());
            if (oldUid != newUid) {
                // If the UID has changed, log the status and update current UID in mTorchUidMap
                if (status == TorchModeStatus::AVAILABLE_ON) {
                    notifier.noteFlashlightOff(cameraId, oldUid);
                }
                if (newStatus == TorchModeStatus::AVAILABLE_ON) {
                    notifier.noteFlashlightOn(cameraId, newUid);
                }
                iter->second.second = newUid;
            } else {
                // If the UID has not changed, log the status
                if (newStatus == TorchModeStatus::AVAILABLE_ON) {
                    notifier.noteFlashlightOn(cameraId, oldUid);
                } else {
                    notifier.noteFlashlightOff(cameraId, oldUid);
                }
            }
        }
    }

    broadcastTorchModeStatus(cameraId, newStatus);
}

Status CameraService::getNumberOfCameras(int32_t type, int32_t* numCameras) {
    ATRACE_CALL();
    Mutex::Autolock l(mServiceLock);
    switch (type) {
        case CAMERA_TYPE_BACKWARD_COMPATIBLE:
            *numCameras = static_cast<int>(mNormalDeviceIds.size());
            break;
        case CAMERA_TYPE_ALL:
            *numCameras = mNumberOfCameras;
            break;
        default:
            ALOGW("%s: Unknown camera type %d",
                    __FUNCTION__, type);
            return STATUS_ERROR_FMT(ERROR_ILLEGAL_ARGUMENT,
                    "Unknown camera type %d", type);
    }
    return Status::ok();
}

Status CameraService::getCameraInfo(int cameraId,
        CameraInfo* cameraInfo) {
    ATRACE_CALL();
    Mutex::Autolock l(mServiceLock);

    if (!mInitialized) {
        return STATUS_ERROR(ERROR_DISCONNECTED,
                "Camera subsystem is not available");
    }

    if (cameraId < 0 || cameraId >= mNumberOfCameras) {
        return STATUS_ERROR(ERROR_ILLEGAL_ARGUMENT,
                "CameraId is not valid");
    }

    Status ret = Status::ok();
    status_t err = mCameraProviderManager->getCameraInfo(
            cameraIdIntToStrLocked(cameraId), cameraInfo);
    if (err != OK) {
        ret = STATUS_ERROR_FMT(ERROR_INVALID_OPERATION,
                "Error retrieving camera info from device %d: %s (%d)", cameraId,
                strerror(-err), err);
    }

    return ret;
}

std::string CameraService::cameraIdIntToStrLocked(int cameraIdInt) {
    if (cameraIdInt < 0 || cameraIdInt >= static_cast<int>(mNormalDeviceIds.size())) {
        ALOGE("%s: input id %d invalid: valid range  (0, %zu)",
                __FUNCTION__, cameraIdInt, mNormalDeviceIds.size());
        return std::string{};
    }

    return mNormalDeviceIds[cameraIdInt];
}

String8 CameraService::cameraIdIntToStr(int cameraIdInt) {
    Mutex::Autolock lock(mServiceLock);
    return String8(cameraIdIntToStrLocked(cameraIdInt).c_str());
}

Status CameraService::getCameraCharacteristics(const String16& cameraId,
        CameraMetadata* cameraInfo) {
    ATRACE_CALL();
    if (!cameraInfo) {
        ALOGE("%s: cameraInfo is NULL", __FUNCTION__);
        return STATUS_ERROR(ERROR_ILLEGAL_ARGUMENT, "cameraInfo is NULL");
    }

    if (!mInitialized) {
        ALOGE("%s: Camera HAL couldn't be initialized", __FUNCTION__);
        return STATUS_ERROR(ERROR_DISCONNECTED,
                "Camera subsystem is not available");;
    }

    if (shouldRejectHiddenCameraConnection(String8(cameraId))) {
        ALOGW("Attempting to retrieve characteristics for system-only camera id %s, rejected",
              String8(cameraId).string());
        return STATUS_ERROR_FMT(ERROR_DISCONNECTED,
                                "No camera device with ID \"%s\" currently available",
                                String8(cameraId).string());
<<<<<<< HEAD

    }

=======

    }

>>>>>>> a66592bf
    Status ret{};
    status_t res = mCameraProviderManager->getCameraCharacteristics(
            String8(cameraId).string(), cameraInfo);
    if (res != OK) {
        return STATUS_ERROR_FMT(ERROR_INVALID_OPERATION, "Unable to retrieve camera "
                "characteristics for device %s: %s (%d)", String8(cameraId).string(),
                strerror(-res), res);
    }

    int callingPid = CameraThreadState::getCallingPid();
    int callingUid = CameraThreadState::getCallingUid();
    std::vector<int32_t> tagsRemoved;
    // If it's not calling from cameraserver, check the permission.
    if ((callingPid != getpid()) &&
            !checkPermission(String16("android.permission.CAMERA"), callingPid, callingUid)) {
        res = cameraInfo->removePermissionEntries(
                mCameraProviderManager->getProviderTagIdLocked(String8(cameraId).string()),
                &tagsRemoved);
        if (res != OK) {
            cameraInfo->clear();
            return STATUS_ERROR_FMT(ERROR_INVALID_OPERATION, "Failed to remove camera"
                    " characteristics needing camera permission for device %s: %s (%d)",
                    String8(cameraId).string(), strerror(-res), res);
        }
    }

    if (!tagsRemoved.empty()) {
        res = cameraInfo->update(ANDROID_REQUEST_CHARACTERISTIC_KEYS_NEEDING_PERMISSION,
                tagsRemoved.data(), tagsRemoved.size());
        if (res != OK) {
            cameraInfo->clear();
            return STATUS_ERROR_FMT(ERROR_INVALID_OPERATION, "Failed to insert camera "
                    "keys needing permission for device %s: %s (%d)", String8(cameraId).string(),
                    strerror(-res), res);
        }
    }

    return ret;
}

String8 CameraService::getFormattedCurrentTime() {
    time_t now = time(nullptr);
    char formattedTime[64];
    strftime(formattedTime, sizeof(formattedTime), "%m-%d %H:%M:%S", localtime(&now));
    return String8(formattedTime);
}

Status CameraService::getCameraVendorTagDescriptor(
        /*out*/
        hardware::camera2::params::VendorTagDescriptor* desc) {
    ATRACE_CALL();
    if (!mInitialized) {
        ALOGE("%s: Camera HAL couldn't be initialized", __FUNCTION__);
        return STATUS_ERROR(ERROR_DISCONNECTED, "Camera subsystem not available");
    }
    sp<VendorTagDescriptor> globalDescriptor = VendorTagDescriptor::getGlobalVendorTagDescriptor();
    if (globalDescriptor != nullptr) {
        *desc = *(globalDescriptor.get());
    }
    return Status::ok();
}

Status CameraService::getCameraVendorTagCache(
        /*out*/ hardware::camera2::params::VendorTagDescriptorCache* cache) {
    ATRACE_CALL();
    if (!mInitialized) {
        ALOGE("%s: Camera HAL couldn't be initialized", __FUNCTION__);
        return STATUS_ERROR(ERROR_DISCONNECTED,
                "Camera subsystem not available");
    }
    sp<VendorTagDescriptorCache> globalCache =
            VendorTagDescriptorCache::getGlobalVendorTagCache();
    if (globalCache != nullptr) {
        *cache = *(globalCache.get());
    }
    return Status::ok();
}

int CameraService::getDeviceVersion(const String8& cameraId, int* facing) {
    ATRACE_CALL();

    int deviceVersion = 0;

    status_t res;
    hardware::hidl_version maxVersion{0,0};
    res = mCameraProviderManager->getHighestSupportedVersion(cameraId.string(),
            &maxVersion);
    if (res != OK) return -1;
    deviceVersion = HARDWARE_DEVICE_API_VERSION(maxVersion.get_major(), maxVersion.get_minor());

    hardware::CameraInfo info;
    if (facing) {
        res = mCameraProviderManager->getCameraInfo(cameraId.string(), &info);
        if (res != OK) return -1;
        *facing = info.facing;
    }

    return deviceVersion;
}

Status CameraService::filterGetInfoErrorCode(status_t err) {
    switch(err) {
        case NO_ERROR:
            return Status::ok();
        case BAD_VALUE:
            return STATUS_ERROR(ERROR_ILLEGAL_ARGUMENT,
                    "CameraId is not valid for HAL module");
        case NO_INIT:
            return STATUS_ERROR(ERROR_DISCONNECTED,
                    "Camera device not available");
        default:
            return STATUS_ERROR_FMT(ERROR_INVALID_OPERATION,
                    "Camera HAL encountered error %d: %s",
                    err, strerror(-err));
    }
}

Status CameraService::makeClient(const sp<CameraService>& cameraService,
        const sp<IInterface>& cameraCb, const String16& packageName, const String8& cameraId,
        int api1CameraId, int facing, int clientPid, uid_t clientUid, int servicePid,
        int halVersion, int deviceVersion, apiLevel effectiveApiLevel,
        /*out*/sp<BasicClient>* client) {

    if (halVersion < 0 || halVersion == deviceVersion) {
        // Default path: HAL version is unspecified by caller, create CameraClient
        // based on device version reported by the HAL.
        switch(deviceVersion) {
          case CAMERA_DEVICE_API_VERSION_1_0:
            if (effectiveApiLevel == API_1) {  // Camera1 API route
                sp<ICameraClient> tmp = static_cast<ICameraClient*>(cameraCb.get());
                *client = new CameraClient(cameraService, tmp, packageName,
                        api1CameraId, facing, clientPid, clientUid,
                        getpid());
            } else { // Camera2 API route
                ALOGW("Camera using old HAL version: %d", deviceVersion);
                return STATUS_ERROR_FMT(ERROR_DEPRECATED_HAL,
                        "Camera device \"%s\" HAL version %d does not support camera2 API",
                        cameraId.string(), deviceVersion);
            }
            break;
          case CAMERA_DEVICE_API_VERSION_3_0:
          case CAMERA_DEVICE_API_VERSION_3_1:
          case CAMERA_DEVICE_API_VERSION_3_2:
          case CAMERA_DEVICE_API_VERSION_3_3:
          case CAMERA_DEVICE_API_VERSION_3_4:
          case CAMERA_DEVICE_API_VERSION_3_5:
            if (effectiveApiLevel == API_1) { // Camera1 API route
                sp<ICameraClient> tmp = static_cast<ICameraClient*>(cameraCb.get());
                *client = new Camera2Client(cameraService, tmp, packageName,
                        cameraId, api1CameraId,
                        facing, clientPid, clientUid,
                        servicePid);
            } else { // Camera2 API route
                sp<hardware::camera2::ICameraDeviceCallbacks> tmp =
                        static_cast<hardware::camera2::ICameraDeviceCallbacks*>(cameraCb.get());
                *client = new CameraDeviceClient(cameraService, tmp, packageName, cameraId,
                        facing, clientPid, clientUid, servicePid);
            }
            break;
          default:
            // Should not be reachable
            ALOGE("Unknown camera device HAL version: %d", deviceVersion);
            return STATUS_ERROR_FMT(ERROR_INVALID_OPERATION,
                    "Camera device \"%s\" has unknown HAL version %d",
                    cameraId.string(), deviceVersion);
        }
    } else {
        // A particular HAL version is requested by caller. Create CameraClient
        // based on the requested HAL version.
        if (deviceVersion > CAMERA_DEVICE_API_VERSION_1_0 &&
            halVersion == CAMERA_DEVICE_API_VERSION_1_0) {
            // Only support higher HAL version device opened as HAL1.0 device.
            sp<ICameraClient> tmp = static_cast<ICameraClient*>(cameraCb.get());
            *client = new CameraClient(cameraService, tmp, packageName,
                    api1CameraId, facing, clientPid, clientUid,
                    servicePid);
        } else {
            // Other combinations (e.g. HAL3.x open as HAL2.x) are not supported yet.
            ALOGE("Invalid camera HAL version %x: HAL %x device can only be"
                    " opened as HAL %x device", halVersion, deviceVersion,
                    CAMERA_DEVICE_API_VERSION_1_0);
            return STATUS_ERROR_FMT(ERROR_ILLEGAL_ARGUMENT,
                    "Camera device \"%s\" (HAL version %d) cannot be opened as HAL version %d",
                    cameraId.string(), deviceVersion, halVersion);
        }
    }
    return Status::ok();
}

String8 CameraService::toString(std::set<userid_t> intSet) {
    String8 s("");
    bool first = true;
    for (userid_t i : intSet) {
        if (first) {
            s.appendFormat("%d", i);
            first = false;
        } else {
            s.appendFormat(", %d", i);
        }
    }
    return s;
}

int32_t CameraService::mapToInterface(TorchModeStatus status) {
    int32_t serviceStatus = ICameraServiceListener::TORCH_STATUS_NOT_AVAILABLE;
    switch (status) {
        case TorchModeStatus::NOT_AVAILABLE:
            serviceStatus = ICameraServiceListener::TORCH_STATUS_NOT_AVAILABLE;
            break;
        case TorchModeStatus::AVAILABLE_OFF:
            serviceStatus = ICameraServiceListener::TORCH_STATUS_AVAILABLE_OFF;
            break;
        case TorchModeStatus::AVAILABLE_ON:
            serviceStatus = ICameraServiceListener::TORCH_STATUS_AVAILABLE_ON;
            break;
        default:
            ALOGW("Unknown new flash status: %d", status);
    }
    return serviceStatus;
}

CameraService::StatusInternal CameraService::mapToInternal(CameraDeviceStatus status) {
    StatusInternal serviceStatus = StatusInternal::NOT_PRESENT;
    switch (status) {
        case CameraDeviceStatus::NOT_PRESENT:
            serviceStatus = StatusInternal::NOT_PRESENT;
            break;
        case CameraDeviceStatus::PRESENT:
            serviceStatus = StatusInternal::PRESENT;
            break;
        case CameraDeviceStatus::ENUMERATING:
            serviceStatus = StatusInternal::ENUMERATING;
            break;
        default:
            ALOGW("Unknown new HAL device status: %d", status);
    }
    return serviceStatus;
}

int32_t CameraService::mapToInterface(StatusInternal status) {
    int32_t serviceStatus = ICameraServiceListener::STATUS_NOT_PRESENT;
    switch (status) {
        case StatusInternal::NOT_PRESENT:
            serviceStatus = ICameraServiceListener::STATUS_NOT_PRESENT;
            break;
        case StatusInternal::PRESENT:
            serviceStatus = ICameraServiceListener::STATUS_PRESENT;
            break;
        case StatusInternal::ENUMERATING:
            serviceStatus = ICameraServiceListener::STATUS_ENUMERATING;
            break;
        case StatusInternal::NOT_AVAILABLE:
            serviceStatus = ICameraServiceListener::STATUS_NOT_AVAILABLE;
            break;
        case StatusInternal::UNKNOWN:
            serviceStatus = ICameraServiceListener::STATUS_UNKNOWN;
            break;
        default:
            ALOGW("Unknown new internal device status: %d", status);
    }
    return serviceStatus;
}

Status CameraService::initializeShimMetadata(int cameraId) {
    int uid = CameraThreadState::getCallingUid();

    String16 internalPackageName("cameraserver");
    String8 id = String8::format("%d", cameraId);
    Status ret = Status::ok();
    sp<Client> tmp = nullptr;
    if (!(ret = connectHelper<ICameraClient,Client>(
            sp<ICameraClient>{nullptr}, id, cameraId,
            static_cast<int>(CAMERA_HAL_API_VERSION_UNSPECIFIED),
            internalPackageName, uid, USE_CALLING_PID,
            API_1, /*shimUpdateOnly*/ true, /*out*/ tmp)
            ).isOk()) {
        ALOGE("%s: Error initializing shim metadata: %s", __FUNCTION__, ret.toString8().string());
    }
    return ret;
}

Status CameraService::getLegacyParametersLazy(int cameraId,
        /*out*/
        CameraParameters* parameters) {

    ALOGV("%s: for cameraId: %d", __FUNCTION__, cameraId);

    Status ret = Status::ok();

    if (parameters == NULL) {
        ALOGE("%s: parameters must not be null", __FUNCTION__);
        return STATUS_ERROR(ERROR_ILLEGAL_ARGUMENT, "Parameters must not be null");
    }

    String8 id = String8::format("%d", cameraId);

    // Check if we already have parameters
    {
        // Scope for service lock
        Mutex::Autolock lock(mServiceLock);
        auto cameraState = getCameraState(id);
        if (cameraState == nullptr) {
            ALOGE("%s: Invalid camera ID: %s", __FUNCTION__, id.string());
            return STATUS_ERROR_FMT(ERROR_ILLEGAL_ARGUMENT,
                    "Invalid camera ID: %s", id.string());
        }
        CameraParameters p = cameraState->getShimParams();
        if (!p.isEmpty()) {
            *parameters = p;
            return ret;
        }
    }

    int64_t token = CameraThreadState::clearCallingIdentity();
    ret = initializeShimMetadata(cameraId);
    CameraThreadState::restoreCallingIdentity(token);
    if (!ret.isOk()) {
        // Error already logged by callee
        return ret;
    }

    // Check for parameters again
    {
        // Scope for service lock
        Mutex::Autolock lock(mServiceLock);
        auto cameraState = getCameraState(id);
        if (cameraState == nullptr) {
            ALOGE("%s: Invalid camera ID: %s", __FUNCTION__, id.string());
            return STATUS_ERROR_FMT(ERROR_ILLEGAL_ARGUMENT,
                    "Invalid camera ID: %s", id.string());
        }
        CameraParameters p = cameraState->getShimParams();
        if (!p.isEmpty()) {
            *parameters = p;
            return ret;
        }
    }

    ALOGE("%s: Parameters were not initialized, or were empty.  Device may not be present.",
            __FUNCTION__);
    return STATUS_ERROR(ERROR_INVALID_OPERATION, "Unable to initialize legacy parameters");
}

// Can camera service trust the caller based on the calling UID?
static bool isTrustedCallingUid(uid_t uid) {
    switch (uid) {
        case AID_MEDIA:        // mediaserver
        case AID_CAMERASERVER: // cameraserver
        case AID_RADIO:        // telephony
            return true;
        default:
            return false;
    }
}

static status_t getUidForPackage(String16 packageName, int userId, /*inout*/uid_t& uid, int err) {
    PermissionController pc;
    uid = pc.getPackageUid(packageName, 0);
    if (uid <= 0) {
        ALOGE("Unknown package: '%s'", String8(packageName).string());
        dprintf(err, "Unknown package: '%s'\n", String8(packageName).string());
        return BAD_VALUE;
    }

    if (userId < 0) {
        ALOGE("Invalid user: %d", userId);
        dprintf(err, "Invalid user: %d\n", userId);
        return BAD_VALUE;
    }

    uid = multiuser_get_uid(userId, uid);
    return NO_ERROR;
}

Status CameraService::validateConnectLocked(const String8& cameraId,
        const String8& clientName8, /*inout*/int& clientUid, /*inout*/int& clientPid,
        /*out*/int& originalClientPid) const {

#ifdef __BRILLO__
    UNUSED(clientName8);
    UNUSED(clientUid);
    UNUSED(clientPid);
    UNUSED(originalClientPid);
#else
    Status allowed = validateClientPermissionsLocked(cameraId, clientName8, clientUid, clientPid,
            originalClientPid);
    if (!allowed.isOk()) {
        return allowed;
    }
#endif  // __BRILLO__

    int callingPid = CameraThreadState::getCallingPid();

    if (!mInitialized) {
        ALOGE("CameraService::connect X (PID %d) rejected (camera HAL module not loaded)",
                callingPid);
        return STATUS_ERROR_FMT(ERROR_DISCONNECTED,
                "No camera HAL module available to open camera device \"%s\"", cameraId.string());
    }

    if (getCameraState(cameraId) == nullptr) {
        ALOGE("CameraService::connect X (PID %d) rejected (invalid camera ID %s)", callingPid,
                cameraId.string());
        return STATUS_ERROR_FMT(ERROR_DISCONNECTED,
                "No camera device with ID \"%s\" available", cameraId.string());
    }

    status_t err = checkIfDeviceIsUsable(cameraId);
    if (err != NO_ERROR) {
        switch(err) {
            case -ENODEV:
            case -EBUSY:
                return STATUS_ERROR_FMT(ERROR_DISCONNECTED,
                        "No camera device with ID \"%s\" currently available", cameraId.string());
            default:
                return STATUS_ERROR_FMT(ERROR_INVALID_OPERATION,
                        "Unknown error connecting to ID \"%s\"", cameraId.string());
        }
    }
    return Status::ok();
}

Status CameraService::validateClientPermissionsLocked(const String8& cameraId,
        const String8& clientName8, int& clientUid, int& clientPid,
        /*out*/int& originalClientPid) const {
    int callingPid = CameraThreadState::getCallingPid();
    int callingUid = CameraThreadState::getCallingUid();

    // Check if we can trust clientUid
    if (clientUid == USE_CALLING_UID) {
        clientUid = callingUid;
    } else if (!isTrustedCallingUid(callingUid)) {
        ALOGE("CameraService::connect X (calling PID %d, calling UID %d) rejected "
                "(don't trust clientUid %d)", callingPid, callingUid, clientUid);
        return STATUS_ERROR_FMT(ERROR_PERMISSION_DENIED,
                "Untrusted caller (calling PID %d, UID %d) trying to "
                "forward camera access to camera %s for client %s (PID %d, UID %d)",
                callingPid, callingUid, cameraId.string(),
                clientName8.string(), clientUid, clientPid);
    }

    // Check if we can trust clientPid
    if (clientPid == USE_CALLING_PID) {
        clientPid = callingPid;
    } else if (!isTrustedCallingUid(callingUid)) {
        ALOGE("CameraService::connect X (calling PID %d, calling UID %d) rejected "
                "(don't trust clientPid %d)", callingPid, callingUid, clientPid);
        return STATUS_ERROR_FMT(ERROR_PERMISSION_DENIED,
                "Untrusted caller (calling PID %d, UID %d) trying to "
                "forward camera access to camera %s for client %s (PID %d, UID %d)",
                callingPid, callingUid, cameraId.string(),
                clientName8.string(), clientUid, clientPid);
    }

    // If it's not calling from cameraserver, check the permission.
    if (callingPid != getpid() &&
            !checkPermission(String16("android.permission.CAMERA"), clientPid, clientUid)) {
        ALOGE("Permission Denial: can't use the camera pid=%d, uid=%d", clientPid, clientUid);
        return STATUS_ERROR_FMT(ERROR_PERMISSION_DENIED,
                "Caller \"%s\" (PID %d, UID %d) cannot open camera \"%s\" without camera permission",
                clientName8.string(), clientUid, clientPid, cameraId.string());
    }

#ifndef NO_CAMERA_SERVER
    // Make sure the UID is in an active state to use the camera
    if (!mUidPolicy->isUidActive(callingUid, String16(clientName8))) {
        int32_t procState = mUidPolicy->getProcState(callingUid);
        ALOGE("Access Denial: can't use the camera from an idle UID pid=%d, uid=%d",
            clientPid, clientUid);
        return STATUS_ERROR_FMT(ERROR_DISABLED,
                "Caller \"%s\" (PID %d, UID %d) cannot open camera \"%s\" from background ("
                "calling UID %d proc state %" PRId32 ")",
                clientName8.string(), clientUid, clientPid, cameraId.string(),
                callingUid, procState);
    }

    // If sensor privacy is enabled then prevent access to the camera
    if (mSensorPrivacyPolicy->isSensorPrivacyEnabled()) {
        ALOGE("Access Denial: cannot use the camera when sensor privacy is enabled");
        return STATUS_ERROR_FMT(ERROR_DISABLED,
                "Caller \"%s\" (PID %d, UID %d) cannot open camera \"%s\" when sensor privacy "
                "is enabled", clientName8.string(), clientUid, clientPid, cameraId.string());
    }
#endif

    // Only use passed in clientPid to check permission. Use calling PID as the client PID that's
    // connected to camera service directly.
    originalClientPid = clientPid;
    clientPid = callingPid;

    userid_t clientUserId = multiuser_get_user_id(clientUid);

    // Only allow clients who are being used by the current foreground device user, unless calling
    // from our own process OR the caller is using the cameraserver's HIDL interface.
    if (!hardware::IPCThreadState::self()->isServingCall() && callingPid != getpid() &&
            (mAllowedUsers.find(clientUserId) == mAllowedUsers.end())) {
        ALOGE("CameraService::connect X (PID %d) rejected (cannot connect from "
                "device user %d, currently allowed device users: %s)", callingPid, clientUserId,
                toString(mAllowedUsers).string());
        return STATUS_ERROR_FMT(ERROR_PERMISSION_DENIED,
                "Callers from device user %d are not currently allowed to connect to camera \"%s\"",
                clientUserId, cameraId.string());
    }

    return Status::ok();
}

status_t CameraService::checkIfDeviceIsUsable(const String8& cameraId) const {
    auto cameraState = getCameraState(cameraId);
    int callingPid = CameraThreadState::getCallingPid();
    if (cameraState == nullptr) {
        ALOGE("CameraService::connect X (PID %d) rejected (invalid camera ID %s)", callingPid,
                cameraId.string());
        return -ENODEV;
    }

    StatusInternal currentStatus = cameraState->getStatus();
    if (currentStatus == StatusInternal::NOT_PRESENT) {
        ALOGE("CameraService::connect X (PID %d) rejected (camera %s is not connected)",
                callingPid, cameraId.string());
        return -ENODEV;
    } else if (currentStatus == StatusInternal::ENUMERATING) {
        ALOGE("CameraService::connect X (PID %d) rejected, (camera %s is initializing)",
                callingPid, cameraId.string());
        return -EBUSY;
    }

    return NO_ERROR;
}

void CameraService::finishConnectLocked(const sp<BasicClient>& client,
        const CameraService::DescriptorPtr& desc) {

    // Make a descriptor for the incoming client
    auto clientDescriptor = CameraService::CameraClientManager::makeClientDescriptor(client, desc);
    auto evicted = mActiveClientManager.addAndEvict(clientDescriptor);

    logConnected(desc->getKey(), static_cast<int>(desc->getOwnerId()),
            String8(client->getPackageName()));

    if (evicted.size() > 0) {
        // This should never happen - clients should already have been removed in disconnect
        for (auto& i : evicted) {
            ALOGE("%s: Invalid state: Client for camera %s was not removed in disconnect",
                    __FUNCTION__, i->getKey().string());
        }

        LOG_ALWAYS_FATAL("%s: Invalid state for CameraService, clients not evicted properly",
                __FUNCTION__);
    }

    // And register a death notification for the client callback. Do
    // this last to avoid Binder policy where a nested Binder
    // transaction might be pre-empted to service the client death
    // notification if the client process dies before linkToDeath is
    // invoked.
    sp<IBinder> remoteCallback = client->getRemote();
    if (remoteCallback != nullptr) {
        remoteCallback->linkToDeath(this);
    }
}

status_t CameraService::handleEvictionsLocked(const String8& cameraId, int clientPid,
        apiLevel effectiveApiLevel, const sp<IBinder>& remoteCallback, const String8& packageName,
        /*out*/
        sp<BasicClient>* client,
        std::shared_ptr<resource_policy::ClientDescriptor<String8, sp<BasicClient>>>* partial) {
    ATRACE_CALL();
    status_t ret = NO_ERROR;
    std::vector<DescriptorPtr> evictedClients;
    DescriptorPtr clientDescriptor;
    {
        if (effectiveApiLevel == API_1) {
            // If we are using API1, any existing client for this camera ID with the same remote
            // should be returned rather than evicted to allow MediaRecorder to work properly.

            auto current = mActiveClientManager.get(cameraId);
            if (current != nullptr) {
                auto clientSp = current->getValue();
                if (clientSp.get() != nullptr) { // should never be needed
                    if (!clientSp->canCastToApiClient(effectiveApiLevel)) {
                        ALOGW("CameraService connect called from same client, but with a different"
                                " API level, evicting prior client...");
                    } else if (clientSp->getRemote() == remoteCallback) {
                        ALOGI("CameraService::connect X (PID %d) (second call from same"
                                " app binder, returning the same client)", clientPid);
                        *client = clientSp;
                        return NO_ERROR;
                    }
                }
            }
        }

        // Get current active client PIDs
        std::vector<int> ownerPids(mActiveClientManager.getAllOwners());
        ownerPids.push_back(clientPid);

        std::vector<int> priorityScores(ownerPids.size());
        std::vector<int> states(ownerPids.size());

        // Get priority scores of all active PIDs
        status_t err = ProcessInfoService::getProcessStatesScoresFromPids(
                ownerPids.size(), &ownerPids[0], /*out*/&states[0],
                /*out*/&priorityScores[0]);
        if (err != OK) {
            ALOGE("%s: Priority score query failed: %d",
                  __FUNCTION__, err);
            return err;
        }

        // Update all active clients' priorities
        std::map<int,resource_policy::ClientPriority> pidToPriorityMap;
        for (size_t i = 0; i < ownerPids.size() - 1; i++) {
            pidToPriorityMap.emplace(ownerPids[i],
                    resource_policy::ClientPriority(priorityScores[i], states[i],
                            /* isVendorClient won't get copied over*/ false));
        }
        mActiveClientManager.updatePriorities(pidToPriorityMap);

        // Get state for the given cameraId
        auto state = getCameraState(cameraId);
        if (state == nullptr) {
            ALOGE("CameraService::connect X (PID %d) rejected (no camera device with ID %s)",
                clientPid, cameraId.string());
            // Should never get here because validateConnectLocked should have errored out
            return BAD_VALUE;
        }

        // Make descriptor for incoming client
        clientDescriptor = CameraClientManager::makeClientDescriptor(cameraId,
                sp<BasicClient>{nullptr}, static_cast<int32_t>(state->getCost()),
                state->getConflicting(),
                priorityScores[priorityScores.size() - 1],
                clientPid,
                states[states.size() - 1]);

        resource_policy::ClientPriority clientPriority = clientDescriptor->getPriority();

        // Find clients that would be evicted
        auto evicted = mActiveClientManager.wouldEvict(clientDescriptor);

        // If the incoming client was 'evicted,' higher priority clients have the camera in the
        // background, so we cannot do evictions
        if (std::find(evicted.begin(), evicted.end(), clientDescriptor) != evicted.end()) {
            ALOGE("CameraService::connect X (PID %d) rejected (existing client(s) with higher"
                    " priority).", clientPid);

            sp<BasicClient> clientSp = clientDescriptor->getValue();
            String8 curTime = getFormattedCurrentTime();
            auto incompatibleClients =
                    mActiveClientManager.getIncompatibleClients(clientDescriptor);

            String8 msg = String8::format("%s : DENIED connect device %s client for package %s "
                    "(PID %d, score %d state %d) due to eviction policy", curTime.string(),
                    cameraId.string(), packageName.string(), clientPid,
                    clientPriority.getScore(), clientPriority.getState());

            for (auto& i : incompatibleClients) {
                msg.appendFormat("\n   - Blocked by existing device %s client for package %s"
                        "(PID %" PRId32 ", score %" PRId32 ", state %" PRId32 ")",
                        i->getKey().string(),
                        String8{i->getValue()->getPackageName()}.string(),
                        i->getOwnerId(), i->getPriority().getScore(),
                        i->getPriority().getState());
                ALOGE("   Conflicts with: Device %s, client package %s (PID %"
                        PRId32 ", score %" PRId32 ", state %" PRId32 ")", i->getKey().string(),
                        String8{i->getValue()->getPackageName()}.string(), i->getOwnerId(),
                        i->getPriority().getScore(), i->getPriority().getState());
            }

            // Log the client's attempt
            Mutex::Autolock l(mLogLock);
            mEventLog.add(msg);

            return -EBUSY;
        }

        for (auto& i : evicted) {
            sp<BasicClient> clientSp = i->getValue();
            if (clientSp.get() == nullptr) {
                ALOGE("%s: Invalid state: Null client in active client list.", __FUNCTION__);

                // TODO: Remove this
                LOG_ALWAYS_FATAL("%s: Invalid state for CameraService, null client in active list",
                        __FUNCTION__);
                mActiveClientManager.remove(i);
                continue;
            }

            ALOGE("CameraService::connect evicting conflicting client for camera ID %s",
                    i->getKey().string());
            evictedClients.push_back(i);

            // Log the clients evicted
            logEvent(String8::format("EVICT device %s client held by package %s (PID"
                    " %" PRId32 ", score %" PRId32 ", state %" PRId32 ")\n - Evicted by device %s client for"
                    " package %s (PID %d, score %" PRId32 ", state %" PRId32 ")",
                    i->getKey().string(), String8{clientSp->getPackageName()}.string(),
                    i->getOwnerId(), i->getPriority().getScore(),
                    i->getPriority().getState(), cameraId.string(),
                    packageName.string(), clientPid, clientPriority.getScore(),
                    clientPriority.getState()));

            // Notify the client of disconnection
            clientSp->notifyError(hardware::camera2::ICameraDeviceCallbacks::ERROR_CAMERA_DISCONNECTED,
                    CaptureResultExtras());
        }
    }

    // Do not hold mServiceLock while disconnecting clients, but retain the condition blocking
    // other clients from connecting in mServiceLockWrapper if held
    mServiceLock.unlock();

    // Clear caller identity temporarily so client disconnect PID checks work correctly
    int64_t token = CameraThreadState::clearCallingIdentity();

    // Destroy evicted clients
    for (auto& i : evictedClients) {
        // Disconnect is blocking, and should only have returned when HAL has cleaned up
        i->getValue()->disconnect(); // Clients will remove themselves from the active client list
    }

    CameraThreadState::restoreCallingIdentity(token);

    for (const auto& i : evictedClients) {
        ALOGV("%s: Waiting for disconnect to complete for client for device %s (PID %" PRId32 ")",
                __FUNCTION__, i->getKey().string(), i->getOwnerId());
        ret = mActiveClientManager.waitUntilRemoved(i, DEFAULT_DISCONNECT_TIMEOUT_NS);
        if (ret == TIMED_OUT) {
            ALOGE("%s: Timed out waiting for client for device %s to disconnect, "
                    "current clients:\n%s", __FUNCTION__, i->getKey().string(),
                    mActiveClientManager.toString().string());
            return -EBUSY;
        }
        if (ret != NO_ERROR) {
            ALOGE("%s: Received error waiting for client for device %s to disconnect: %s (%d), "
                    "current clients:\n%s", __FUNCTION__, i->getKey().string(), strerror(-ret),
                    ret, mActiveClientManager.toString().string());
            return ret;
        }
    }

    evictedClients.clear();

    // Once clients have been disconnected, relock
    mServiceLock.lock();

    // Check again if the device was unplugged or something while we weren't holding mServiceLock
    if ((ret = checkIfDeviceIsUsable(cameraId)) != NO_ERROR) {
        return ret;
    }

    *partial = clientDescriptor;
    return NO_ERROR;
}

Status CameraService::connect(
        const sp<ICameraClient>& cameraClient,
        int api1CameraId,
        const String16& clientPackageName,
        int clientUid,
        int clientPid,
        /*out*/
        sp<ICamera>* device) {

    ATRACE_CALL();
    Status ret = Status::ok();

    String8 id = cameraIdIntToStr(api1CameraId);
    sp<Client> client = nullptr;
    ret = connectHelper<ICameraClient,Client>(cameraClient, id, api1CameraId,
            CAMERA_HAL_API_VERSION_UNSPECIFIED, clientPackageName, clientUid, clientPid, API_1,
            /*shimUpdateOnly*/ false, /*out*/client);

    if(!ret.isOk()) {
        logRejected(id, CameraThreadState::getCallingPid(), String8(clientPackageName),
                ret.toString8());
        return ret;
    }

    *device = client;
    return ret;
}

Status CameraService::connectLegacy(
        const sp<ICameraClient>& cameraClient,
        int api1CameraId, int halVersion,
        const String16& clientPackageName,
        int clientUid,
        /*out*/
        sp<ICamera>* device) {

    ATRACE_CALL();
    String8 id = cameraIdIntToStr(api1CameraId);

    Status ret = Status::ok();
    sp<Client> client = nullptr;
    ret = connectHelper<ICameraClient,Client>(cameraClient, id, api1CameraId, halVersion,
            clientPackageName, clientUid, USE_CALLING_PID, API_1, /*shimUpdateOnly*/ false,
            /*out*/client);

    if(!ret.isOk()) {
        logRejected(id, CameraThreadState::getCallingPid(), String8(clientPackageName),
                ret.toString8());
        return ret;
    }

    *device = client;
    return ret;
}

bool CameraService::shouldRejectHiddenCameraConnection(const String8 & cameraId) {
    // If the thread serving this call is not a hwbinder thread and the caller
    // isn't the cameraserver itself, and the camera id being requested is to be
    // publically hidden, we should reject the connection.
    if (!hardware::IPCThreadState::self()->isServingCall() &&
            CameraThreadState::getCallingPid() != getpid() &&
            isPublicallyHiddenSecureCamera(cameraId)) {
        return true;
    }
    return false;
}

Status CameraService::connectDevice(
        const sp<hardware::camera2::ICameraDeviceCallbacks>& cameraCb,
        const String16& cameraId,
        const String16& clientPackageName,
        int clientUid,
        /*out*/
        sp<hardware::camera2::ICameraDeviceUser>* device) {

    ATRACE_CALL();
    Status ret = Status::ok();
    String8 id = String8(cameraId);
    sp<CameraDeviceClient> client = nullptr;
    String16 clientPackageNameAdj = clientPackageName;
    if (hardware::IPCThreadState::self()->isServingCall()) {
        std::string vendorClient =
                StringPrintf("vendor.client.pid<%d>", CameraThreadState::getCallingPid());
        clientPackageNameAdj = String16(vendorClient.c_str());
    }
    ret = connectHelper<hardware::camera2::ICameraDeviceCallbacks,CameraDeviceClient>(cameraCb, id,
            /*api1CameraId*/-1,
            CAMERA_HAL_API_VERSION_UNSPECIFIED, clientPackageNameAdj,
            clientUid, USE_CALLING_PID, API_2, /*shimUpdateOnly*/ false, /*out*/client);

    if(!ret.isOk()) {
        logRejected(id, CameraThreadState::getCallingPid(), String8(clientPackageNameAdj),
                ret.toString8());
        return ret;
    }

    *device = client;
    return ret;
}

template<class CALLBACK, class CLIENT>
Status CameraService::connectHelper(const sp<CALLBACK>& cameraCb, const String8& cameraId,
        int api1CameraId, int halVersion, const String16& clientPackageName, int clientUid,
        int clientPid, apiLevel effectiveApiLevel, bool shimUpdateOnly,
        /*out*/sp<CLIENT>& device) {
    binder::Status ret = binder::Status::ok();

    String8 clientName8(clientPackageName);

    int originalClientPid = 0;

    ALOGI("CameraService::connect call (PID %d \"%s\", camera ID %s) for HAL version %s and "
            "Camera API version %d", clientPid, clientName8.string(), cameraId.string(),
            (halVersion == -1) ? "default" : std::to_string(halVersion).c_str(),
            static_cast<int>(effectiveApiLevel));

    if (shouldRejectHiddenCameraConnection(cameraId)) {
        ALOGW("Attempting to connect to system-only camera id %s, connection rejected",
              cameraId.c_str());
        return STATUS_ERROR_FMT(ERROR_DISCONNECTED,
                                "No camera device with ID \"%s\" currently available",
                                cameraId.string());

    }
    sp<CLIENT> client = nullptr;
    {
        // Acquire mServiceLock and prevent other clients from connecting
        std::unique_ptr<AutoConditionLock> lock =
                AutoConditionLock::waitAndAcquire(mServiceLockWrapper, DEFAULT_CONNECT_TIMEOUT_NS);

        if (lock == nullptr) {
            ALOGE("CameraService::connect (PID %d) rejected (too many other clients connecting)."
                    , clientPid);
            return STATUS_ERROR_FMT(ERROR_MAX_CAMERAS_IN_USE,
                    "Cannot open camera %s for \"%s\" (PID %d): Too many other clients connecting",
                    cameraId.string(), clientName8.string(), clientPid);
        }

        // Enforce client permissions and do basic sanity checks
        if(!(ret = validateConnectLocked(cameraId, clientName8,
                /*inout*/clientUid, /*inout*/clientPid, /*out*/originalClientPid)).isOk()) {
            return ret;
        }

        // Check the shim parameters after acquiring lock, if they have already been updated and
        // we were doing a shim update, return immediately
        if (shimUpdateOnly) {
            auto cameraState = getCameraState(cameraId);
            if (cameraState != nullptr) {
                if (!cameraState->getShimParams().isEmpty()) return ret;
            }
        }

        status_t err;

        sp<BasicClient> clientTmp = nullptr;
        std::shared_ptr<resource_policy::ClientDescriptor<String8, sp<BasicClient>>> partial;
        if ((err = handleEvictionsLocked(cameraId, originalClientPid, effectiveApiLevel,
                IInterface::asBinder(cameraCb), clientName8, /*out*/&clientTmp,
                /*out*/&partial)) != NO_ERROR) {
            switch (err) {
                case -ENODEV:
                    return STATUS_ERROR_FMT(ERROR_DISCONNECTED,
                            "No camera device with ID \"%s\" currently available",
                            cameraId.string());
                case -EBUSY:
                    return STATUS_ERROR_FMT(ERROR_CAMERA_IN_USE,
                            "Higher-priority client using camera, ID \"%s\" currently unavailable",
                            cameraId.string());
                default:
                    return STATUS_ERROR_FMT(ERROR_INVALID_OPERATION,
                            "Unexpected error %s (%d) opening camera \"%s\"",
                            strerror(-err), err, cameraId.string());
            }
        }

        if (clientTmp.get() != nullptr) {
            // Handle special case for API1 MediaRecorder where the existing client is returned
            device = static_cast<CLIENT*>(clientTmp.get());
            return ret;
        }

        // give flashlight a chance to close devices if necessary.
        mFlashlight->prepareDeviceOpen(cameraId);

        int facing = -1;
        int deviceVersion = getDeviceVersion(cameraId, /*out*/&facing);
        if (facing == -1) {
            ALOGE("%s: Unable to get camera device \"%s\"  facing", __FUNCTION__, cameraId.string());
            return STATUS_ERROR_FMT(ERROR_INVALID_OPERATION,
                    "Unable to get camera device \"%s\" facing", cameraId.string());
        }

        sp<BasicClient> tmp = nullptr;
        if(!(ret = makeClient(this, cameraCb, clientPackageName,
                cameraId, api1CameraId, facing,
                clientPid, clientUid, getpid(),
                halVersion, deviceVersion, effectiveApiLevel,
                /*out*/&tmp)).isOk()) {
            return ret;
        }
        client = static_cast<CLIENT*>(tmp.get());

        LOG_ALWAYS_FATAL_IF(client.get() == nullptr, "%s: CameraService in invalid state",
                __FUNCTION__);

        err = client->initialize(mCameraProviderManager, mMonitorTags);
        if (err != OK) {
            ALOGE("%s: Could not initialize client from HAL.", __FUNCTION__);
            // Errors could be from the HAL module open call or from AppOpsManager
            switch(err) {
                case BAD_VALUE:
                    return STATUS_ERROR_FMT(ERROR_ILLEGAL_ARGUMENT,
                            "Illegal argument to HAL module for camera \"%s\"", cameraId.string());
                case -EBUSY:
                    return STATUS_ERROR_FMT(ERROR_CAMERA_IN_USE,
                            "Camera \"%s\" is already open", cameraId.string());
                case -EUSERS:
                    return STATUS_ERROR_FMT(ERROR_MAX_CAMERAS_IN_USE,
                            "Too many cameras already open, cannot open camera \"%s\"",
                            cameraId.string());
                case PERMISSION_DENIED:
                    return STATUS_ERROR_FMT(ERROR_PERMISSION_DENIED,
                            "No permission to open camera \"%s\"", cameraId.string());
                case -EACCES:
                    return STATUS_ERROR_FMT(ERROR_DISABLED,
                            "Camera \"%s\" disabled by policy", cameraId.string());
                case -ENODEV:
                default:
                    return STATUS_ERROR_FMT(ERROR_INVALID_OPERATION,
                            "Failed to initialize camera \"%s\": %s (%d)", cameraId.string(),
                            strerror(-err), err);
            }
        }

        // Update shim paremeters for legacy clients
        if (effectiveApiLevel == API_1) {
            // Assume we have always received a Client subclass for API1
            sp<Client> shimClient = reinterpret_cast<Client*>(client.get());
            String8 rawParams = shimClient->getParameters();
            CameraParameters params(rawParams);

            auto cameraState = getCameraState(cameraId);
            if (cameraState != nullptr) {
                cameraState->setShimParams(params);
            } else {
                ALOGE("%s: Cannot update shim parameters for camera %s, no such device exists.",
                        __FUNCTION__, cameraId.string());
            }
        }

        if (shimUpdateOnly) {
            // If only updating legacy shim parameters, immediately disconnect client
            mServiceLock.unlock();
            client->disconnect();
            mServiceLock.lock();
        } else {
            // Otherwise, add client to active clients list
            finishConnectLocked(client, partial);

#ifdef MOTORIZED_CAMERA_DEVICE
            sp<ICameraMotor> cameraMotor = ICameraMotor::getService();
            if (cameraMotor != nullptr) {
                cameraMotor->onConnect(cameraId.string());
            }
#endif
        }
    } // lock is destroyed, allow further connect calls

    // Important: release the mutex here so the client can call back into the service from its
    // destructor (can be at the end of the call)
    device = client;
    return ret;
}

Status CameraService::setTorchMode(const String16& cameraId, bool enabled,
        const sp<IBinder>& clientBinder) {
    Mutex::Autolock lock(mServiceLock);

    ATRACE_CALL();
    if (enabled && clientBinder == nullptr) {
        ALOGE("%s: torch client binder is NULL", __FUNCTION__);
        return STATUS_ERROR(ERROR_ILLEGAL_ARGUMENT,
                "Torch client Binder is null");
    }

    String8 id = String8(cameraId.string());
    int uid = CameraThreadState::getCallingUid();

    // verify id is valid.
    auto state = getCameraState(id);
    if (state == nullptr) {
        ALOGE("%s: camera id is invalid %s", __FUNCTION__, id.string());
        return STATUS_ERROR_FMT(ERROR_ILLEGAL_ARGUMENT,
                "Camera ID \"%s\" is a not valid camera ID", id.string());
    }

    StatusInternal cameraStatus = state->getStatus();
    if (cameraStatus != StatusInternal::PRESENT &&
            cameraStatus != StatusInternal::NOT_AVAILABLE) {
        ALOGE("%s: camera id is invalid %s, status %d", __FUNCTION__, id.string(), (int)cameraStatus);
        return STATUS_ERROR_FMT(ERROR_ILLEGAL_ARGUMENT,
                "Camera ID \"%s\" is a not valid camera ID", id.string());
    }

    {
        Mutex::Autolock al(mTorchStatusMutex);
        TorchModeStatus status;
        status_t err = getTorchStatusLocked(id, &status);
        if (err != OK) {
            if (err == NAME_NOT_FOUND) {
                return STATUS_ERROR_FMT(ERROR_ILLEGAL_ARGUMENT,
                        "Camera \"%s\" does not have a flash unit", id.string());
            }
            ALOGE("%s: getting current torch status failed for camera %s",
                    __FUNCTION__, id.string());
            return STATUS_ERROR_FMT(ERROR_INVALID_OPERATION,
                    "Error updating torch status for camera \"%s\": %s (%d)", id.string(),
                    strerror(-err), err);
        }

        if (status == TorchModeStatus::NOT_AVAILABLE) {
            if (cameraStatus == StatusInternal::NOT_AVAILABLE) {
                ALOGE("%s: torch mode of camera %s is not available because "
                        "camera is in use", __FUNCTION__, id.string());
                return STATUS_ERROR_FMT(ERROR_CAMERA_IN_USE,
                        "Torch for camera \"%s\" is not available due to an existing camera user",
                        id.string());
            } else {
                ALOGE("%s: torch mode of camera %s is not available due to "
                        "insufficient resources", __FUNCTION__, id.string());
                return STATUS_ERROR_FMT(ERROR_MAX_CAMERAS_IN_USE,
                        "Torch for camera \"%s\" is not available due to insufficient resources",
                        id.string());
            }
        }
    }

    {
        // Update UID map - this is used in the torch status changed callbacks, so must be done
        // before setTorchMode
        Mutex::Autolock al(mTorchUidMapMutex);
        if (mTorchUidMap.find(id) == mTorchUidMap.end()) {
            mTorchUidMap[id].first = uid;
            mTorchUidMap[id].second = uid;
        } else {
            // Set the pending UID
            mTorchUidMap[id].first = uid;
        }
    }

    status_t err = mFlashlight->setTorchMode(id, enabled);

    if (err != OK) {
        int32_t errorCode;
        String8 msg;
        switch (err) {
            case -ENOSYS:
                msg = String8::format("Camera \"%s\" has no flashlight",
                    id.string());
                errorCode = ERROR_ILLEGAL_ARGUMENT;
                break;
            default:
                msg = String8::format(
                    "Setting torch mode of camera \"%s\" to %d failed: %s (%d)",
                    id.string(), enabled, strerror(-err), err);
                errorCode = ERROR_INVALID_OPERATION;
        }
        ALOGE("%s: %s", __FUNCTION__, msg.string());
        return STATUS_ERROR(errorCode, msg.string());
    }

    {
        // update the link to client's death
        Mutex::Autolock al(mTorchClientMapMutex);
        ssize_t index = mTorchClientMap.indexOfKey(id);
        if (enabled) {
            if (index == NAME_NOT_FOUND) {
                mTorchClientMap.add(id, clientBinder);
            } else {
                mTorchClientMap.valueAt(index)->unlinkToDeath(this);
                mTorchClientMap.replaceValueAt(index, clientBinder);
            }
            clientBinder->linkToDeath(this);
        } else if (index != NAME_NOT_FOUND) {
            mTorchClientMap.valueAt(index)->unlinkToDeath(this);
        }
    }

    int clientPid = CameraThreadState::getCallingPid();
    const char *id_cstr = id.c_str();
    const char *torchState = enabled ? "on" : "off";
    ALOGI("Torch for camera id %s turned %s for client PID %d", id_cstr, torchState, clientPid);
    logTorchEvent(id_cstr, torchState , clientPid);
    return Status::ok();
}

Status CameraService::notifySystemEvent(int32_t eventId,
        const std::vector<int32_t>& args) {
    const int pid = CameraThreadState::getCallingPid();
    const int selfPid = getpid();

    // Permission checks
    if (pid != selfPid) {
        // Ensure we're being called by system_server, or similar process with
        // permissions to notify the camera service about system events
        if (!checkCallingPermission(
                String16("android.permission.CAMERA_SEND_SYSTEM_EVENTS"))) {
            const int uid = CameraThreadState::getCallingUid();
            ALOGE("Permission Denial: cannot send updates to camera service about system"
                    " events from pid=%d, uid=%d", pid, uid);
            return STATUS_ERROR_FMT(ERROR_PERMISSION_DENIED,
                    "No permission to send updates to camera service about system events"
                    " from pid=%d, uid=%d", pid, uid);
        }
    }

    ATRACE_CALL();

    switch(eventId) {
        case ICameraService::EVENT_USER_SWITCHED: {
            // Try to register for UID and sensor privacy policy updates, in case we're recovering
            // from a system server crash
            mUidPolicy->registerSelf();
            mSensorPrivacyPolicy->registerSelf();
            doUserSwitch(/*newUserIds*/ args);
            break;
        }
        case ICameraService::EVENT_NONE:
        default: {
            ALOGW("%s: Received invalid system event from system_server: %d", __FUNCTION__,
                    eventId);
            break;
        }
    }
    return Status::ok();
}

void CameraService::notifyMonitoredUids() {
    Mutex::Autolock lock(mStatusListenerLock);

    for (const auto& it : mListenerList) {
        auto ret = it.second->getListener()->onCameraAccessPrioritiesChanged();
        if (!ret.isOk()) {
            ALOGE("%s: Failed to trigger permission callback: %d", __FUNCTION__,
                    ret.exceptionCode());
        }
    }
}

Status CameraService::notifyDeviceStateChange(int64_t newState) {
    const int pid = CameraThreadState::getCallingPid();
    const int selfPid = getpid();

    // Permission checks
    if (pid != selfPid) {
        // Ensure we're being called by system_server, or similar process with
        // permissions to notify the camera service about system events
        if (!checkCallingPermission(
                String16("android.permission.CAMERA_SEND_SYSTEM_EVENTS"))) {
            const int uid = CameraThreadState::getCallingUid();
            ALOGE("Permission Denial: cannot send updates to camera service about device"
                    " state changes from pid=%d, uid=%d", pid, uid);
            return STATUS_ERROR_FMT(ERROR_PERMISSION_DENIED,
                    "No permission to send updates to camera service about device state"
                    " changes from pid=%d, uid=%d", pid, uid);
        }
    }

    ATRACE_CALL();

    using hardware::camera::provider::V2_5::DeviceState;
    hardware::hidl_bitfield<DeviceState> newDeviceState{};
    if (newState & ICameraService::DEVICE_STATE_BACK_COVERED) {
        newDeviceState |= DeviceState::BACK_COVERED;
    }
    if (newState & ICameraService::DEVICE_STATE_FRONT_COVERED) {
        newDeviceState |= DeviceState::FRONT_COVERED;
    }
    if (newState & ICameraService::DEVICE_STATE_FOLDED) {
        newDeviceState |= DeviceState::FOLDED;
    }
    // Only map vendor bits directly
    uint64_t vendorBits = static_cast<uint64_t>(newState) & 0xFFFFFFFF00000000l;
    newDeviceState |= vendorBits;

    ALOGV("%s: New device state 0x%" PRIx64, __FUNCTION__, newDeviceState);
    Mutex::Autolock l(mServiceLock);
    mCameraProviderManager->notifyDeviceStateChange(newDeviceState);

    return Status::ok();
}

Status CameraService::addListener(const sp<ICameraServiceListener>& listener,
        /*out*/
        std::vector<hardware::CameraStatus> *cameraStatuses) {
    return addListenerHelper(listener, cameraStatuses);
}

Status CameraService::addListenerHelper(const sp<ICameraServiceListener>& listener,
        /*out*/
        std::vector<hardware::CameraStatus> *cameraStatuses,
        bool isVendorListener) {

    ATRACE_CALL();

    ALOGV("%s: Add listener %p", __FUNCTION__, listener.get());

    if (listener == nullptr) {
        ALOGE("%s: Listener must not be null", __FUNCTION__);
        return STATUS_ERROR(ERROR_ILLEGAL_ARGUMENT, "Null listener given to addListener");
    }

    Mutex::Autolock lock(mServiceLock);

    {
        Mutex::Autolock lock(mStatusListenerLock);
        for (const auto &it : mListenerList) {
            if (IInterface::asBinder(it.second->getListener()) == IInterface::asBinder(listener)) {
                ALOGW("%s: Tried to add listener %p which was already subscribed",
                      __FUNCTION__, listener.get());
                return STATUS_ERROR(ERROR_ALREADY_EXISTS, "Listener already registered");
            }
        }

        auto clientUid = CameraThreadState::getCallingUid();
        sp<ServiceListener> serviceListener = new ServiceListener(this, listener, clientUid);
        auto ret = serviceListener->initialize();
        if (ret != NO_ERROR) {
            String8 msg = String8::format("Failed to initialize service listener: %s (%d)",
                    strerror(-ret), ret);
            ALOGE("%s: %s", __FUNCTION__, msg.string());
            return STATUS_ERROR(ERROR_ILLEGAL_ARGUMENT, msg.string());
        }
        mListenerList.emplace_back(isVendorListener, serviceListener);
        mUidPolicy->registerMonitorUid(clientUid);
    }

    /* Collect current devices and status */
    {
        Mutex::Autolock lock(mCameraStatesLock);
        for (auto& i : mCameraStates) {
            cameraStatuses->emplace_back(i.first, mapToInterface(i.second->getStatus()));
        }
    }

    // Remove the camera statuses that should be hidden from the client, we do
    // this after collecting the states in order to avoid holding
    // mCameraStatesLock and mInterfaceLock (held in
    // isPublicallyHiddenSecureCamera()) at the same time.
    cameraStatuses->erase(std::remove_if(cameraStatuses->begin(), cameraStatuses->end(),
                [this, &isVendorListener](const hardware::CameraStatus& s) {
                    bool ret = !isVendorListener && isPublicallyHiddenSecureCamera(s.cameraId);
                    if (ret) {
                        ALOGV("Cannot add public listener for hidden system-only %s for pid %d",
                                s.cameraId.c_str(), CameraThreadState::getCallingPid());
                    }
                    return ret;
                }),
                cameraStatuses->end());

    /*
     * Immediately signal current torch status to this listener only
     * This may be a subset of all the devices, so don't include it in the response directly
     */
    {
        Mutex::Autolock al(mTorchStatusMutex);
        for (size_t i = 0; i < mTorchStatusMap.size(); i++ ) {
            String16 id = String16(mTorchStatusMap.keyAt(i).string());
            listener->onTorchStatusChanged(mapToInterface(mTorchStatusMap.valueAt(i)), id);
        }
    }

    return Status::ok();
}

Status CameraService::removeListener(const sp<ICameraServiceListener>& listener) {
    ATRACE_CALL();

    ALOGV("%s: Remove listener %p", __FUNCTION__, listener.get());

    if (listener == 0) {
        ALOGE("%s: Listener must not be null", __FUNCTION__);
        return STATUS_ERROR(ERROR_ILLEGAL_ARGUMENT, "Null listener given to removeListener");
    }

    Mutex::Autolock lock(mServiceLock);

    {
        Mutex::Autolock lock(mStatusListenerLock);
        for (auto it = mListenerList.begin(); it != mListenerList.end(); it++) {
            if (IInterface::asBinder(it->second->getListener()) == IInterface::asBinder(listener)) {
                mUidPolicy->unregisterMonitorUid(it->second->getListenerUid());
                IInterface::asBinder(listener)->unlinkToDeath(it->second);
                mListenerList.erase(it);
                return Status::ok();
            }
        }
    }

    ALOGW("%s: Tried to remove a listener %p which was not subscribed",
          __FUNCTION__, listener.get());

    return STATUS_ERROR(ERROR_ILLEGAL_ARGUMENT, "Unregistered listener given to removeListener");
}

Status CameraService::getLegacyParameters(int cameraId, /*out*/String16* parameters) {

    ATRACE_CALL();
    ALOGV("%s: for camera ID = %d", __FUNCTION__, cameraId);

    if (parameters == NULL) {
        ALOGE("%s: parameters must not be null", __FUNCTION__);
        return STATUS_ERROR(ERROR_ILLEGAL_ARGUMENT, "Parameters must not be null");
    }

    Status ret = Status::ok();

    CameraParameters shimParams;
    if (!(ret = getLegacyParametersLazy(cameraId, /*out*/&shimParams)).isOk()) {
        // Error logged by caller
        return ret;
    }

    String8 shimParamsString8 = shimParams.flatten();
    String16 shimParamsString16 = String16(shimParamsString8);

    *parameters = shimParamsString16;

    return ret;
}

Status CameraService::supportsCameraApi(const String16& cameraId, int apiVersion,
        /*out*/ bool *isSupported) {
    ATRACE_CALL();

    const String8 id = String8(cameraId);

    ALOGV("%s: for camera ID = %s", __FUNCTION__, id.string());

    switch (apiVersion) {
        case API_VERSION_1:
        case API_VERSION_2:
            break;
        default:
            String8 msg = String8::format("Unknown API version %d", apiVersion);
            ALOGE("%s: %s", __FUNCTION__, msg.string());
            return STATUS_ERROR(ERROR_ILLEGAL_ARGUMENT, msg.string());
    }

    int deviceVersion = getDeviceVersion(id);
    switch (deviceVersion) {
        case CAMERA_DEVICE_API_VERSION_1_0:
        case CAMERA_DEVICE_API_VERSION_3_0:
        case CAMERA_DEVICE_API_VERSION_3_1:
            if (apiVersion == API_VERSION_2) {
                ALOGV("%s: Camera id %s uses HAL version %d <3.2, doesn't support api2 without shim",
                        __FUNCTION__, id.string(), deviceVersion);
                *isSupported = false;
            } else { // if (apiVersion == API_VERSION_1) {
                ALOGV("%s: Camera id %s uses older HAL before 3.2, but api1 is always supported",
                        __FUNCTION__, id.string());
                *isSupported = true;
            }
            break;
        case CAMERA_DEVICE_API_VERSION_3_2:
        case CAMERA_DEVICE_API_VERSION_3_3:
        case CAMERA_DEVICE_API_VERSION_3_4:
        case CAMERA_DEVICE_API_VERSION_3_5:
            ALOGV("%s: Camera id %s uses HAL3.2 or newer, supports api1/api2 directly",
                    __FUNCTION__, id.string());
            *isSupported = true;
            break;
        case -1: {
            String8 msg = String8::format("Unknown camera ID %s", id.string());
            ALOGE("%s: %s", __FUNCTION__, msg.string());
            return STATUS_ERROR(ERROR_ILLEGAL_ARGUMENT, msg.string());
        }
        default: {
            String8 msg = String8::format("Unknown device version %x for device %s",
                    deviceVersion, id.string());
            ALOGE("%s: %s", __FUNCTION__, msg.string());
            return STATUS_ERROR(ERROR_INVALID_OPERATION, msg.string());
        }
    }

    return Status::ok();
}

Status CameraService::isHiddenPhysicalCamera(const String16& cameraId,
        /*out*/ bool *isSupported) {
    ATRACE_CALL();

    const String8 id = String8(cameraId);

    ALOGV("%s: for camera ID = %s", __FUNCTION__, id.string());
    *isSupported = mCameraProviderManager->isHiddenPhysicalCamera(id.string());

    return Status::ok();
}

void CameraService::removeByClient(const BasicClient* client) {
    Mutex::Autolock lock(mServiceLock);
    for (auto& i : mActiveClientManager.getAll()) {
        auto clientSp = i->getValue();
        if (clientSp.get() == client) {
            mActiveClientManager.remove(i);
        }
    }
}

bool CameraService::evictClientIdByRemote(const wp<IBinder>& remote) {
    bool ret = false;
    {
        // Acquire mServiceLock and prevent other clients from connecting
        std::unique_ptr<AutoConditionLock> lock =
                AutoConditionLock::waitAndAcquire(mServiceLockWrapper);


        std::vector<sp<BasicClient>> evicted;
        for (auto& i : mActiveClientManager.getAll()) {
            auto clientSp = i->getValue();
            if (clientSp.get() == nullptr) {
                ALOGE("%s: Dead client still in mActiveClientManager.", __FUNCTION__);
                mActiveClientManager.remove(i);
                continue;
            }
            if (remote == clientSp->getRemote()) {
                mActiveClientManager.remove(i);
                evicted.push_back(clientSp);

                // Notify the client of disconnection
                clientSp->notifyError(
                        hardware::camera2::ICameraDeviceCallbacks::ERROR_CAMERA_DISCONNECTED,
                        CaptureResultExtras());
            }
        }

        // Do not hold mServiceLock while disconnecting clients, but retain the condition blocking
        // other clients from connecting in mServiceLockWrapper if held
        mServiceLock.unlock();

        // Do not clear caller identity, remote caller should be client proccess

        for (auto& i : evicted) {
            if (i.get() != nullptr) {
                i->disconnect();
                ret = true;
            }
        }
        //clear the evicted client list before acquring service lock again.
        evicted.clear();
        // Reacquire mServiceLock
        mServiceLock.lock();

    } // lock is destroyed, allow further connect calls

    return ret;
}

std::shared_ptr<CameraService::CameraState> CameraService::getCameraState(
        const String8& cameraId) const {
    std::shared_ptr<CameraState> state;
    {
        Mutex::Autolock lock(mCameraStatesLock);
        auto iter = mCameraStates.find(cameraId);
        if (iter != mCameraStates.end()) {
            state = iter->second;
        }
    }
    return state;
}

sp<CameraService::BasicClient> CameraService::removeClientLocked(const String8& cameraId) {
    // Remove from active clients list
    auto clientDescriptorPtr = mActiveClientManager.remove(cameraId);
    if (clientDescriptorPtr == nullptr) {
        ALOGW("%s: Could not evict client, no client for camera ID %s", __FUNCTION__,
                cameraId.string());
        return sp<BasicClient>{nullptr};
    }

    return clientDescriptorPtr->getValue();
}

void CameraService::doUserSwitch(const std::vector<int32_t>& newUserIds) {
    // Acquire mServiceLock and prevent other clients from connecting
    std::unique_ptr<AutoConditionLock> lock =
            AutoConditionLock::waitAndAcquire(mServiceLockWrapper);

    std::set<userid_t> newAllowedUsers;
    for (size_t i = 0; i < newUserIds.size(); i++) {
        if (newUserIds[i] < 0) {
            ALOGE("%s: Bad user ID %d given during user switch, ignoring.",
                    __FUNCTION__, newUserIds[i]);
            return;
        }
        newAllowedUsers.insert(static_cast<userid_t>(newUserIds[i]));
    }


    if (newAllowedUsers == mAllowedUsers) {
        ALOGW("%s: Received notification of user switch with no updated user IDs.", __FUNCTION__);
        return;
    }

    logUserSwitch(mAllowedUsers, newAllowedUsers);

    mAllowedUsers = std::move(newAllowedUsers);

    // Current user has switched, evict all current clients.
    std::vector<sp<BasicClient>> evicted;
    for (auto& i : mActiveClientManager.getAll()) {
        auto clientSp = i->getValue();

        if (clientSp.get() == nullptr) {
            ALOGE("%s: Dead client still in mActiveClientManager.", __FUNCTION__);
            continue;
        }

        // Don't evict clients that are still allowed.
        uid_t clientUid = clientSp->getClientUid();
        userid_t clientUserId = multiuser_get_user_id(clientUid);
        if (mAllowedUsers.find(clientUserId) != mAllowedUsers.end()) {
            continue;
        }

        evicted.push_back(clientSp);

        String8 curTime = getFormattedCurrentTime();

        ALOGE("Evicting conflicting client for camera ID %s due to user change",
                i->getKey().string());

        // Log the clients evicted
        logEvent(String8::format("EVICT device %s client held by package %s (PID %"
                PRId32 ", score %" PRId32 ", state %" PRId32 ")\n   - Evicted due"
                " to user switch.", i->getKey().string(),
                String8{clientSp->getPackageName()}.string(),
                i->getOwnerId(), i->getPriority().getScore(),
                i->getPriority().getState()));

    }

    // Do not hold mServiceLock while disconnecting clients, but retain the condition
    // blocking other clients from connecting in mServiceLockWrapper if held.
    mServiceLock.unlock();

    // Clear caller identity temporarily so client disconnect PID checks work correctly
    int64_t token = CameraThreadState::clearCallingIdentity();

    for (auto& i : evicted) {
        i->disconnect();
    }

    CameraThreadState::restoreCallingIdentity(token);

    // Reacquire mServiceLock
    mServiceLock.lock();
}

void CameraService::logEvent(const char* event) {
    String8 curTime = getFormattedCurrentTime();
    Mutex::Autolock l(mLogLock);
    mEventLog.add(String8::format("%s : %s", curTime.string(), event));
}

void CameraService::logDisconnected(const char* cameraId, int clientPid,
        const char* clientPackage) {
    // Log the clients evicted
    logEvent(String8::format("DISCONNECT device %s client for package %s (PID %d)", cameraId,
            clientPackage, clientPid));
}

void CameraService::logConnected(const char* cameraId, int clientPid,
        const char* clientPackage) {
    // Log the clients evicted
    logEvent(String8::format("CONNECT device %s client for package %s (PID %d)", cameraId,
            clientPackage, clientPid));
}

void CameraService::logRejected(const char* cameraId, int clientPid,
        const char* clientPackage, const char* reason) {
    // Log the client rejected
    logEvent(String8::format("REJECT device %s client for package %s (PID %d), reason: (%s)",
            cameraId, clientPackage, clientPid, reason));
}

void CameraService::logTorchEvent(const char* cameraId, const char *torchState, int clientPid) {
    // Log torch event
    logEvent(String8::format("Torch for camera id %s turned %s for client PID %d", cameraId,
            torchState, clientPid));
}

void CameraService::logUserSwitch(const std::set<userid_t>& oldUserIds,
        const std::set<userid_t>& newUserIds) {
    String8 newUsers = toString(newUserIds);
    String8 oldUsers = toString(oldUserIds);
    if (oldUsers.size() == 0) {
        oldUsers = "<None>";
    }
    // Log the new and old users
    logEvent(String8::format("USER_SWITCH previous allowed user IDs: %s, current allowed user IDs: %s",
            oldUsers.string(), newUsers.string()));
}

void CameraService::logDeviceRemoved(const char* cameraId, const char* reason) {
    // Log the device removal
    logEvent(String8::format("REMOVE device %s, reason: (%s)", cameraId, reason));
}

void CameraService::logDeviceAdded(const char* cameraId, const char* reason) {
    // Log the device removal
    logEvent(String8::format("ADD device %s, reason: (%s)", cameraId, reason));
}

void CameraService::logClientDied(int clientPid, const char* reason) {
    // Log the device removal
    logEvent(String8::format("DIED client(s) with PID %d, reason: (%s)", clientPid, reason));
}

void CameraService::logServiceError(const char* msg, int errorCode) {
    String8 curTime = getFormattedCurrentTime();
    logEvent(String8::format("SERVICE ERROR: %s : %d (%s)", msg, errorCode, strerror(-errorCode)));
}

status_t CameraService::onTransact(uint32_t code, const Parcel& data, Parcel* reply,
        uint32_t flags) {

    // Permission checks
    switch (code) {
        case SHELL_COMMAND_TRANSACTION: {
            int in = data.readFileDescriptor();
            int out = data.readFileDescriptor();
            int err = data.readFileDescriptor();
            int argc = data.readInt32();
            Vector<String16> args;
            for (int i = 0; i < argc && data.dataAvail() > 0; i++) {
               args.add(data.readString16());
            }
            sp<IBinder> unusedCallback;
            sp<IResultReceiver> resultReceiver;
            status_t status;
            if ((status = data.readNullableStrongBinder(&unusedCallback)) != NO_ERROR) {
                return status;
            }
            if ((status = data.readNullableStrongBinder(&resultReceiver)) != NO_ERROR) {
                return status;
            }
            status = shellCommand(in, out, err, args);
            if (resultReceiver != nullptr) {
                resultReceiver->send(status);
            }
            return NO_ERROR;
        }
    }

    return BnCameraService::onTransact(code, data, reply, flags);
}

// We share the media players for shutter and recording sound for all clients.
// A reference count is kept to determine when we will actually release the
// media players.

sp<MediaPlayer> CameraService::newMediaPlayer(const char *file) {
    sp<MediaPlayer> mp = new MediaPlayer();
    status_t error;
    if ((error = mp->setDataSource(NULL /* httpService */, file, NULL)) == NO_ERROR) {
        mp->setAudioStreamType(AUDIO_STREAM_ENFORCED_AUDIBLE);
        error = mp->prepare();
    }
    if (error != NO_ERROR) {
        ALOGE("Failed to load CameraService sounds: %s", file);
        mp->disconnect();
        mp.clear();
        return nullptr;
    }
    return mp;
}

void CameraService::increaseSoundRef() {
    Mutex::Autolock lock(mSoundLock);
    mSoundRef++;
}

void CameraService::loadSoundLocked(sound_kind kind) {
    ATRACE_CALL();

    LOG1("CameraService::loadSoundLocked ref=%d", mSoundRef);
    if (SOUND_SHUTTER == kind && mSoundPlayer[SOUND_SHUTTER] == NULL) {
        mSoundPlayer[SOUND_SHUTTER] = newMediaPlayer("/product/media/audio/ui/camera_click.ogg");
        if (mSoundPlayer[SOUND_SHUTTER] == nullptr) {
            mSoundPlayer[SOUND_SHUTTER] = newMediaPlayer("/system/media/audio/ui/camera_click.ogg");
        }
    } else if (SOUND_RECORDING_START == kind && mSoundPlayer[SOUND_RECORDING_START] ==  NULL) {
        mSoundPlayer[SOUND_RECORDING_START] = newMediaPlayer("/product/media/audio/ui/VideoRecord.ogg");
        if (mSoundPlayer[SOUND_RECORDING_START] == nullptr) {
            mSoundPlayer[SOUND_RECORDING_START] =
                newMediaPlayer("/system/media/audio/ui/VideoRecord.ogg");
        }
    } else if (SOUND_RECORDING_STOP == kind && mSoundPlayer[SOUND_RECORDING_STOP] == NULL) {
        mSoundPlayer[SOUND_RECORDING_STOP] = newMediaPlayer("/product/media/audio/ui/VideoStop.ogg");
        if (mSoundPlayer[SOUND_RECORDING_STOP] == nullptr) {
            mSoundPlayer[SOUND_RECORDING_STOP] = newMediaPlayer("/system/media/audio/ui/VideoStop.ogg");
        }
    }
}

void CameraService::decreaseSoundRef() {
    Mutex::Autolock lock(mSoundLock);
    LOG1("CameraService::decreaseSoundRef ref=%d", mSoundRef);
    if (--mSoundRef) return;

    for (int i = 0; i < NUM_SOUNDS; i++) {
        if (mSoundPlayer[i] != 0) {
            mSoundPlayer[i]->disconnect();
            mSoundPlayer[i].clear();
        }
    }
}

void CameraService::playSound(sound_kind kind) {
    ATRACE_CALL();

    LOG1("playSound(%d)", kind);
    Mutex::Autolock lock(mSoundLock);
    loadSoundLocked(kind);
    sp<MediaPlayer> player = mSoundPlayer[kind];
    if (player != 0) {
        player->seekTo(0);
        player->start();
    }
}

// ----------------------------------------------------------------------------

CameraService::Client::Client(const sp<CameraService>& cameraService,
        const sp<ICameraClient>& cameraClient,
        const String16& clientPackageName,
        const String8& cameraIdStr,
        int api1CameraId, int cameraFacing,
        int clientPid, uid_t clientUid,
        int servicePid) :
        CameraService::BasicClient(cameraService,
                IInterface::asBinder(cameraClient),
                clientPackageName,
                cameraIdStr, cameraFacing,
                clientPid, clientUid,
                servicePid),
        mCameraId(api1CameraId)
{
    int callingPid = CameraThreadState::getCallingPid();
    LOG1("Client::Client E (pid %d, id %d)", callingPid, mCameraId);

    mRemoteCallback = cameraClient;

    cameraService->increaseSoundRef();

    LOG1("Client::Client X (pid %d, id %d)", callingPid, mCameraId);
}

// tear down the client
CameraService::Client::~Client() {
    ALOGV("~Client");
    mDestructionStarted = true;

    sCameraService->decreaseSoundRef();
    // unconditionally disconnect. function is idempotent
    Client::disconnect();
}

sp<CameraService> CameraService::BasicClient::BasicClient::sCameraService;

CameraService::BasicClient::BasicClient(const sp<CameraService>& cameraService,
        const sp<IBinder>& remoteCallback,
        const String16& clientPackageName,
        const String8& cameraIdStr, int cameraFacing,
        int clientPid, uid_t clientUid,
        int servicePid):
        mCameraIdStr(cameraIdStr), mCameraFacing(cameraFacing),
        mClientPackageName(clientPackageName), mClientPid(clientPid), mClientUid(clientUid),
        mServicePid(servicePid),
        mDisconnected(false),
        mRemoteBinder(remoteCallback)
{
    if (sCameraService == nullptr) {
        sCameraService = cameraService;
    }
    mOpsActive = false;
    mDestructionStarted = false;

    // In some cases the calling code has no access to the package it runs under.
    // For example, NDK camera API.
    // In this case we will get the packages for the calling UID and pick the first one
    // for attributing the app op. This will work correctly for runtime permissions
    // as for legacy apps we will toggle the app op for all packages in the UID.
    // The caveat is that the operation may be attributed to the wrong package and
    // stats based on app ops may be slightly off.
    if (mClientPackageName.size() <= 0) {
        sp<IServiceManager> sm = defaultServiceManager();
        sp<IBinder> binder = sm->getService(String16(kPermissionServiceName));
        if (binder == 0) {
            ALOGE("Cannot get permission service");
            // Leave mClientPackageName unchanged (empty) and the further interaction
            // with camera will fail in BasicClient::startCameraOps
            return;
        }

        sp<IPermissionController> permCtrl = interface_cast<IPermissionController>(binder);
        Vector<String16> packages;

        permCtrl->getPackagesForUid(mClientUid, packages);

        if (packages.isEmpty()) {
            ALOGE("No packages for calling UID");
            // Leave mClientPackageName unchanged (empty) and the further interaction
            // with camera will fail in BasicClient::startCameraOps
            return;
        }
        mClientPackageName = packages[0];
    }
    if (!hardware::IPCThreadState::self()->isServingCall()) {
        mAppOpsManager = std::make_unique<AppOpsManager>();
    }
}

CameraService::BasicClient::~BasicClient() {
    ALOGV("~BasicClient");
    mDestructionStarted = true;
}

binder::Status CameraService::BasicClient::disconnect() {
    binder::Status res = Status::ok();
    if (mDisconnected) {
        return res;
    }
    mDisconnected = true;

#ifdef MOTORIZED_CAMERA_DEVICE
    sp<ICameraMotor> cameraMotor = ICameraMotor::getService();
    if (cameraMotor != nullptr) {
        cameraMotor->onDisconnect(mCameraIdStr.string());
    }
#endif

    sCameraService->removeByClient(this);
    sCameraService->logDisconnected(mCameraIdStr, mClientPid, String8(mClientPackageName));
    sCameraService->mCameraProviderManager->removeRef(CameraProviderManager::DeviceMode::CAMERA,
            mCameraIdStr.c_str());

    sp<IBinder> remote = getRemote();
    if (remote != nullptr) {
        remote->unlinkToDeath(sCameraService);
    }

    finishCameraOps();
    // Notify flashlight that a camera device is closed.
    sCameraService->mFlashlight->deviceClosed(mCameraIdStr);
    ALOGI("%s: Disconnected client for camera %s for PID %d", __FUNCTION__, mCameraIdStr.string(),
            mClientPid);

    // client shouldn't be able to call into us anymore
    mClientPid = 0;

    return res;
}

status_t CameraService::BasicClient::dump(int, const Vector<String16>&) {
    // No dumping of clients directly over Binder,
    // must go through CameraService::dump
    android_errorWriteWithInfoLog(SN_EVENT_LOG_ID, "26265403",
            CameraThreadState::getCallingUid(), NULL, 0);
    return OK;
}

String16 CameraService::BasicClient::getPackageName() const {
    return mClientPackageName;
}


int CameraService::BasicClient::getClientPid() const {
    return mClientPid;
}

uid_t CameraService::BasicClient::getClientUid() const {
    return mClientUid;
}

bool CameraService::BasicClient::canCastToApiClient(apiLevel level) const {
    // Defaults to API2.
    return level == API_2;
}

status_t CameraService::BasicClient::startCameraOps() {
    ATRACE_CALL();

    {
        ALOGV("%s: Start camera ops, package name = %s, client UID = %d",
              __FUNCTION__, String8(mClientPackageName).string(), mClientUid);
    }
    if (mAppOpsManager != nullptr) {
        // Notify app ops that the camera is not available
        mOpsCallback = new OpsCallback(this);
        int32_t res;
        mAppOpsManager->startWatchingMode(AppOpsManager::OP_CAMERA,
                mClientPackageName, mOpsCallback);
        res = mAppOpsManager->startOpNoThrow(AppOpsManager::OP_CAMERA,
                mClientUid, mClientPackageName, /*startIfModeDefault*/ false);

        if (res == AppOpsManager::MODE_ERRORED) {
            ALOGI("Camera %s: Access for \"%s\" has been revoked",
                    mCameraIdStr.string(), String8(mClientPackageName).string());
            return PERMISSION_DENIED;
        }

        if (res == AppOpsManager::MODE_IGNORED) {
            ALOGI("Camera %s: Access for \"%s\" has been restricted",
                    mCameraIdStr.string(), String8(mClientPackageName).string());
            // Return the same error as for device policy manager rejection
            return -EACCES;
        }
    }

    mOpsActive = true;

    // Transition device availability listeners from PRESENT -> NOT_AVAILABLE
    sCameraService->updateStatus(StatusInternal::NOT_AVAILABLE, mCameraIdStr);

    int apiLevel = hardware::ICameraServiceProxy::CAMERA_API_LEVEL_1;
    if (canCastToApiClient(API_2)) {
        apiLevel = hardware::ICameraServiceProxy::CAMERA_API_LEVEL_2;
    }
    // Transition device state to OPEN
    sCameraService->updateProxyDeviceState(ICameraServiceProxy::CAMERA_STATE_OPEN,
            mCameraIdStr, mCameraFacing, mClientPackageName, apiLevel);

    sCameraService->mUidPolicy->registerMonitorUid(mClientUid);

#ifdef TARGET_NEEDS_CLIENT_INFO
    std::ofstream cpf("/data/misc/camera/client_package_name");
    std::string cpn = String8(mClientPackageName).string();
    if (cpn.compare("com.oneplus.camera") == 0) {
        cpf << "com.oneplus.camera";
    } else {
        cpf << "";
    }
#endif

    return OK;
}

status_t CameraService::BasicClient::finishCameraOps() {
    ATRACE_CALL();

    // Check if startCameraOps succeeded, and if so, finish the camera op
    if (mOpsActive) {
        // Notify app ops that the camera is available again
        if (mAppOpsManager != nullptr) {
            mAppOpsManager->finishOp(AppOpsManager::OP_CAMERA, mClientUid,
                    mClientPackageName);
            mOpsActive = false;
        }
        // This function is called when a client disconnects. This should
        // release the camera, but actually only if it was in a proper
        // functional state, i.e. with status NOT_AVAILABLE
        std::initializer_list<StatusInternal> rejected = {StatusInternal::PRESENT,
                StatusInternal::ENUMERATING, StatusInternal::NOT_PRESENT};

        // Transition to PRESENT if the camera is not in either of the rejected states
        sCameraService->updateStatus(StatusInternal::PRESENT,
                mCameraIdStr, rejected);

        int apiLevel = hardware::ICameraServiceProxy::CAMERA_API_LEVEL_1;
        if (canCastToApiClient(API_2)) {
            apiLevel = hardware::ICameraServiceProxy::CAMERA_API_LEVEL_2;
        }
        // Transition device state to CLOSED
        sCameraService->updateProxyDeviceState(ICameraServiceProxy::CAMERA_STATE_CLOSED,
                mCameraIdStr, mCameraFacing, mClientPackageName, apiLevel);
    }
    // Always stop watching, even if no camera op is active
    if (mOpsCallback != nullptr && mAppOpsManager != nullptr) {
        mAppOpsManager->stopWatchingMode(mOpsCallback);
    }
    mOpsCallback.clear();

    sCameraService->mUidPolicy->unregisterMonitorUid(mClientUid);

    return OK;
}

void CameraService::BasicClient::opChanged(int32_t op, const String16&) {
    ATRACE_CALL();
    if (mAppOpsManager == nullptr) {
        return;
    }
    if (op != AppOpsManager::OP_CAMERA) {
        ALOGW("Unexpected app ops notification received: %d", op);
        return;
    }

    int32_t res;
    res = mAppOpsManager->checkOp(AppOpsManager::OP_CAMERA,
            mClientUid, mClientPackageName);
    ALOGV("checkOp returns: %d, %s ", res,
            res == AppOpsManager::MODE_ALLOWED ? "ALLOWED" :
            res == AppOpsManager::MODE_IGNORED ? "IGNORED" :
            res == AppOpsManager::MODE_ERRORED ? "ERRORED" :
            "UNKNOWN");

    if (res != AppOpsManager::MODE_ALLOWED) {
        ALOGI("Camera %s: Access for \"%s\" revoked", mCameraIdStr.string(),
              String8(mClientPackageName).string());
        block();
    }
}

void CameraService::BasicClient::block() {
    ATRACE_CALL();

    // Reset the client PID to allow server-initiated disconnect,
    // and to prevent further calls by client.
    mClientPid = CameraThreadState::getCallingPid();
    CaptureResultExtras resultExtras; // a dummy result (invalid)
    notifyError(hardware::camera2::ICameraDeviceCallbacks::ERROR_CAMERA_DISABLED, resultExtras);
    disconnect();
}

// ----------------------------------------------------------------------------

void CameraService::Client::notifyError(int32_t errorCode,
        const CaptureResultExtras& resultExtras) {
    (void) resultExtras;
    if (mRemoteCallback != NULL) {
        int32_t api1ErrorCode = CAMERA_ERROR_RELEASED;
        if (errorCode == hardware::camera2::ICameraDeviceCallbacks::ERROR_CAMERA_DISABLED) {
            api1ErrorCode = CAMERA_ERROR_DISABLED;
        }
        mRemoteCallback->notifyCallback(CAMERA_MSG_ERROR, api1ErrorCode, 0);
    } else {
        ALOGE("mRemoteCallback is NULL!!");
    }
}

// NOTE: function is idempotent
binder::Status CameraService::Client::disconnect() {
    ALOGV("Client::disconnect");
    return BasicClient::disconnect();
}

bool CameraService::Client::canCastToApiClient(apiLevel level) const {
    return level == API_1;
}

CameraService::Client::OpsCallback::OpsCallback(wp<BasicClient> client):
        mClient(client) {
}

void CameraService::Client::OpsCallback::opChanged(int32_t op,
        const String16& packageName) {
    sp<BasicClient> client = mClient.promote();
    if (client != NULL) {
        client->opChanged(op, packageName);
    }
}

// ----------------------------------------------------------------------------
//                  UidPolicy
// ----------------------------------------------------------------------------

void CameraService::UidPolicy::registerSelf() {
    Mutex::Autolock _l(mUidLock);

    ActivityManager am;
    if (mRegistered) return;
    am.registerUidObserver(this, ActivityManager::UID_OBSERVER_GONE
            | ActivityManager::UID_OBSERVER_IDLE
            | ActivityManager::UID_OBSERVER_ACTIVE | ActivityManager::UID_OBSERVER_PROCSTATE,
            ActivityManager::PROCESS_STATE_UNKNOWN,
            String16("cameraserver"));
    status_t res = am.linkToDeath(this);
    if (res == OK) {
        mRegistered = true;
        ALOGV("UidPolicy: Registered with ActivityManager");
    }
}

void CameraService::UidPolicy::unregisterSelf() {
    Mutex::Autolock _l(mUidLock);

    ActivityManager am;
    am.unregisterUidObserver(this);
    am.unlinkToDeath(this);
    mRegistered = false;
    mActiveUids.clear();
    ALOGV("UidPolicy: Unregistered with ActivityManager");
}

void CameraService::UidPolicy::onUidGone(uid_t uid, bool disabled) {
    onUidIdle(uid, disabled);
}

void CameraService::UidPolicy::onUidActive(uid_t uid) {
    Mutex::Autolock _l(mUidLock);
    mActiveUids.insert(uid);
}

void CameraService::UidPolicy::onUidIdle(uid_t uid, bool /* disabled */) {
    bool deleted = false;
    {
        Mutex::Autolock _l(mUidLock);
        if (mActiveUids.erase(uid) > 0) {
            deleted = true;
        }
    }
    if (deleted) {
        sp<CameraService> service = mService.promote();
        if (service != nullptr) {
            service->blockClientsForUid(uid);
        }
    }
}

void CameraService::UidPolicy::onUidStateChanged(uid_t uid, int32_t procState,
        int64_t /*procStateSeq*/) {
    bool procStateChange = false;
    {
        Mutex::Autolock _l(mUidLock);
        if ((mMonitoredUids.find(uid) != mMonitoredUids.end()) &&
                (mMonitoredUids[uid].first != procState)) {
            mMonitoredUids[uid].first = procState;
            procStateChange = true;
        }
    }

    if (procStateChange) {
        sp<CameraService> service = mService.promote();
        if (service != nullptr) {
            service->notifyMonitoredUids();
        }
    }
}

void CameraService::UidPolicy::registerMonitorUid(uid_t uid) {
    Mutex::Autolock _l(mUidLock);
    auto it = mMonitoredUids.find(uid);
    if (it != mMonitoredUids.end()) {
        it->second.second++;
    } else {
        mMonitoredUids.emplace(
                std::pair<uid_t, std::pair<int32_t, size_t>> (uid,
                    std::pair<int32_t, size_t> (ActivityManager::PROCESS_STATE_NONEXISTENT, 1)));
    }
}

void CameraService::UidPolicy::unregisterMonitorUid(uid_t uid) {
    Mutex::Autolock _l(mUidLock);
    auto it = mMonitoredUids.find(uid);
    if (it != mMonitoredUids.end()) {
        it->second.second--;
        if (it->second.second == 0) {
            mMonitoredUids.erase(it);
        }
    } else {
        ALOGE("%s: Trying to unregister uid: %d which is not monitored!", __FUNCTION__, uid);
    }
}

bool CameraService::UidPolicy::isUidActive(uid_t uid, String16 callingPackage) {
    Mutex::Autolock _l(mUidLock);
    return isUidActiveLocked(uid, callingPackage);
}

static const int64_t kPollUidActiveTimeoutTotalMillis = 300;
static const int64_t kPollUidActiveTimeoutMillis = 50;

bool CameraService::UidPolicy::isUidActiveLocked(uid_t uid, String16 callingPackage) {
    // Non-app UIDs are considered always active
    // If activity manager is unreachable, assume everything is active
    if (uid < FIRST_APPLICATION_UID || !mRegistered) {
        return true;
    }
    auto it = mOverrideUids.find(uid);
    if (it != mOverrideUids.end()) {
        return it->second;
    }
    bool active = mActiveUids.find(uid) != mActiveUids.end();
    if (!active) {
        // We want active UIDs to always access camera with their first attempt since
        // there is no guarantee the app is robustly written and would retry getting
        // the camera on failure. The inverse case is not a problem as we would take
        // camera away soon once we get the callback that the uid is no longer active.
        ActivityManager am;
        // Okay to access with a lock held as UID changes are dispatched without
        // a lock and we are a higher level component.
        int64_t startTimeMillis = 0;
        do {
            // TODO: Fix this b/109950150!
            // Okay this is a hack. There is a race between the UID turning active and
            // activity being resumed. The proper fix is very risky, so we temporary add
            // some polling which should happen pretty rarely anyway as the race is hard
            // to hit.
            active = mActiveUids.find(uid) != mActiveUids.end();
            if (!active) active = am.isUidActive(uid, callingPackage);
            if (active) {
                break;
            }
            if (startTimeMillis <= 0) {
                startTimeMillis = uptimeMillis();
            }
            int64_t ellapsedTimeMillis = uptimeMillis() - startTimeMillis;
            int64_t remainingTimeMillis = kPollUidActiveTimeoutTotalMillis - ellapsedTimeMillis;
            if (remainingTimeMillis <= 0) {
                break;
            }
            remainingTimeMillis = std::min(kPollUidActiveTimeoutMillis, remainingTimeMillis);

            mUidLock.unlock();
            usleep(remainingTimeMillis * 1000);
            mUidLock.lock();
        } while (true);

        if (active) {
            // Now that we found out the UID is actually active, cache that
            mActiveUids.insert(uid);
        }
    }
    return active;
}

int32_t CameraService::UidPolicy::getProcState(uid_t uid) {
    Mutex::Autolock _l(mUidLock);
    return getProcStateLocked(uid);
}

int32_t CameraService::UidPolicy::getProcStateLocked(uid_t uid) {
    int32_t procState = ActivityManager::PROCESS_STATE_UNKNOWN;
    if (mMonitoredUids.find(uid) != mMonitoredUids.end()) {
        procState = mMonitoredUids[uid].first;
    }
    return procState;
}

void CameraService::UidPolicy::UidPolicy::addOverrideUid(uid_t uid,
        String16 callingPackage, bool active) {
    updateOverrideUid(uid, callingPackage, active, true);
}

void CameraService::UidPolicy::removeOverrideUid(uid_t uid, String16 callingPackage) {
    updateOverrideUid(uid, callingPackage, false, false);
}

void CameraService::UidPolicy::binderDied(const wp<IBinder>& /*who*/) {
    Mutex::Autolock _l(mUidLock);
    ALOGV("UidPolicy: ActivityManager has died");
    mRegistered = false;
    mActiveUids.clear();
}

void CameraService::UidPolicy::updateOverrideUid(uid_t uid, String16 callingPackage,
        bool active, bool insert) {
    bool wasActive = false;
    bool isActive = false;
    {
        Mutex::Autolock _l(mUidLock);
        wasActive = isUidActiveLocked(uid, callingPackage);
        mOverrideUids.erase(uid);
        if (insert) {
            mOverrideUids.insert(std::pair<uid_t, bool>(uid, active));
        }
        isActive = isUidActiveLocked(uid, callingPackage);
    }
    if (wasActive != isActive && !isActive) {
        sp<CameraService> service = mService.promote();
        if (service != nullptr) {
            service->blockClientsForUid(uid);
        }
    }
}

// ----------------------------------------------------------------------------
//                  SensorPrivacyPolicy
// ----------------------------------------------------------------------------
void CameraService::SensorPrivacyPolicy::registerSelf() {
    Mutex::Autolock _l(mSensorPrivacyLock);
    if (mRegistered) {
        return;
    }
    SensorPrivacyManager spm;
    spm.addSensorPrivacyListener(this);
    mSensorPrivacyEnabled = spm.isSensorPrivacyEnabled();
    status_t res = spm.linkToDeath(this);
    if (res == OK) {
        mRegistered = true;
        ALOGV("SensorPrivacyPolicy: Registered with SensorPrivacyManager");
    }
}

void CameraService::SensorPrivacyPolicy::unregisterSelf() {
    Mutex::Autolock _l(mSensorPrivacyLock);
    SensorPrivacyManager spm;
    spm.removeSensorPrivacyListener(this);
    spm.unlinkToDeath(this);
    mRegistered = false;
    ALOGV("SensorPrivacyPolicy: Unregistered with SensorPrivacyManager");
}

bool CameraService::SensorPrivacyPolicy::isSensorPrivacyEnabled() {
    Mutex::Autolock _l(mSensorPrivacyLock);
    return mSensorPrivacyEnabled;
}

binder::Status CameraService::SensorPrivacyPolicy::onSensorPrivacyChanged(bool enabled) {
    {
        Mutex::Autolock _l(mSensorPrivacyLock);
        mSensorPrivacyEnabled = enabled;
    }
    // if sensor privacy is enabled then block all clients from accessing the camera
    if (enabled) {
        sp<CameraService> service = mService.promote();
        if (service != nullptr) {
            service->blockAllClients();
        }
    }
    return binder::Status::ok();
}

void CameraService::SensorPrivacyPolicy::binderDied(const wp<IBinder>& /*who*/) {
    Mutex::Autolock _l(mSensorPrivacyLock);
    ALOGV("SensorPrivacyPolicy: SensorPrivacyManager has died");
    mRegistered = false;
}

// ----------------------------------------------------------------------------
//                  CameraState
// ----------------------------------------------------------------------------

CameraService::CameraState::CameraState(const String8& id, int cost,
        const std::set<String8>& conflicting, bool isHidden) : mId(id),
        mStatus(StatusInternal::NOT_PRESENT), mCost(cost), mConflicting(conflicting),
        mIsPublicallyHiddenSecureCamera(isHidden) {}

CameraService::CameraState::~CameraState() {}

CameraService::StatusInternal CameraService::CameraState::getStatus() const {
    Mutex::Autolock lock(mStatusLock);
    return mStatus;
}

CameraParameters CameraService::CameraState::getShimParams() const {
    return mShimParams;
}

void CameraService::CameraState::setShimParams(const CameraParameters& params) {
    mShimParams = params;
}

int CameraService::CameraState::getCost() const {
    return mCost;
}

std::set<String8> CameraService::CameraState::getConflicting() const {
    return mConflicting;
}

String8 CameraService::CameraState::getId() const {
    return mId;
}

bool CameraService::CameraState::isPublicallyHiddenSecureCamera() const {
    return mIsPublicallyHiddenSecureCamera;
}

// ----------------------------------------------------------------------------
//                  ClientEventListener
// ----------------------------------------------------------------------------

void CameraService::ClientEventListener::onClientAdded(
        const resource_policy::ClientDescriptor<String8,
        sp<CameraService::BasicClient>>& descriptor) {
    const auto& basicClient = descriptor.getValue();
    if (basicClient.get() != nullptr) {
        BatteryNotifier& notifier(BatteryNotifier::getInstance());
        notifier.noteStartCamera(descriptor.getKey(),
                static_cast<int>(basicClient->getClientUid()));
    }
}

void CameraService::ClientEventListener::onClientRemoved(
        const resource_policy::ClientDescriptor<String8,
        sp<CameraService::BasicClient>>& descriptor) {
    const auto& basicClient = descriptor.getValue();
    if (basicClient.get() != nullptr) {
        BatteryNotifier& notifier(BatteryNotifier::getInstance());
        notifier.noteStopCamera(descriptor.getKey(),
                static_cast<int>(basicClient->getClientUid()));
    }
}


// ----------------------------------------------------------------------------
//                  CameraClientManager
// ----------------------------------------------------------------------------

CameraService::CameraClientManager::CameraClientManager() {
    setListener(std::make_shared<ClientEventListener>());
}

CameraService::CameraClientManager::~CameraClientManager() {}

sp<CameraService::BasicClient> CameraService::CameraClientManager::getCameraClient(
        const String8& id) const {
    auto descriptor = get(id);
    if (descriptor == nullptr) {
        return sp<BasicClient>{nullptr};
    }
    return descriptor->getValue();
}

String8 CameraService::CameraClientManager::toString() const {
    auto all = getAll();
    String8 ret("[");
    bool hasAny = false;
    for (auto& i : all) {
        hasAny = true;
        String8 key = i->getKey();
        int32_t cost = i->getCost();
        int32_t pid = i->getOwnerId();
        int32_t score = i->getPriority().getScore();
        int32_t state = i->getPriority().getState();
        auto conflicting = i->getConflicting();
        auto clientSp = i->getValue();
        String8 packageName;
        userid_t clientUserId = 0;
        if (clientSp.get() != nullptr) {
            packageName = String8{clientSp->getPackageName()};
            uid_t clientUid = clientSp->getClientUid();
            clientUserId = multiuser_get_user_id(clientUid);
        }
        ret.appendFormat("\n(Camera ID: %s, Cost: %" PRId32 ", PID: %" PRId32 ", Score: %"
                PRId32 ", State: %" PRId32, key.string(), cost, pid, score, state);

        if (clientSp.get() != nullptr) {
            ret.appendFormat("User Id: %d, ", clientUserId);
        }
        if (packageName.size() != 0) {
            ret.appendFormat("Client Package Name: %s", packageName.string());
        }

        ret.append(", Conflicting Client Devices: {");
        for (auto& j : conflicting) {
            ret.appendFormat("%s, ", j.string());
        }
        ret.append("})");
    }
    if (hasAny) ret.append("\n");
    ret.append("]\n");
    return ret;
}

CameraService::DescriptorPtr CameraService::CameraClientManager::makeClientDescriptor(
        const String8& key, const sp<BasicClient>& value, int32_t cost,
        const std::set<String8>& conflictingKeys, int32_t score, int32_t ownerId,
        int32_t state) {

    bool isVendorClient = hardware::IPCThreadState::self()->isServingCall();
    int32_t score_adj = isVendorClient ? kVendorClientScore : score;
    int32_t state_adj = isVendorClient ? kVendorClientState: state;

    return std::make_shared<resource_policy::ClientDescriptor<String8, sp<BasicClient>>>(
            key, value, cost, conflictingKeys, score_adj, ownerId, state_adj, isVendorClient);
}

CameraService::DescriptorPtr CameraService::CameraClientManager::makeClientDescriptor(
        const sp<BasicClient>& value, const CameraService::DescriptorPtr& partial) {
    return makeClientDescriptor(partial->getKey(), value, partial->getCost(),
            partial->getConflicting(), partial->getPriority().getScore(),
            partial->getOwnerId(), partial->getPriority().getState());
}

// ----------------------------------------------------------------------------

static const int kDumpLockRetries = 50;
static const int kDumpLockSleep = 60000;

static bool tryLock(Mutex& mutex)
{
    bool locked = false;
    for (int i = 0; i < kDumpLockRetries; ++i) {
        if (mutex.tryLock() == NO_ERROR) {
            locked = true;
            break;
        }
        usleep(kDumpLockSleep);
    }
    return locked;
}

status_t CameraService::dump(int fd, const Vector<String16>& args) {
    ATRACE_CALL();

    if (checkCallingPermission(String16("android.permission.DUMP")) == false) {
        dprintf(fd, "Permission Denial: can't dump CameraService from pid=%d, uid=%d\n",
                CameraThreadState::getCallingPid(),
                CameraThreadState::getCallingUid());
        return NO_ERROR;
    }
    bool locked = tryLock(mServiceLock);
    // failed to lock - CameraService is probably deadlocked
    if (!locked) {
        dprintf(fd, "!! CameraService may be deadlocked !!\n");
    }

    if (!mInitialized) {
        dprintf(fd, "!! No camera HAL available !!\n");

        // Dump event log for error information
        dumpEventLog(fd);

        if (locked) mServiceLock.unlock();
        return NO_ERROR;
    }
    dprintf(fd, "\n== Service global info: ==\n\n");
    dprintf(fd, "Number of camera devices: %d\n", mNumberOfCameras);
    dprintf(fd, "Number of normal camera devices: %zu\n", mNormalDeviceIds.size());
    for (size_t i = 0; i < mNormalDeviceIds.size(); i++) {
        dprintf(fd, "    Device %zu maps to \"%s\"\n", i, mNormalDeviceIds[i].c_str());
    }
    String8 activeClientString = mActiveClientManager.toString();
    dprintf(fd, "Active Camera Clients:\n%s", activeClientString.string());
    dprintf(fd, "Allowed user IDs: %s\n", toString(mAllowedUsers).string());

    dumpEventLog(fd);

    bool stateLocked = tryLock(mCameraStatesLock);
    if (!stateLocked) {
        dprintf(fd, "CameraStates in use, may be deadlocked\n");
    }

    int argSize = args.size();
    for (int i = 0; i < argSize; i++) {
        if (args[i] == TagMonitor::kMonitorOption) {
            if (i + 1 < argSize) {
                mMonitorTags = String8(args[i + 1]);
            }
            break;
        }
    }

    for (auto& state : mCameraStates) {
        String8 cameraId = state.first;

        dprintf(fd, "== Camera device %s dynamic info: ==\n", cameraId.string());

        CameraParameters p = state.second->getShimParams();
        if (!p.isEmpty()) {
            dprintf(fd, "  Camera1 API shim is using parameters:\n        ");
            p.dump(fd, args);
        }

        auto clientDescriptor = mActiveClientManager.get(cameraId);
        if (clientDescriptor != nullptr) {
            dprintf(fd, "  Device %s is open. Client instance dump:\n",
                    cameraId.string());
            dprintf(fd, "    Client priority score: %d state: %d\n",
                    clientDescriptor->getPriority().getScore(),
                    clientDescriptor->getPriority().getState());
            dprintf(fd, "    Client PID: %d\n", clientDescriptor->getOwnerId());

            auto client = clientDescriptor->getValue();
            dprintf(fd, "    Client package: %s\n",
                    String8(client->getPackageName()).string());

            client->dumpClient(fd, args);
        } else {
            dprintf(fd, "  Device %s is closed, no client instance\n",
                    cameraId.string());
        }

    }

    if (stateLocked) mCameraStatesLock.unlock();

    if (locked) mServiceLock.unlock();

    mCameraProviderManager->dump(fd, args);

    dprintf(fd, "\n== Vendor tags: ==\n\n");

    sp<VendorTagDescriptor> desc = VendorTagDescriptor::getGlobalVendorTagDescriptor();
    if (desc == NULL) {
        sp<VendorTagDescriptorCache> cache =
                VendorTagDescriptorCache::getGlobalVendorTagCache();
        if (cache == NULL) {
            dprintf(fd, "No vendor tags.\n");
        } else {
            cache->dump(fd, /*verbosity*/2, /*indentation*/2);
        }
    } else {
        desc->dump(fd, /*verbosity*/2, /*indentation*/2);
    }

    // Dump camera traces if there were any
    dprintf(fd, "\n");
    camera3::CameraTraces::dump(fd, args);

    // Process dump arguments, if any
    int n = args.size();
    String16 verboseOption("-v");
    String16 unreachableOption("--unreachable");
    for (int i = 0; i < n; i++) {
        if (args[i] == verboseOption) {
            // change logging level
            if (i + 1 >= n) continue;
            String8 levelStr(args[i+1]);
            int level = atoi(levelStr.string());
            dprintf(fd, "\nSetting log level to %d.\n", level);
            setLogLevel(level);
        } else if (args[i] == unreachableOption) {
            // Dump memory analysis
            // TODO - should limit be an argument parameter?
            UnreachableMemoryInfo info;
            bool success = GetUnreachableMemory(info, /*limit*/ 10000);
            if (!success) {
                dprintf(fd, "\n== Unable to dump unreachable memory. "
                        "Try disabling SELinux enforcement. ==\n");
            } else {
                dprintf(fd, "\n== Dumping unreachable memory: ==\n");
                std::string s = info.ToString(/*log_contents*/ true);
                write(fd, s.c_str(), s.size());
            }
        }
    }
    return NO_ERROR;
}

void CameraService::dumpEventLog(int fd) {
    dprintf(fd, "\n== Camera service events log (most recent at top): ==\n");

    Mutex::Autolock l(mLogLock);
    for (const auto& msg : mEventLog) {
        dprintf(fd, "  %s\n", msg.string());
    }

    if (mEventLog.size() == DEFAULT_EVENT_LOG_LENGTH) {
        dprintf(fd, "  ...\n");
    } else if (mEventLog.size() == 0) {
        dprintf(fd, "  [no events yet]\n");
    }
    dprintf(fd, "\n");
}

void CameraService::handleTorchClientBinderDied(const wp<IBinder> &who) {
    Mutex::Autolock al(mTorchClientMapMutex);
    for (size_t i = 0; i < mTorchClientMap.size(); i++) {
        if (mTorchClientMap[i] == who) {
            // turn off the torch mode that was turned on by dead client
            String8 cameraId = mTorchClientMap.keyAt(i);
            status_t res = mFlashlight->setTorchMode(cameraId, false);
            if (res) {
                ALOGE("%s: torch client died but couldn't turn off torch: "
                    "%s (%d)", __FUNCTION__, strerror(-res), res);
                return;
            }
            mTorchClientMap.removeItemsAt(i);
            break;
        }
    }
}

/*virtual*/void CameraService::binderDied(const wp<IBinder> &who) {

    /**
      * While tempting to promote the wp<IBinder> into a sp, it's actually not supported by the
      * binder driver
      */
    // PID here is approximate and can be wrong.
    logClientDied(CameraThreadState::getCallingPid(), String8("Binder died unexpectedly"));

    // check torch client
    handleTorchClientBinderDied(who);

    // check camera device client
    if(!evictClientIdByRemote(who)) {
        ALOGV("%s: Java client's binder death already cleaned up (normal case)", __FUNCTION__);
        return;
    }

    ALOGE("%s: Java client's binder died, removing it from the list of active clients",
            __FUNCTION__);
}

void CameraService::updateStatus(StatusInternal status, const String8& cameraId) {
    updateStatus(status, cameraId, {});
}

void CameraService::updateStatus(StatusInternal status, const String8& cameraId,
        std::initializer_list<StatusInternal> rejectSourceStates) {
    // Do not lock mServiceLock here or can get into a deadlock from
    // connect() -> disconnect -> updateStatus

    auto state = getCameraState(cameraId);

    if (state == nullptr) {
        ALOGW("%s: Could not update the status for %s, no such device exists", __FUNCTION__,
                cameraId.string());
        return;
    }
    bool isHidden = isPublicallyHiddenSecureCamera(cameraId);
<<<<<<< HEAD
    bool supportsHAL3 = false;
    // supportsCameraApi also holds mInterfaceMutex, we can't call it in the
    // HIDL onStatusChanged wrapper call (we'll hold mStatusListenerLock and
    // mInterfaceMutex together, which can lead to deadlocks)
    binder::Status sRet =
            supportsCameraApi(String16(cameraId), hardware::ICameraService::API_VERSION_2,
                    &supportsHAL3);
    if (!sRet.isOk()) {
        ALOGW("%s: Failed to determine if device supports HAL3 %s, supportsCameraApi call failed",
                __FUNCTION__, cameraId.string());
        return;
    }
    // Update the status for this camera state, then send the onStatusChangedCallbacks to each
    // of the listeners with both the mStatusStatus and mStatusListenerLock held
    state->updateStatus(status, cameraId, rejectSourceStates, [this, &isHidden, &supportsHAL3]
=======
    // Update the status for this camera state, then send the onStatusChangedCallbacks to each
    // of the listeners with both the mStatusStatus and mStatusListenerLock held
    state->updateStatus(status, cameraId, rejectSourceStates, [this,&isHidden]
>>>>>>> a66592bf
            (const String8& cameraId, StatusInternal status) {

            if (status != StatusInternal::ENUMERATING) {
                // Update torch status if it has a flash unit.
                Mutex::Autolock al(mTorchStatusMutex);
                TorchModeStatus torchStatus;
                if (getTorchStatusLocked(cameraId, &torchStatus) !=
                        NAME_NOT_FOUND) {
                    TorchModeStatus newTorchStatus =
                            status == StatusInternal::PRESENT ?
                            TorchModeStatus::AVAILABLE_OFF :
                            TorchModeStatus::NOT_AVAILABLE;
                    if (torchStatus != newTorchStatus) {
                        onTorchStatusChangedLocked(cameraId, newTorchStatus);
                    }
                }
            }

            Mutex::Autolock lock(mStatusListenerLock);

            for (auto& listener : mListenerList) {
<<<<<<< HEAD
                if (!listener.first &&  (isHidden || !supportsHAL3)) {
                    ALOGV("Skipping camera discovery callback for system-only / HAL1 camera %s",
=======
                if (!listener.first &&  isHidden) {
                    ALOGV("Skipping camera discovery callback for system-only camera %s",
>>>>>>> a66592bf
                          cameraId.c_str());
                    continue;
                }
                listener.second->getListener()->onStatusChanged(mapToInterface(status),
                        String16(cameraId));
            }
        });
}

template<class Func>
void CameraService::CameraState::updateStatus(StatusInternal status,
        const String8& cameraId,
        std::initializer_list<StatusInternal> rejectSourceStates,
        Func onStatusUpdatedLocked) {
    Mutex::Autolock lock(mStatusLock);
    StatusInternal oldStatus = mStatus;
    mStatus = status;

    if (oldStatus == status) {
        return;
    }

    ALOGV("%s: Status has changed for camera ID %s from %#x to %#x", __FUNCTION__,
            cameraId.string(), oldStatus, status);

    if (oldStatus == StatusInternal::NOT_PRESENT &&
            (status != StatusInternal::PRESENT &&
             status != StatusInternal::ENUMERATING)) {

        ALOGW("%s: From NOT_PRESENT can only transition into PRESENT or ENUMERATING",
                __FUNCTION__);
        mStatus = oldStatus;
        return;
    }

    /**
     * Sometimes we want to conditionally do a transition.
     * For example if a client disconnects, we want to go to PRESENT
     * only if we weren't already in NOT_PRESENT or ENUMERATING.
     */
    for (auto& rejectStatus : rejectSourceStates) {
        if (oldStatus == rejectStatus) {
            ALOGV("%s: Rejecting status transition for Camera ID %s,  since the source "
                    "state was was in one of the bad states.", __FUNCTION__, cameraId.string());
            mStatus = oldStatus;
            return;
        }
    }

    onStatusUpdatedLocked(cameraId, status);
}

void CameraService::updateProxyDeviceState(int newState,
        const String8& cameraId, int facing, const String16& clientName, int apiLevel) {
    sp<ICameraServiceProxy> proxyBinder = getCameraServiceProxy();
    if (proxyBinder == nullptr) return;
    String16 id(cameraId);
    proxyBinder->notifyCameraState(id, newState, facing, clientName, apiLevel);
}

status_t CameraService::getTorchStatusLocked(
        const String8& cameraId,
        TorchModeStatus *status) const {
    if (!status) {
        return BAD_VALUE;
    }
    ssize_t index = mTorchStatusMap.indexOfKey(cameraId);
    if (index == NAME_NOT_FOUND) {
        // invalid camera ID or the camera doesn't have a flash unit
        return NAME_NOT_FOUND;
    }

    *status = mTorchStatusMap.valueAt(index);
    return OK;
}

status_t CameraService::setTorchStatusLocked(const String8& cameraId,
        TorchModeStatus status) {
    ssize_t index = mTorchStatusMap.indexOfKey(cameraId);
    if (index == NAME_NOT_FOUND) {
        return BAD_VALUE;
    }
    mTorchStatusMap.editValueAt(index) = status;

    return OK;
}

void CameraService::blockClientsForUid(uid_t uid) {
    const auto clients = mActiveClientManager.getAll();
    for (auto& current : clients) {
        if (current != nullptr) {
            const auto basicClient = current->getValue();
            if (basicClient.get() != nullptr && basicClient->getClientUid() == uid) {
                basicClient->block();
            }
        }
    }
}

void CameraService::blockAllClients() {
    const auto clients = mActiveClientManager.getAll();
    for (auto& current : clients) {
        if (current != nullptr) {
            const auto basicClient = current->getValue();
            if (basicClient.get() != nullptr) {
                basicClient->block();
            }
        }
    }
}

// NOTE: This is a remote API - make sure all args are validated
status_t CameraService::shellCommand(int in, int out, int err, const Vector<String16>& args) {
    if (!checkCallingPermission(sManageCameraPermission, nullptr, nullptr)) {
        return PERMISSION_DENIED;
    }
    if (in == BAD_TYPE || out == BAD_TYPE || err == BAD_TYPE) {
        return BAD_VALUE;
    }
    if (args.size() >= 3 && args[0] == String16("set-uid-state")) {
        return handleSetUidState(args, err);
    } else if (args.size() >= 2 && args[0] == String16("reset-uid-state")) {
        return handleResetUidState(args, err);
    } else if (args.size() >= 2 && args[0] == String16("get-uid-state")) {
        return handleGetUidState(args, out, err);
    } else if (args.size() == 1 && args[0] == String16("help")) {
        printHelp(out);
        return NO_ERROR;
    }
    printHelp(err);
    return BAD_VALUE;
}

status_t CameraService::handleSetUidState(const Vector<String16>& args, int err) {
    String16 packageName = args[1];

    bool active = false;
    if (args[2] == String16("active")) {
        active = true;
    } else if ((args[2] != String16("idle"))) {
        ALOGE("Expected active or idle but got: '%s'", String8(args[2]).string());
        return BAD_VALUE;
    }

    int userId = 0;
    if (args.size() >= 5 && args[3] == String16("--user")) {
        userId = atoi(String8(args[4]));
    }

    uid_t uid;
    if (getUidForPackage(packageName, userId, uid, err) == BAD_VALUE) {
        return BAD_VALUE;
    }

    mUidPolicy->addOverrideUid(uid, packageName, active);
    return NO_ERROR;
}

status_t CameraService::handleResetUidState(const Vector<String16>& args, int err) {
    String16 packageName = args[1];

    int userId = 0;
    if (args.size() >= 4 && args[2] == String16("--user")) {
        userId = atoi(String8(args[3]));
    }

    uid_t uid;
    if (getUidForPackage(packageName, userId, uid, err) == BAD_VALUE) {
        return BAD_VALUE;
    }

    mUidPolicy->removeOverrideUid(uid, packageName);
    return NO_ERROR;
}

status_t CameraService::handleGetUidState(const Vector<String16>& args, int out, int err) {
    String16 packageName = args[1];

    int userId = 0;
    if (args.size() >= 4 && args[2] == String16("--user")) {
        userId = atoi(String8(args[3]));
    }

    uid_t uid;
    if (getUidForPackage(packageName, userId, uid, err) == BAD_VALUE) {
        return BAD_VALUE;
    }

    if (mUidPolicy->isUidActive(uid, packageName)) {
        return dprintf(out, "active\n");
    } else {
        return dprintf(out, "idle\n");
    }
}

status_t CameraService::printHelp(int out) {
    return dprintf(out, "Camera service commands:\n"
        "  get-uid-state <PACKAGE> [--user USER_ID] gets the uid state\n"
        "  set-uid-state <PACKAGE> <active|idle> [--user USER_ID] overrides the uid state\n"
        "  reset-uid-state <PACKAGE> [--user USER_ID] clears the uid state override\n"
        "  help print this message\n");
}

}; // namespace android<|MERGE_RESOLUTION|>--- conflicted
+++ resolved
@@ -546,15 +546,9 @@
         return STATUS_ERROR_FMT(ERROR_DISCONNECTED,
                                 "No camera device with ID \"%s\" currently available",
                                 String8(cameraId).string());
-<<<<<<< HEAD
-
-    }
-
-=======
-
-    }
-
->>>>>>> a66592bf
+
+    }
+
     Status ret{};
     status_t res = mCameraProviderManager->getCameraCharacteristics(
             String8(cameraId).string(), cameraInfo);
@@ -3320,7 +3314,6 @@
         return;
     }
     bool isHidden = isPublicallyHiddenSecureCamera(cameraId);
-<<<<<<< HEAD
     bool supportsHAL3 = false;
     // supportsCameraApi also holds mInterfaceMutex, we can't call it in the
     // HIDL onStatusChanged wrapper call (we'll hold mStatusListenerLock and
@@ -3335,12 +3328,7 @@
     }
     // Update the status for this camera state, then send the onStatusChangedCallbacks to each
     // of the listeners with both the mStatusStatus and mStatusListenerLock held
-    state->updateStatus(status, cameraId, rejectSourceStates, [this, &isHidden, &supportsHAL3]
-=======
-    // Update the status for this camera state, then send the onStatusChangedCallbacks to each
-    // of the listeners with both the mStatusStatus and mStatusListenerLock held
-    state->updateStatus(status, cameraId, rejectSourceStates, [this,&isHidden]
->>>>>>> a66592bf
+    state->updateStatus(status, cameraId, rejectSourceStates, [this,&isHidden, &supportsHAL3]
             (const String8& cameraId, StatusInternal status) {
 
             if (status != StatusInternal::ENUMERATING) {
@@ -3362,13 +3350,8 @@
             Mutex::Autolock lock(mStatusListenerLock);
 
             for (auto& listener : mListenerList) {
-<<<<<<< HEAD
                 if (!listener.first &&  (isHidden || !supportsHAL3)) {
                     ALOGV("Skipping camera discovery callback for system-only / HAL1 camera %s",
-=======
-                if (!listener.first &&  isHidden) {
-                    ALOGV("Skipping camera discovery callback for system-only camera %s",
->>>>>>> a66592bf
                           cameraId.c_str());
                     continue;
                 }
