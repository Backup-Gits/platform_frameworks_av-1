/*
 * Copyright (C) 2008 The Android Open Source Project
 *
 * Licensed under the Apache License, Version 2.0 (the "License");
 * you may not use this file except in compliance with the License.
 * You may obtain a copy of the License at
 *
 *      http://www.apache.org/licenses/LICENSE-2.0
 *
 * Unless required by applicable law or agreed to in writing, software
 * distributed under the License is distributed on an "AS IS" BASIS,
 * WITHOUT WARRANTIES OR CONDITIONS OF ANY KIND, either express or implied.
 * See the License for the specific language governing permissions and
 * limitations under the License.
 */

#define LOG_TAG "CameraService"
#define ATRACE_TAG ATRACE_TAG_CAMERA
//#define LOG_NDEBUG 0

#include <algorithm>
#include <climits>
#include <stdio.h>
#include <cstring>
#include <ctime>
#include <string>
#include <sys/types.h>
#include <inttypes.h>
#include <pthread.h>

#include <android/hardware/ICamera.h>
#include <android/hardware/ICameraClient.h>

#include <binder/AppOpsManager.h>
#include <binder/IPCThreadState.h>
#include <binder/IServiceManager.h>
#include <binder/MemoryBase.h>
#include <binder/MemoryHeapBase.h>
#include <binder/ProcessInfoService.h>
#include <cutils/atomic.h>
#include <cutils/properties.h>
#include <gui/Surface.h>
#include <hardware/hardware.h>
#include <media/AudioSystem.h>
#include <media/IMediaHTTPService.h>
#include <media/mediaplayer.h>
#include <mediautils/BatteryNotifier.h>
#include <utils/Errors.h>
#include <utils/Log.h>
#include <utils/String16.h>
#include <utils/Trace.h>
#include <private/android_filesystem_config.h>
#include <system/camera_vendor_tags.h>
#include <system/camera_metadata.h>
#include <system/camera.h>

#include "CameraService.h"
#include "api1/CameraClient.h"
#include "api1/Camera2Client.h"
#include "api2/CameraDeviceClient.h"
#include "utils/CameraTraces.h"

namespace {
    const char* kPermissionServiceName = "permission";
}; // namespace anonymous

namespace android {

using binder::Status;
using namespace hardware;

// ----------------------------------------------------------------------------
// Logging support -- this is for debugging only
// Use "adb shell dumpsys media.camera -v 1" to change it.
volatile int32_t gLogLevel = 0;

#define LOG1(...) ALOGD_IF(gLogLevel >= 1, __VA_ARGS__);
#define LOG2(...) ALOGD_IF(gLogLevel >= 2, __VA_ARGS__);

static void setLogLevel(int level) {
    android_atomic_write(level, &gLogLevel);
}

// Convenience methods for constructing binder::Status objects for error returns

#define STATUS_ERROR(errorCode, errorString) \
    binder::Status::fromServiceSpecificError(errorCode, \
            String8::format("%s:%d: %s", __FUNCTION__, __LINE__, errorString))

#define STATUS_ERROR_FMT(errorCode, errorString, ...) \
    binder::Status::fromServiceSpecificError(errorCode, \
            String8::format("%s:%d: " errorString, __FUNCTION__, __LINE__, \
                    __VA_ARGS__))

// ----------------------------------------------------------------------------

extern "C" {
static void camera_device_status_change(
        const struct camera_module_callbacks* callbacks,
        int camera_id,
        int new_status) {
    sp<CameraService> cs = const_cast<CameraService*>(
            static_cast<const CameraService*>(callbacks));

    cs->onDeviceStatusChanged(camera_id,
            static_cast<camera_device_status_t>(new_status));
}

static void torch_mode_status_change(
        const struct camera_module_callbacks* callbacks,
        const char* camera_id,
        int new_status) {
    if (!callbacks || !camera_id) {
        ALOGE("%s invalid parameters. callbacks %p, camera_id %p", __FUNCTION__,
                callbacks, camera_id);
    }
    sp<CameraService> cs = const_cast<CameraService*>(
                                static_cast<const CameraService*>(callbacks));

    int32_t status;
    switch (new_status) {
        case TORCH_MODE_STATUS_NOT_AVAILABLE:
            status = ICameraServiceListener::TORCH_STATUS_NOT_AVAILABLE;
            break;
        case TORCH_MODE_STATUS_AVAILABLE_OFF:
            status = ICameraServiceListener::TORCH_STATUS_AVAILABLE_OFF;
            break;
        case TORCH_MODE_STATUS_AVAILABLE_ON:
            status = ICameraServiceListener::TORCH_STATUS_AVAILABLE_ON;
            break;
        default:
            ALOGE("Unknown torch status %d", new_status);
            return;
    }

    cs->onTorchStatusChanged(
        String8(camera_id),
        status);
}
} // extern "C"

// ----------------------------------------------------------------------------

// This is ugly and only safe if we never re-create the CameraService, but
// should be ok for now.
static CameraService *gCameraService;

CameraService::CameraService() :
        mEventLog(DEFAULT_EVENT_LOG_LENGTH),
        mNumberOfCameras(0), mNumberOfNormalCameras(0),
        mSoundRef(0), mModule(nullptr) {
    ALOGI("CameraService started (pid=%d)", getpid());
    gCameraService = this;

    this->camera_device_status_change = android::camera_device_status_change;
    this->torch_mode_status_change = android::torch_mode_status_change;

    mServiceLockWrapper = std::make_shared<WaitableMutexWrapper>(&mServiceLock);
}

void CameraService::onFirstRef()
{
    ALOGI("CameraService process starting");

    BnCameraService::onFirstRef();

    // Update battery life tracking if service is restarting
    BatteryNotifier& notifier(BatteryNotifier::getInstance());
    notifier.noteResetCamera();
    notifier.noteResetFlashlight();

    camera_module_t *rawModule;
    int err = hw_get_module(CAMERA_HARDWARE_MODULE_ID,
            (const hw_module_t **)&rawModule);
    if (err < 0) {
        ALOGE("Could not load camera HAL module: %d (%s)", err, strerror(-err));
        logServiceError("Could not load camera HAL module", err);
        return;
    }

    mModule = new CameraModule(rawModule);
    err = mModule->init();
    if (err != OK) {
        ALOGE("Could not initialize camera HAL module: %d (%s)", err,
            strerror(-err));
        logServiceError("Could not initialize camera HAL module", err);

        delete mModule;
        mModule = nullptr;
        return;
    }
    ALOGI("Loaded \"%s\" camera module", mModule->getModuleName());

    mNumberOfCameras = mModule->getNumberOfCameras();
    mNumberOfNormalCameras = mNumberOfCameras;

    // Setup vendor tags before we call get_camera_info the first time
    // because HAL might need to setup static vendor keys in get_camera_info
    VendorTagDescriptor::clearGlobalVendorTagDescriptor();
    if (mModule->getModuleApiVersion() >= CAMERA_MODULE_API_VERSION_2_2) {
        setUpVendorTags();
    }

    mFlashlight = new CameraFlashlight(*mModule, *this);
    status_t res = mFlashlight->findFlashUnits();
    if (res) {
        // impossible because we haven't open any camera devices.
        ALOGE("Failed to find flash units.");
    }

    int latestStrangeCameraId = INT_MAX;
    for (int i = 0; i < mNumberOfCameras; i++) {
        String8 cameraId = String8::format("%d", i);

        // Get camera info

        struct camera_info info;
        bool haveInfo = true;
        status_t rc = mModule->getCameraInfo(i, &info);
        if (rc != NO_ERROR) {
            ALOGE("%s: Received error loading camera info for device %d, cost and"
                    " conflicting devices fields set to defaults for this device.",
                    __FUNCTION__, i);
            haveInfo = false;
        }

        // Check for backwards-compatibility support
        if (haveInfo) {
            if (checkCameraCapabilities(i, info, &latestStrangeCameraId) != OK) {
                delete mModule;
                mModule = nullptr;
                return;
            }
        }

        // Defaults to use for cost and conflicting devices
        int cost = 100;
        char** conflicting_devices = nullptr;
        size_t conflicting_devices_length = 0;

        // If using post-2.4 module version, query the cost + conflicting devices from the HAL
        if (mModule->getModuleApiVersion() >= CAMERA_MODULE_API_VERSION_2_4 && haveInfo) {
            cost = info.resource_cost;
            conflicting_devices = info.conflicting_devices;
            conflicting_devices_length = info.conflicting_devices_length;
        }

        std::set<String8> conflicting;
        for (size_t i = 0; i < conflicting_devices_length; i++) {
            conflicting.emplace(String8(conflicting_devices[i]));
        }

        // Initialize state for each camera device
        {
            Mutex::Autolock lock(mCameraStatesLock);
            mCameraStates.emplace(cameraId, std::make_shared<CameraState>(cameraId, cost,
                    conflicting));
        }

        if (mFlashlight->hasFlashUnit(cameraId)) {
            mTorchStatusMap.add(cameraId,
                    ICameraServiceListener::TORCH_STATUS_AVAILABLE_OFF);
        }
    }

    if (mModule->getModuleApiVersion() >= CAMERA_MODULE_API_VERSION_2_1) {
        mModule->setCallbacks(this);
    }

    CameraService::pingCameraServiceProxy();
}

sp<ICameraServiceProxy> CameraService::getCameraServiceProxy() {
    sp<ICameraServiceProxy> proxyBinder = nullptr;
#ifndef __BRILLO__
    sp<IServiceManager> sm = defaultServiceManager();
    sp<IBinder> binder = sm->getService(String16("media.camera.proxy"));
    if (binder != nullptr) {
        proxyBinder = interface_cast<ICameraServiceProxy>(binder);
    }
#endif
    return proxyBinder;
}

void CameraService::pingCameraServiceProxy() {
    sp<ICameraServiceProxy> proxyBinder = getCameraServiceProxy();
    if (proxyBinder == nullptr) return;
    proxyBinder->pingForUserUpdate();
}

CameraService::~CameraService() {
    if (mModule) {
        delete mModule;
        mModule = nullptr;
    }
    VendorTagDescriptor::clearGlobalVendorTagDescriptor();
    gCameraService = nullptr;
}

void CameraService::onDeviceStatusChanged(int  cameraId,
        camera_device_status_t newStatus) {
    ALOGI("%s: Status changed for cameraId=%d, newStatus=%d", __FUNCTION__,
          cameraId, newStatus);

    String8 id = String8::format("%d", cameraId);
    std::shared_ptr<CameraState> state = getCameraState(id);

    if (state == nullptr) {
        ALOGE("%s: Bad camera ID %d", __FUNCTION__, cameraId);
        return;
    }

    int32_t oldStatus = state->getStatus();

    if (oldStatus == static_cast<int32_t>(newStatus)) {
        ALOGE("%s: State transition to the same status %#x not allowed", __FUNCTION__, newStatus);
        return;
    }

    if (newStatus == CAMERA_DEVICE_STATUS_NOT_PRESENT) {
        logDeviceRemoved(id, String8::format("Device status changed from %d to %d", oldStatus,
                newStatus));
        sp<BasicClient> clientToDisconnect;
        {
            // Don't do this in updateStatus to avoid deadlock over mServiceLock
            Mutex::Autolock lock(mServiceLock);

            // Set the device status to NOT_PRESENT, clients will no longer be able to connect
            // to this device until the status changes
            updateStatus(ICameraServiceListener::STATUS_NOT_PRESENT, id);

            // Remove cached shim parameters
            state->setShimParams(CameraParameters());

            // Remove the client from the list of active clients
            clientToDisconnect = removeClientLocked(id);

            // Notify the client of disconnection
            clientToDisconnect->notifyError(
                    hardware::camera2::ICameraDeviceCallbacks::ERROR_CAMERA_DISCONNECTED,
                    CaptureResultExtras{});
        }

        ALOGI("%s: Client for camera ID %s evicted due to device status change from HAL",
                __FUNCTION__, id.string());

        // Disconnect client
        if (clientToDisconnect.get() != nullptr) {
            // Ensure not in binder RPC so client disconnect PID checks work correctly
            LOG_ALWAYS_FATAL_IF(getCallingPid() != getpid(),
                    "onDeviceStatusChanged must be called from the camera service process!");
            clientToDisconnect->disconnect();
        }

    } else {
        if (oldStatus == ICameraServiceListener::STATUS_NOT_PRESENT) {
            logDeviceAdded(id, String8::format("Device status changed from %d to %d", oldStatus,
                    newStatus));
        }
        updateStatus(static_cast<int32_t>(newStatus), id);
    }

}

void CameraService::onTorchStatusChanged(const String8& cameraId,
        int32_t newStatus) {
    Mutex::Autolock al(mTorchStatusMutex);
    onTorchStatusChangedLocked(cameraId, newStatus);
}

void CameraService::onTorchStatusChangedLocked(const String8& cameraId,
        int32_t newStatus) {
    ALOGI("%s: Torch status changed for cameraId=%s, newStatus=%d",
            __FUNCTION__, cameraId.string(), newStatus);

    int32_t status;
    status_t res = getTorchStatusLocked(cameraId, &status);
    if (res) {
        ALOGE("%s: cannot get torch status of camera %s: %s (%d)",
                __FUNCTION__, cameraId.string(), strerror(-res), res);
        return;
    }
    if (status == newStatus) {
        return;
    }

    res = setTorchStatusLocked(cameraId, newStatus);
    if (res) {
        ALOGE("%s: Failed to set the torch status to %d: %s (%d)", __FUNCTION__,
                (uint32_t)newStatus, strerror(-res), res);
        return;
    }

    {
        // Update battery life logging for flashlight
        Mutex::Autolock al(mTorchUidMapMutex);
        auto iter = mTorchUidMap.find(cameraId);
        if (iter != mTorchUidMap.end()) {
            int oldUid = iter->second.second;
            int newUid = iter->second.first;
            BatteryNotifier& notifier(BatteryNotifier::getInstance());
            if (oldUid != newUid) {
                // If the UID has changed, log the status and update current UID in mTorchUidMap
                if (status == ICameraServiceListener::TORCH_STATUS_AVAILABLE_ON) {
                    notifier.noteFlashlightOff(cameraId, oldUid);
                }
                if (newStatus == ICameraServiceListener::TORCH_STATUS_AVAILABLE_ON) {
                    notifier.noteFlashlightOn(cameraId, newUid);
                }
                iter->second.second = newUid;
            } else {
                // If the UID has not changed, log the status
                if (newStatus == ICameraServiceListener::TORCH_STATUS_AVAILABLE_ON) {
                    notifier.noteFlashlightOn(cameraId, oldUid);
                } else {
                    notifier.noteFlashlightOff(cameraId, oldUid);
                }
            }
        }
    }

    {
        Mutex::Autolock lock(mStatusListenerLock);
        for (auto& i : mListenerList) {
            i->onTorchStatusChanged(newStatus, String16{cameraId});
        }
    }
}

Status CameraService::getNumberOfCameras(int32_t type, int32_t* numCameras) {
    ATRACE_CALL();
    switch (type) {
        case CAMERA_TYPE_BACKWARD_COMPATIBLE:
            *numCameras = mNumberOfNormalCameras;
            break;
        case CAMERA_TYPE_ALL:
            *numCameras = mNumberOfCameras;
            break;
        default:
            ALOGW("%s: Unknown camera type %d",
                    __FUNCTION__, type);
            return STATUS_ERROR_FMT(ERROR_ILLEGAL_ARGUMENT,
                    "Unknown camera type %d", type);
    }
    return Status::ok();
}

Status CameraService::getCameraInfo(int cameraId,
        CameraInfo* cameraInfo) {
    ATRACE_CALL();
    if (!mModule) {
        return STATUS_ERROR(ERROR_DISCONNECTED,
                "Camera subsystem is not available");
    }

    if (cameraId < 0 || cameraId >= mNumberOfCameras) {
        return STATUS_ERROR(ERROR_ILLEGAL_ARGUMENT,
                "CameraId is not valid");
    }

    struct camera_info info;
    Status rc = filterGetInfoErrorCode(
        mModule->getCameraInfo(cameraId, &info));

    if (rc.isOk()) {
        cameraInfo->facing = info.facing;
        cameraInfo->orientation = info.orientation;
    }
    return rc;
}

int CameraService::cameraIdToInt(const String8& cameraId) {
    errno = 0;
    size_t pos = 0;
    int ret = stoi(std::string{cameraId.string()}, &pos);
    if (errno != 0 || pos != cameraId.size()) {
        return -1;
    }
    return ret;
}

Status CameraService::generateShimMetadata(int cameraId, /*out*/CameraMetadata* cameraInfo) {
    ATRACE_CALL();

    Status ret = Status::ok();

    struct CameraInfo info;
    if (!(ret = getCameraInfo(cameraId, &info)).isOk()) {
        return ret;
    }

    CameraMetadata shimInfo;
    int32_t orientation = static_cast<int32_t>(info.orientation);
    status_t rc;
    if ((rc = shimInfo.update(ANDROID_SENSOR_ORIENTATION, &orientation, 1)) != OK) {
        return STATUS_ERROR_FMT(ERROR_INVALID_OPERATION,
                "Error updating metadata: %d (%s)", rc, strerror(-rc));
    }

    uint8_t facing = (info.facing == CAMERA_FACING_FRONT) ?
            ANDROID_LENS_FACING_FRONT : ANDROID_LENS_FACING_BACK;
    if ((rc = shimInfo.update(ANDROID_LENS_FACING, &facing, 1)) != OK) {
        return STATUS_ERROR_FMT(ERROR_INVALID_OPERATION,
                "Error updating metadata: %d (%s)", rc, strerror(-rc));
    }

    CameraParameters shimParams;
    if (!(ret = getLegacyParametersLazy(cameraId, /*out*/&shimParams)).isOk()) {
        // Error logged by callee
        return ret;
    }

    Vector<Size> sizes;
    Vector<Size> jpegSizes;
    Vector<int32_t> formats;
    {
        shimParams.getSupportedPreviewSizes(/*out*/sizes);
        shimParams.getSupportedPreviewFormats(/*out*/formats);
        shimParams.getSupportedPictureSizes(/*out*/jpegSizes);
    }

    // Always include IMPLEMENTATION_DEFINED
    formats.add(HAL_PIXEL_FORMAT_IMPLEMENTATION_DEFINED);

    const size_t INTS_PER_CONFIG = 4;

    // Build available stream configurations metadata
    size_t streamConfigSize = (sizes.size() * formats.size() + jpegSizes.size()) * INTS_PER_CONFIG;

    Vector<int32_t> streamConfigs;
    streamConfigs.setCapacity(streamConfigSize);

    for (size_t i = 0; i < formats.size(); ++i) {
        for (size_t j = 0; j < sizes.size(); ++j) {
            streamConfigs.add(formats[i]);
            streamConfigs.add(sizes[j].width);
            streamConfigs.add(sizes[j].height);
            streamConfigs.add(ANDROID_SCALER_AVAILABLE_STREAM_CONFIGURATIONS_OUTPUT);
        }
    }

    for (size_t i = 0; i < jpegSizes.size(); ++i) {
        streamConfigs.add(HAL_PIXEL_FORMAT_BLOB);
        streamConfigs.add(jpegSizes[i].width);
        streamConfigs.add(jpegSizes[i].height);
        streamConfigs.add(ANDROID_SCALER_AVAILABLE_STREAM_CONFIGURATIONS_OUTPUT);
    }

    if ((rc = shimInfo.update(ANDROID_SCALER_AVAILABLE_STREAM_CONFIGURATIONS,
            streamConfigs.array(), streamConfigSize)) != OK) {
        return STATUS_ERROR_FMT(ERROR_INVALID_OPERATION,
                "Error updating metadata: %d (%s)", rc, strerror(-rc));
    }

    int64_t fakeMinFrames[0];
    // TODO: Fixme, don't fake min frame durations.
    if ((rc = shimInfo.update(ANDROID_SCALER_AVAILABLE_MIN_FRAME_DURATIONS,
            fakeMinFrames, 0)) != OK) {
        return STATUS_ERROR_FMT(ERROR_INVALID_OPERATION,
                "Error updating metadata: %d (%s)", rc, strerror(-rc));
    }

    int64_t fakeStalls[0];
    // TODO: Fixme, don't fake stall durations.
    if ((rc = shimInfo.update(ANDROID_SCALER_AVAILABLE_STALL_DURATIONS,
            fakeStalls, 0)) != OK) {
        return STATUS_ERROR_FMT(ERROR_INVALID_OPERATION,
                "Error updating metadata: %d (%s)", rc, strerror(-rc));
    }

    *cameraInfo = shimInfo;
    return ret;
}

Status CameraService::getCameraCharacteristics(int cameraId,
                                                CameraMetadata* cameraInfo) {
    ATRACE_CALL();
    if (!cameraInfo) {
        ALOGE("%s: cameraInfo is NULL", __FUNCTION__);
        return STATUS_ERROR(ERROR_ILLEGAL_ARGUMENT, "cameraInfo is NULL");
    }

    if (!mModule) {
        ALOGE("%s: camera hardware module doesn't exist", __FUNCTION__);
        return STATUS_ERROR(ERROR_DISCONNECTED,
                "Camera subsystem is not available");;
    }

    if (cameraId < 0 || cameraId >= mNumberOfCameras) {
        ALOGE("%s: Invalid camera id: %d", __FUNCTION__, cameraId);
        return STATUS_ERROR_FMT(ERROR_ILLEGAL_ARGUMENT,
                "Invalid camera id: %d", cameraId);
    }

    int facing;
    Status ret;
    if (mModule->getModuleApiVersion() < CAMERA_MODULE_API_VERSION_2_0 ||
            getDeviceVersion(cameraId, &facing) < CAMERA_DEVICE_API_VERSION_3_0) {
        /**
         * Backwards compatibility mode for old HALs:
         * - Convert CameraInfo into static CameraMetadata properties.
         * - Retrieve cached CameraParameters for this camera.  If none exist,
         *   attempt to open CameraClient and retrieve the CameraParameters.
         * - Convert cached CameraParameters into static CameraMetadata
         *   properties.
         */
        ALOGI("%s: Switching to HAL1 shim implementation...", __FUNCTION__);

        ret = generateShimMetadata(cameraId, cameraInfo);
    } else {
        /**
         * Normal HAL 2.1+ codepath.
         */
        struct camera_info info;
        ret = filterGetInfoErrorCode(mModule->getCameraInfo(cameraId, &info));
        if (ret.isOk()) {
            *cameraInfo = info.static_camera_characteristics;
        }
    }

    return ret;
}

int CameraService::getCallingPid() {
    return IPCThreadState::self()->getCallingPid();
}

int CameraService::getCallingUid() {
    return IPCThreadState::self()->getCallingUid();
}

String8 CameraService::getFormattedCurrentTime() {
    time_t now = time(nullptr);
    char formattedTime[64];
    strftime(formattedTime, sizeof(formattedTime), "%m-%d %H:%M:%S", localtime(&now));
    return String8(formattedTime);
}

int CameraService::getCameraPriorityFromProcState(int procState) {
    // Find the priority for the camera usage based on the process state.  Higher priority clients
    // win for evictions.
    if (procState < 0) {
        ALOGE("%s: Received invalid process state %d from ActivityManagerService!", __FUNCTION__,
                procState);
        return -1;
    }
    // Treat sleeping TOP processes the same as regular TOP processes, for
    // access priority.  This is important for lock-screen camera launch scenarios
    if (procState == PROCESS_STATE_TOP_SLEEPING) {
        procState = PROCESS_STATE_TOP;
    }
    return INT_MAX - procState;
}

Status CameraService::getCameraVendorTagDescriptor(
        /*out*/
        hardware::camera2::params::VendorTagDescriptor* desc) {
    ATRACE_CALL();
    if (!mModule) {
        ALOGE("%s: camera hardware module doesn't exist", __FUNCTION__);
        return STATUS_ERROR(ERROR_DISCONNECTED, "Camera subsystem not available");
    }

    *desc = *(VendorTagDescriptor::getGlobalVendorTagDescriptor().get());
    return Status::ok();
}

int CameraService::getDeviceVersion(int cameraId, int* facing) {
    ATRACE_CALL();
    struct camera_info info;
    if (mModule->getCameraInfo(cameraId, &info) != OK) {
        return -1;
    }

    int deviceVersion;
    if (mModule->getModuleApiVersion() >= CAMERA_MODULE_API_VERSION_2_0) {
        deviceVersion = info.device_version;
    } else {
        deviceVersion = CAMERA_DEVICE_API_VERSION_1_0;
    }

    if (facing) {
        *facing = info.facing;
    }

    return deviceVersion;
}

Status CameraService::filterGetInfoErrorCode(status_t err) {
    switch(err) {
        case NO_ERROR:
            return Status::ok();
        case -EINVAL:
            return STATUS_ERROR(ERROR_ILLEGAL_ARGUMENT,
                    "CameraId is not valid for HAL module");
        case -ENODEV:
            return STATUS_ERROR(ERROR_DISCONNECTED,
                    "Camera device not available");
        default:
            return STATUS_ERROR_FMT(ERROR_INVALID_OPERATION,
                    "Camera HAL encountered error %d: %s",
                    err, strerror(-err));
    }
}

bool CameraService::setUpVendorTags() {
    ATRACE_CALL();
    vendor_tag_ops_t vOps = vendor_tag_ops_t();

    // Check if vendor operations have been implemented
    if (!mModule->isVendorTagDefined()) {
        ALOGI("%s: No vendor tags defined for this device.", __FUNCTION__);
        return false;
    }

    mModule->getVendorTagOps(&vOps);

    // Ensure all vendor operations are present
    if (vOps.get_tag_count == NULL || vOps.get_all_tags == NULL ||
            vOps.get_section_name == NULL || vOps.get_tag_name == NULL ||
            vOps.get_tag_type == NULL) {
        ALOGE("%s: Vendor tag operations not fully defined. Ignoring definitions."
               , __FUNCTION__);
        return false;
    }

    // Read all vendor tag definitions into a descriptor
    sp<VendorTagDescriptor> desc;
    status_t res;
    if ((res = VendorTagDescriptor::createDescriptorFromOps(&vOps, /*out*/desc))
            != OK) {
        ALOGE("%s: Could not generate descriptor from vendor tag operations,"
              "received error %s (%d). Camera clients will not be able to use"
              "vendor tags", __FUNCTION__, strerror(res), res);
        return false;
    }

    // Set the global descriptor to use with camera metadata
    VendorTagDescriptor::setAsGlobalVendorTagDescriptor(desc);
    return true;
}

Status CameraService::makeClient(const sp<CameraService>& cameraService,
        const sp<IInterface>& cameraCb, const String16& packageName, int cameraId,
        int facing, int clientPid, uid_t clientUid, int servicePid, bool legacyMode,
        int halVersion, int deviceVersion, apiLevel effectiveApiLevel,
        /*out*/sp<BasicClient>* client) {

    if (halVersion < 0 || halVersion == deviceVersion) {
        // Default path: HAL version is unspecified by caller, create CameraClient
        // based on device version reported by the HAL.
        switch(deviceVersion) {
          case CAMERA_DEVICE_API_VERSION_1_0:
            if (effectiveApiLevel == API_1) {  // Camera1 API route
                sp<ICameraClient> tmp = static_cast<ICameraClient*>(cameraCb.get());
                *client = new CameraClient(cameraService, tmp, packageName, cameraId, facing,
                        clientPid, clientUid, getpid(), legacyMode);
            } else { // Camera2 API route
                ALOGW("Camera using old HAL version: %d", deviceVersion);
                return STATUS_ERROR_FMT(ERROR_DEPRECATED_HAL,
                        "Camera device \"%d\" HAL version %d does not support camera2 API",
                        cameraId, deviceVersion);
            }
            break;
          case CAMERA_DEVICE_API_VERSION_3_0:
          case CAMERA_DEVICE_API_VERSION_3_1:
          case CAMERA_DEVICE_API_VERSION_3_2:
          case CAMERA_DEVICE_API_VERSION_3_3:
            if (effectiveApiLevel == API_1) { // Camera1 API route
                sp<ICameraClient> tmp = static_cast<ICameraClient*>(cameraCb.get());
                *client = new Camera2Client(cameraService, tmp, packageName, cameraId, facing,
                        clientPid, clientUid, servicePid, legacyMode);
            } else { // Camera2 API route
                sp<hardware::camera2::ICameraDeviceCallbacks> tmp =
                        static_cast<hardware::camera2::ICameraDeviceCallbacks*>(cameraCb.get());
                *client = new CameraDeviceClient(cameraService, tmp, packageName, cameraId,
                        facing, clientPid, clientUid, servicePid);
            }
            break;
          default:
            // Should not be reachable
            ALOGE("Unknown camera device HAL version: %d", deviceVersion);
            return STATUS_ERROR_FMT(ERROR_INVALID_OPERATION,
                    "Camera device \"%d\" has unknown HAL version %d",
                    cameraId, deviceVersion);
        }
    } else {
        // A particular HAL version is requested by caller. Create CameraClient
        // based on the requested HAL version.
        if (deviceVersion > CAMERA_DEVICE_API_VERSION_1_0 &&
            halVersion == CAMERA_DEVICE_API_VERSION_1_0) {
            // Only support higher HAL version device opened as HAL1.0 device.
            sp<ICameraClient> tmp = static_cast<ICameraClient*>(cameraCb.get());
            *client = new CameraClient(cameraService, tmp, packageName, cameraId, facing,
                    clientPid, clientUid, servicePid, legacyMode);
        } else {
            // Other combinations (e.g. HAL3.x open as HAL2.x) are not supported yet.
            ALOGE("Invalid camera HAL version %x: HAL %x device can only be"
                    " opened as HAL %x device", halVersion, deviceVersion,
                    CAMERA_DEVICE_API_VERSION_1_0);
            return STATUS_ERROR_FMT(ERROR_ILLEGAL_ARGUMENT,
                    "Camera device \"%d\" (HAL version %d) cannot be opened as HAL version %d",
                    cameraId, deviceVersion, halVersion);
        }
    }
    return Status::ok();
}

String8 CameraService::toString(std::set<userid_t> intSet) {
    String8 s("");
    bool first = true;
    for (userid_t i : intSet) {
        if (first) {
            s.appendFormat("%d", i);
            first = false;
        } else {
            s.appendFormat(", %d", i);
        }
    }
    return s;
}

Status CameraService::initializeShimMetadata(int cameraId) {
    int uid = getCallingUid();

    String16 internalPackageName("cameraserver");
    String8 id = String8::format("%d", cameraId);
    Status ret = Status::ok();
    sp<Client> tmp = nullptr;
    if (!(ret = connectHelper<ICameraClient,Client>(
            sp<ICameraClient>{nullptr}, id, static_cast<int>(CAMERA_HAL_API_VERSION_UNSPECIFIED),
            internalPackageName, uid, USE_CALLING_PID,
            API_1, /*legacyMode*/ false, /*shimUpdateOnly*/ true,
            /*out*/ tmp)
            ).isOk()) {
        ALOGE("%s: Error initializing shim metadata: %s", __FUNCTION__, ret.toString8().string());
    }
    return ret;
}

Status CameraService::getLegacyParametersLazy(int cameraId,
        /*out*/
        CameraParameters* parameters) {

    ALOGV("%s: for cameraId: %d", __FUNCTION__, cameraId);

    Status ret = Status::ok();

    if (parameters == NULL) {
        ALOGE("%s: parameters must not be null", __FUNCTION__);
        return STATUS_ERROR(ERROR_ILLEGAL_ARGUMENT, "Parameters must not be null");
    }

    String8 id = String8::format("%d", cameraId);

    // Check if we already have parameters
    {
        // Scope for service lock
        Mutex::Autolock lock(mServiceLock);
        auto cameraState = getCameraState(id);
        if (cameraState == nullptr) {
            ALOGE("%s: Invalid camera ID: %s", __FUNCTION__, id.string());
            return STATUS_ERROR_FMT(ERROR_ILLEGAL_ARGUMENT,
                    "Invalid camera ID: %s", id.string());
        }
        CameraParameters p = cameraState->getShimParams();
        if (!p.isEmpty()) {
            *parameters = p;
            return ret;
        }
    }

    int64_t token = IPCThreadState::self()->clearCallingIdentity();
    ret = initializeShimMetadata(cameraId);
    IPCThreadState::self()->restoreCallingIdentity(token);
    if (!ret.isOk()) {
        // Error already logged by callee
        return ret;
    }

    // Check for parameters again
    {
        // Scope for service lock
        Mutex::Autolock lock(mServiceLock);
        auto cameraState = getCameraState(id);
        if (cameraState == nullptr) {
            ALOGE("%s: Invalid camera ID: %s", __FUNCTION__, id.string());
            return STATUS_ERROR_FMT(ERROR_ILLEGAL_ARGUMENT,
                    "Invalid camera ID: %s", id.string());
        }
        CameraParameters p = cameraState->getShimParams();
        if (!p.isEmpty()) {
            *parameters = p;
            return ret;
        }
    }

    ALOGE("%s: Parameters were not initialized, or were empty.  Device may not be present.",
            __FUNCTION__);
    return STATUS_ERROR(ERROR_INVALID_OPERATION, "Unable to initialize legacy parameters");
}

// Can camera service trust the caller based on the calling UID?
static bool isTrustedCallingUid(uid_t uid) {
    switch (uid) {
        case AID_MEDIA:         // mediaserver
        case AID_CAMERASERVER: // cameraserver
            return true;
        default:
            return false;
    }
}

Status CameraService::validateConnectLocked(const String8& cameraId,
        const String8& clientName8, /*inout*/int& clientUid, /*inout*/int& clientPid) const {

    int callingPid = getCallingPid();

#if !defined(__BRILLO__)
    status_t allowed = validateClientPermissionsLocked(cameraId, clientUid, clientPid);
    if (allowed != OK) {
        return allowed;
    }
#endif  // defined(__BRILLO__)

    if (!mModule) {
        ALOGE("CameraService::connect X (PID %d) rejected (camera HAL module not loaded)",
                callingPid);
        return -ENODEV;
    }

    if (getCameraState(cameraId) == nullptr) {
        ALOGE("CameraService::connect X (PID %d) rejected (invalid camera ID %s)", callingPid,
                cameraId.string());
        return -ENODEV;
    }

    return checkIfDeviceIsUsable(cameraId);
}

status_t CameraService::validateClientPermissionsLocked(const String8& cameraId, int& clientUid,
        int& clientPid) const {
    int callingPid = getCallingPid();
    int callingUid = getCallingUid();

    // Check if we can trust clientUid
    if (clientUid == USE_CALLING_UID) {
        clientUid = callingUid;
    } else if (!isTrustedCallingUid(callingUid)) {
        ALOGE("CameraService::connect X (calling PID %d, calling UID %d) rejected "
                "(don't trust clientUid %d)", callingPid, callingUid, clientUid);
        return STATUS_ERROR_FMT(ERROR_PERMISSION_DENIED,
                "Untrusted caller (calling PID %d, UID %d) trying to "
                "forward camera access to camera %s for client %s (PID %d, UID %d)",
                callingPid, callingUid, cameraId.string(),
                clientName8.string(), clientUid, clientPid);
    }

    // Check if we can trust clientPid
    if (clientPid == USE_CALLING_PID) {
        clientPid = callingPid;
    } else if (!isTrustedCallingUid(callingUid)) {
        ALOGE("CameraService::connect X (calling PID %d, calling UID %d) rejected "
                "(don't trust clientPid %d)", callingPid, callingUid, clientPid);
        return STATUS_ERROR_FMT(ERROR_PERMISSION_DENIED,
                "Untrusted caller (calling PID %d, UID %d) trying to "
                "forward camera access to camera %s for client %s (PID %d, UID %d)",
                callingPid, callingUid, cameraId.string(),
                clientName8.string(), clientUid, clientPid);
    }

    // If it's not calling from cameraserver, check the permission.
    if (callingPid != getpid() &&
            !checkPermission(String16("android.permission.CAMERA"), clientPid, clientUid)) {
        ALOGE("Permission Denial: can't use the camera pid=%d, uid=%d", clientPid, clientUid);
        return STATUS_ERROR_FMT(ERROR_PERMISSION_DENIED,
                "Caller \"%s\" (PID %d, UID %d) cannot open camera \"%s\" without camera permission",
                clientName8.string(), clientUid, clientPid, cameraId.string());
    }

    // Only use passed in clientPid to check permission. Use calling PID as the client PID that's
    // connected to camera service directly.
    clientPid = callingPid;

<<<<<<< HEAD
    // Check device policy for this camera
=======
    if (!mModule) {
        ALOGE("CameraService::connect X (PID %d) rejected (camera HAL module not loaded)",
                callingPid);
        return STATUS_ERROR_FMT(ERROR_DISCONNECTED,
                "No camera HAL module available to open camera device \"%s\"", cameraId.string());
    }

    if (getCameraState(cameraId) == nullptr) {
        ALOGE("CameraService::connect X (PID %d) rejected (invalid camera ID %s)", callingPid,
                cameraId.string());
        return STATUS_ERROR_FMT(ERROR_DISCONNECTED,
                "No camera device with ID \"%s\" available", cameraId.string());
    }

>>>>>>> 6e0c00ba
    userid_t clientUserId = multiuser_get_user_id(clientUid);

    // Only allow clients who are being used by the current foreground device user, unless calling
    // from our own process.
    if (callingPid != getpid() && (mAllowedUsers.find(clientUserId) == mAllowedUsers.end())) {
        ALOGE("CameraService::connect X (PID %d) rejected (cannot connect from "
                "device user %d, currently allowed device users: %s)", callingPid, clientUserId,
                toString(mAllowedUsers).string());
        return STATUS_ERROR_FMT(ERROR_PERMISSION_DENIED,
                "Callers from device user %d are not currently allowed to connect to camera \"%s\"",
                clientUserId, cameraId.string());
    }

    status_t err = checkIfDeviceIsUsable(cameraId);
    if (err != NO_ERROR) {
        switch(err) {
            case -ENODEV:
            case -EBUSY:
                return STATUS_ERROR_FMT(ERROR_DISCONNECTED,
                        "No camera device with ID \"%s\" currently available", cameraId.string());
            default:
                return STATUS_ERROR_FMT(ERROR_INVALID_OPERATION,
                        "Unknown error connecting to ID \"%s\"", cameraId.string());
        }
    }
<<<<<<< HEAD

    return OK;
=======
    return Status::ok();
>>>>>>> 6e0c00ba
}

status_t CameraService::checkIfDeviceIsUsable(const String8& cameraId) const {
    auto cameraState = getCameraState(cameraId);
    int callingPid = getCallingPid();
    if (cameraState == nullptr) {
        ALOGE("CameraService::connect X (PID %d) rejected (invalid camera ID %s)", callingPid,
                cameraId.string());
        return -ENODEV;
    }

    int32_t currentStatus = cameraState->getStatus();
    if (currentStatus == ICameraServiceListener::STATUS_NOT_PRESENT) {
        ALOGE("CameraService::connect X (PID %d) rejected (camera %s is not connected)",
                callingPid, cameraId.string());
        return -ENODEV;
    } else if (currentStatus == ICameraServiceListener::STATUS_ENUMERATING) {
        ALOGE("CameraService::connect X (PID %d) rejected, (camera %s is initializing)",
                callingPid, cameraId.string());
        return -EBUSY;
    }

    return NO_ERROR;
}

void CameraService::finishConnectLocked(const sp<BasicClient>& client,
        const CameraService::DescriptorPtr& desc) {

    // Make a descriptor for the incoming client
    auto clientDescriptor = CameraService::CameraClientManager::makeClientDescriptor(client, desc);
    auto evicted = mActiveClientManager.addAndEvict(clientDescriptor);

    logConnected(desc->getKey(), static_cast<int>(desc->getOwnerId()),
            String8(client->getPackageName()));

    if (evicted.size() > 0) {
        // This should never happen - clients should already have been removed in disconnect
        for (auto& i : evicted) {
            ALOGE("%s: Invalid state: Client for camera %s was not removed in disconnect",
                    __FUNCTION__, i->getKey().string());
        }

        LOG_ALWAYS_FATAL("%s: Invalid state for CameraService, clients not evicted properly",
                __FUNCTION__);
    }

    // And register a death notification for the client callback. Do
    // this last to avoid Binder policy where a nested Binder
    // transaction might be pre-empted to service the client death
    // notification if the client process dies before linkToDeath is
    // invoked.
    sp<IBinder> remoteCallback = client->getRemote();
    if (remoteCallback != nullptr) {
        remoteCallback->linkToDeath(this);
    }
}

status_t CameraService::handleEvictionsLocked(const String8& cameraId, int clientPid,
        apiLevel effectiveApiLevel, const sp<IBinder>& remoteCallback, const String8& packageName,
        /*out*/
        sp<BasicClient>* client,
        std::shared_ptr<resource_policy::ClientDescriptor<String8, sp<BasicClient>>>* partial) {
    ATRACE_CALL();
    status_t ret = NO_ERROR;
    std::vector<DescriptorPtr> evictedClients;
    DescriptorPtr clientDescriptor;
    {
        if (effectiveApiLevel == API_1) {
            // If we are using API1, any existing client for this camera ID with the same remote
            // should be returned rather than evicted to allow MediaRecorder to work properly.

            auto current = mActiveClientManager.get(cameraId);
            if (current != nullptr) {
                auto clientSp = current->getValue();
                if (clientSp.get() != nullptr) { // should never be needed
                    if (!clientSp->canCastToApiClient(effectiveApiLevel)) {
                        ALOGW("CameraService connect called from same client, but with a different"
                                " API level, evicting prior client...");
                    } else if (clientSp->getRemote() == remoteCallback) {
                        ALOGI("CameraService::connect X (PID %d) (second call from same"
                                " app binder, returning the same client)", clientPid);
                        *client = clientSp;
                        return NO_ERROR;
                    }
                }
            }
        }

        // Get current active client PIDs
        std::vector<int> ownerPids(mActiveClientManager.getAllOwners());
        ownerPids.push_back(clientPid);

        // Use the value +PROCESS_STATE_NONEXISTENT, to avoid taking
        // address of PROCESS_STATE_NONEXISTENT as a reference argument
        // for the vector constructor. PROCESS_STATE_NONEXISTENT does
        // not have an out-of-class definition.
        std::vector<int> priorities(ownerPids.size(), +PROCESS_STATE_NONEXISTENT);

        // Get priorites of all active PIDs
        ProcessInfoService::getProcessStatesFromPids(ownerPids.size(), &ownerPids[0],
                /*out*/&priorities[0]);

        // Update all active clients' priorities
        std::map<int,int> pidToPriorityMap;
        for (size_t i = 0; i < ownerPids.size() - 1; i++) {
            pidToPriorityMap.emplace(ownerPids[i], getCameraPriorityFromProcState(priorities[i]));
        }
        mActiveClientManager.updatePriorities(pidToPriorityMap);

        // Get state for the given cameraId
        auto state = getCameraState(cameraId);
        if (state == nullptr) {
            ALOGE("CameraService::connect X (PID %d) rejected (no camera device with ID %s)",
                clientPid, cameraId.string());
            // Should never get here because validateConnectLocked should have errored out
            return BAD_VALUE;
        }

        // Make descriptor for incoming client
        clientDescriptor = CameraClientManager::makeClientDescriptor(cameraId,
                sp<BasicClient>{nullptr}, static_cast<int32_t>(state->getCost()),
                state->getConflicting(),
                getCameraPriorityFromProcState(priorities[priorities.size() - 1]), clientPid);

        // Find clients that would be evicted
        auto evicted = mActiveClientManager.wouldEvict(clientDescriptor);

        // If the incoming client was 'evicted,' higher priority clients have the camera in the
        // background, so we cannot do evictions
        if (std::find(evicted.begin(), evicted.end(), clientDescriptor) != evicted.end()) {
            ALOGE("CameraService::connect X (PID %d) rejected (existing client(s) with higher"
                    " priority).", clientPid);

            sp<BasicClient> clientSp = clientDescriptor->getValue();
            String8 curTime = getFormattedCurrentTime();
            auto incompatibleClients =
                    mActiveClientManager.getIncompatibleClients(clientDescriptor);

            String8 msg = String8::format("%s : DENIED connect device %s client for package %s "
                    "(PID %d, priority %d) due to eviction policy", curTime.string(),
                    cameraId.string(), packageName.string(), clientPid,
                    getCameraPriorityFromProcState(priorities[priorities.size() - 1]));

            for (auto& i : incompatibleClients) {
                msg.appendFormat("\n   - Blocked by existing device %s client for package %s"
                        "(PID %" PRId32 ", priority %" PRId32 ")", i->getKey().string(),
                        String8{i->getValue()->getPackageName()}.string(), i->getOwnerId(),
                        i->getPriority());
                ALOGE("   Conflicts with: Device %s, client package %s (PID %"
                        PRId32 ", priority %" PRId32 ")", i->getKey().string(),
                        String8{i->getValue()->getPackageName()}.string(), i->getOwnerId(),
                        i->getPriority());
            }

            // Log the client's attempt
            Mutex::Autolock l(mLogLock);
            mEventLog.add(msg);

            return -EBUSY;
        }

        for (auto& i : evicted) {
            sp<BasicClient> clientSp = i->getValue();
            if (clientSp.get() == nullptr) {
                ALOGE("%s: Invalid state: Null client in active client list.", __FUNCTION__);

                // TODO: Remove this
                LOG_ALWAYS_FATAL("%s: Invalid state for CameraService, null client in active list",
                        __FUNCTION__);
                mActiveClientManager.remove(i);
                continue;
            }

            ALOGE("CameraService::connect evicting conflicting client for camera ID %s",
                    i->getKey().string());
            evictedClients.push_back(i);

            // Log the clients evicted
            logEvent(String8::format("EVICT device %s client held by package %s (PID"
                    " %" PRId32 ", priority %" PRId32 ")\n   - Evicted by device %s client for"
                    " package %s (PID %d, priority %" PRId32 ")",
                    i->getKey().string(), String8{clientSp->getPackageName()}.string(),
                    i->getOwnerId(), i->getPriority(), cameraId.string(),
                    packageName.string(), clientPid,
                    getCameraPriorityFromProcState(priorities[priorities.size() - 1])));

            // Notify the client of disconnection
            clientSp->notifyError(hardware::camera2::ICameraDeviceCallbacks::ERROR_CAMERA_DISCONNECTED,
                    CaptureResultExtras());
        }
    }

    // Do not hold mServiceLock while disconnecting clients, but retain the condition blocking
    // other clients from connecting in mServiceLockWrapper if held
    mServiceLock.unlock();

    // Clear caller identity temporarily so client disconnect PID checks work correctly
    int64_t token = IPCThreadState::self()->clearCallingIdentity();

    // Destroy evicted clients
    for (auto& i : evictedClients) {
        // Disconnect is blocking, and should only have returned when HAL has cleaned up
        i->getValue()->disconnect(); // Clients will remove themselves from the active client list
    }

    IPCThreadState::self()->restoreCallingIdentity(token);

    for (const auto& i : evictedClients) {
        ALOGV("%s: Waiting for disconnect to complete for client for device %s (PID %" PRId32 ")",
                __FUNCTION__, i->getKey().string(), i->getOwnerId());
        ret = mActiveClientManager.waitUntilRemoved(i, DEFAULT_DISCONNECT_TIMEOUT_NS);
        if (ret == TIMED_OUT) {
            ALOGE("%s: Timed out waiting for client for device %s to disconnect, "
                    "current clients:\n%s", __FUNCTION__, i->getKey().string(),
                    mActiveClientManager.toString().string());
            return -EBUSY;
        }
        if (ret != NO_ERROR) {
            ALOGE("%s: Received error waiting for client for device %s to disconnect: %s (%d), "
                    "current clients:\n%s", __FUNCTION__, i->getKey().string(), strerror(-ret),
                    ret, mActiveClientManager.toString().string());
            return ret;
        }
    }

    evictedClients.clear();

    // Once clients have been disconnected, relock
    mServiceLock.lock();

    // Check again if the device was unplugged or something while we weren't holding mServiceLock
    if ((ret = checkIfDeviceIsUsable(cameraId)) != NO_ERROR) {
        return ret;
    }

    *partial = clientDescriptor;
    return NO_ERROR;
}

Status CameraService::connect(
        const sp<ICameraClient>& cameraClient,
        int cameraId,
        const String16& clientPackageName,
        int clientUid,
        int clientPid,
        /*out*/
        sp<ICamera>* device) {

    ATRACE_CALL();
    Status ret = Status::ok();
    String8 id = String8::format("%d", cameraId);
    sp<Client> client = nullptr;
    ret = connectHelper<ICameraClient,Client>(cameraClient, id,
            CAMERA_HAL_API_VERSION_UNSPECIFIED, clientPackageName, clientUid, clientPid, API_1,
            /*legacyMode*/ false, /*shimUpdateOnly*/ false,
            /*out*/client);

    if(!ret.isOk()) {
        logRejected(id, getCallingPid(), String8(clientPackageName),
                ret.toString8());
        return ret;
    }

    *device = client;
    return ret;
}

Status CameraService::connectLegacy(
        const sp<ICameraClient>& cameraClient,
        int cameraId, int halVersion,
        const String16& clientPackageName,
        int clientUid,
        /*out*/
        sp<ICamera>* device) {

    ATRACE_CALL();
    String8 id = String8::format("%d", cameraId);
    int apiVersion = mModule->getModuleApiVersion();
    if (halVersion != CAMERA_HAL_API_VERSION_UNSPECIFIED &&
            apiVersion < CAMERA_MODULE_API_VERSION_2_3) {
        /*
         * Either the HAL version is unspecified in which case this just creates
         * a camera client selected by the latest device version, or
         * it's a particular version in which case the HAL must supported
         * the open_legacy call
         */
        String8 msg = String8::format("Camera HAL module version %x too old for connectLegacy!",
                apiVersion);
        ALOGE("%s: %s",
                __FUNCTION__, msg.string());
        logRejected(id, getCallingPid(), String8(clientPackageName),
                msg);
        return STATUS_ERROR(ERROR_ILLEGAL_ARGUMENT, msg.string());
    }

    Status ret = Status::ok();
    sp<Client> client = nullptr;
    ret = connectHelper<ICameraClient,Client>(cameraClient, id, halVersion,
            clientPackageName, clientUid, USE_CALLING_PID, API_1,
            /*legacyMode*/ true, /*shimUpdateOnly*/ false,
            /*out*/client);

    if(!ret.isOk()) {
        logRejected(id, getCallingPid(), String8(clientPackageName),
                ret.toString8());
        return ret;
    }

    *device = client;
    return ret;
}

Status CameraService::connectDevice(
        const sp<hardware::camera2::ICameraDeviceCallbacks>& cameraCb,
        int cameraId,
        const String16& clientPackageName,
        int clientUid,
        /*out*/
        sp<hardware::camera2::ICameraDeviceUser>* device) {

    ATRACE_CALL();
    Status ret = Status::ok();
    String8 id = String8::format("%d", cameraId);
    sp<CameraDeviceClient> client = nullptr;
    ret = connectHelper<hardware::camera2::ICameraDeviceCallbacks,CameraDeviceClient>(cameraCb, id,
            CAMERA_HAL_API_VERSION_UNSPECIFIED, clientPackageName,
            clientUid, USE_CALLING_PID, API_2,
            /*legacyMode*/ false, /*shimUpdateOnly*/ false,
            /*out*/client);

    if(!ret.isOk()) {
        logRejected(id, getCallingPid(), String8(clientPackageName),
                ret.toString8());
        return ret;
    }

    *device = client;
    return ret;
}

Status CameraService::setTorchMode(const String16& cameraId, bool enabled,
        const sp<IBinder>& clientBinder) {

    ATRACE_CALL();
    if (enabled && clientBinder == nullptr) {
        ALOGE("%s: torch client binder is NULL", __FUNCTION__);
        return STATUS_ERROR(ERROR_ILLEGAL_ARGUMENT,
                "Torch client Binder is null");
    }

    String8 id = String8(cameraId.string());
    int uid = getCallingUid();

    // verify id is valid.
    auto state = getCameraState(id);
    if (state == nullptr) {
        ALOGE("%s: camera id is invalid %s", __FUNCTION__, id.string());
        return STATUS_ERROR_FMT(ERROR_ILLEGAL_ARGUMENT,
                "Camera ID \"%s\" is a not valid camera ID", id.string());
    }

    int32_t cameraStatus = state->getStatus();
    if (cameraStatus != ICameraServiceListener::STATUS_PRESENT &&
            cameraStatus != ICameraServiceListener::STATUS_NOT_AVAILABLE) {
        ALOGE("%s: camera id is invalid %s", __FUNCTION__, id.string());
        return STATUS_ERROR_FMT(ERROR_ILLEGAL_ARGUMENT,
                "Camera ID \"%s\" is a not valid camera ID", id.string());
    }

    {
        Mutex::Autolock al(mTorchStatusMutex);
        int32_t status;
        status_t err = getTorchStatusLocked(id, &status);
        if (err != OK) {
            if (err == NAME_NOT_FOUND) {
                return STATUS_ERROR_FMT(ERROR_ILLEGAL_ARGUMENT,
                        "Camera \"%s\" does not have a flash unit", id.string());
            }
            ALOGE("%s: getting current torch status failed for camera %s",
                    __FUNCTION__, id.string());
            return STATUS_ERROR_FMT(ERROR_INVALID_OPERATION,
                    "Error updating torch status for camera \"%s\": %s (%d)", id.string(),
                    strerror(-err), err);
        }

        if (status == ICameraServiceListener::TORCH_STATUS_NOT_AVAILABLE) {
            if (cameraStatus == ICameraServiceListener::STATUS_NOT_AVAILABLE) {
                ALOGE("%s: torch mode of camera %s is not available because "
                        "camera is in use", __FUNCTION__, id.string());
                return STATUS_ERROR_FMT(ERROR_CAMERA_IN_USE,
                        "Torch for camera \"%s\" is not available due to an existing camera user",
                        id.string());
            } else {
                ALOGE("%s: torch mode of camera %s is not available due to "
                        "insufficient resources", __FUNCTION__, id.string());
                return STATUS_ERROR_FMT(ERROR_MAX_CAMERAS_IN_USE,
                        "Torch for camera \"%s\" is not available due to insufficient resources",
                        id.string());
            }
        }
    }

    {
        // Update UID map - this is used in the torch status changed callbacks, so must be done
        // before setTorchMode
        Mutex::Autolock al(mTorchUidMapMutex);
        if (mTorchUidMap.find(id) == mTorchUidMap.end()) {
            mTorchUidMap[id].first = uid;
            mTorchUidMap[id].second = uid;
        } else {
            // Set the pending UID
            mTorchUidMap[id].first = uid;
        }
    }

    status_t err = mFlashlight->setTorchMode(id, enabled);

    if (err != OK) {
        int32_t errorCode;
        String8 msg;
        switch (err) {
            case -ENOSYS:
                msg = String8::format("Camera \"%s\" has no flashlight",
                    id.string());
                errorCode = ERROR_ILLEGAL_ARGUMENT;
                break;
            default:
                msg = String8::format(
                    "Setting torch mode of camera \"%s\" to %d failed: %s (%d)",
                    id.string(), enabled, strerror(-err), err);
                errorCode = ERROR_INVALID_OPERATION;
        }
        ALOGE("%s: %s", __FUNCTION__, msg.string());
        return STATUS_ERROR(errorCode, msg.string());
    }

    {
        // update the link to client's death
        Mutex::Autolock al(mTorchClientMapMutex);
        ssize_t index = mTorchClientMap.indexOfKey(id);
        if (enabled) {
            if (index == NAME_NOT_FOUND) {
                mTorchClientMap.add(id, clientBinder);
            } else {
                mTorchClientMap.valueAt(index)->unlinkToDeath(this);
                mTorchClientMap.replaceValueAt(index, clientBinder);
            }
            clientBinder->linkToDeath(this);
        } else if (index != NAME_NOT_FOUND) {
            mTorchClientMap.valueAt(index)->unlinkToDeath(this);
        }
    }

    return Status::ok();
}

Status CameraService::notifySystemEvent(int32_t eventId,
        const std::vector<int32_t>& args) {
    ATRACE_CALL();

    switch(eventId) {
        case ICameraService::EVENT_USER_SWITCHED: {
            doUserSwitch(/*newUserIds*/ args);
            break;
        }
        case ICameraService::EVENT_NONE:
        default: {
            ALOGW("%s: Received invalid system event from system_server: %d", __FUNCTION__,
                    eventId);
            break;
        }
    }
    return Status::ok();
}

Status CameraService::addListener(const sp<ICameraServiceListener>& listener) {
    ATRACE_CALL();

    ALOGV("%s: Add listener %p", __FUNCTION__, listener.get());

    if (listener == nullptr) {
        ALOGE("%s: Listener must not be null", __FUNCTION__);
        return STATUS_ERROR(ERROR_ILLEGAL_ARGUMENT, "Null listener given to addListener");
    }

    Mutex::Autolock lock(mServiceLock);

    {
        Mutex::Autolock lock(mStatusListenerLock);
        for (auto& it : mListenerList) {
            if (IInterface::asBinder(it) == IInterface::asBinder(listener)) {
                ALOGW("%s: Tried to add listener %p which was already subscribed",
                      __FUNCTION__, listener.get());
                return STATUS_ERROR(ERROR_ALREADY_EXISTS, "Listener already registered");
            }
        }

        mListenerList.push_back(listener);
    }


    /* Immediately signal current status to this listener only */
    {
        Mutex::Autolock lock(mCameraStatesLock);
        for (auto& i : mCameraStates) {
            // TODO: Update binder to use String16 for camera IDs and remove;
            int id = cameraIdToInt(i.first);
            if (id == -1) continue;

            listener->onStatusChanged(i.second->getStatus(), id);
        }
    }

    /* Immediately signal current torch status to this listener only */
    {
        Mutex::Autolock al(mTorchStatusMutex);
        for (size_t i = 0; i < mTorchStatusMap.size(); i++ ) {
            String16 id = String16(mTorchStatusMap.keyAt(i).string());
            listener->onTorchStatusChanged(mTorchStatusMap.valueAt(i), id);
        }
    }

    return Status::ok();
}

Status CameraService::removeListener(const sp<ICameraServiceListener>& listener) {
    ATRACE_CALL();

    ALOGV("%s: Remove listener %p", __FUNCTION__, listener.get());

    if (listener == 0) {
        ALOGE("%s: Listener must not be null", __FUNCTION__);
        return STATUS_ERROR(ERROR_ILLEGAL_ARGUMENT, "Null listener given to removeListener");
    }

    Mutex::Autolock lock(mServiceLock);

    {
        Mutex::Autolock lock(mStatusListenerLock);
        for (auto it = mListenerList.begin(); it != mListenerList.end(); it++) {
            if (IInterface::asBinder(*it) == IInterface::asBinder(listener)) {
                mListenerList.erase(it);
                return Status::ok();
            }
        }
    }

    ALOGW("%s: Tried to remove a listener %p which was not subscribed",
          __FUNCTION__, listener.get());

    return STATUS_ERROR(ERROR_ILLEGAL_ARGUMENT, "Unregistered listener given to removeListener");
}

Status CameraService::getLegacyParameters(int cameraId, /*out*/String16* parameters) {

    ATRACE_CALL();
    ALOGV("%s: for camera ID = %d", __FUNCTION__, cameraId);

    if (parameters == NULL) {
        ALOGE("%s: parameters must not be null", __FUNCTION__);
        return STATUS_ERROR(ERROR_ILLEGAL_ARGUMENT, "Parameters must not be null");
    }

    Status ret = Status::ok();

    CameraParameters shimParams;
    if (!(ret = getLegacyParametersLazy(cameraId, /*out*/&shimParams)).isOk()) {
        // Error logged by caller
        return ret;
    }

    String8 shimParamsString8 = shimParams.flatten();
    String16 shimParamsString16 = String16(shimParamsString8);

    *parameters = shimParamsString16;

    return ret;
}

Status CameraService::supportsCameraApi(int cameraId, int apiVersion, bool *isSupported) {
    ATRACE_CALL();

    ALOGV("%s: for camera ID = %d", __FUNCTION__, cameraId);

    switch (apiVersion) {
        case API_VERSION_1:
        case API_VERSION_2:
            break;
        default:
            String8 msg = String8::format("Unknown API version %d", apiVersion);
            ALOGE("%s: %s", __FUNCTION__, msg.string());
            return STATUS_ERROR(ERROR_ILLEGAL_ARGUMENT, msg.string());
    }

    int facing = -1;
    int deviceVersion = getDeviceVersion(cameraId, &facing);

    switch(deviceVersion) {
        case CAMERA_DEVICE_API_VERSION_1_0:
        case CAMERA_DEVICE_API_VERSION_3_0:
        case CAMERA_DEVICE_API_VERSION_3_1:
            if (apiVersion == API_VERSION_2) {
                ALOGV("%s: Camera id %d uses HAL version %d <3.2, doesn't support api2 without shim",
                        __FUNCTION__, cameraId, deviceVersion);
                *isSupported = false;
            } else { // if (apiVersion == API_VERSION_1) {
                ALOGV("%s: Camera id %d uses older HAL before 3.2, but api1 is always supported",
                        __FUNCTION__, cameraId);
                *isSupported = true;
            }
            break;
        case CAMERA_DEVICE_API_VERSION_3_2:
        case CAMERA_DEVICE_API_VERSION_3_3:
            ALOGV("%s: Camera id %d uses HAL3.2 or newer, supports api1/api2 directly",
                    __FUNCTION__, cameraId);
            *isSupported = true;
            break;
        case -1: {
            String8 msg = String8::format("Unknown camera ID %d", cameraId);
            ALOGE("%s: %s", __FUNCTION__, msg.string());
            return STATUS_ERROR(ERROR_ILLEGAL_ARGUMENT, msg.string());
        }
        default: {
            String8 msg = String8::format("Unknown device version %d for device %d",
                    deviceVersion, cameraId);
            ALOGE("%s: %s", __FUNCTION__, msg.string());
            return STATUS_ERROR(ERROR_INVALID_OPERATION, msg.string());
        }
    }

    return Status::ok();
}

void CameraService::removeByClient(const BasicClient* client) {
    Mutex::Autolock lock(mServiceLock);
    for (auto& i : mActiveClientManager.getAll()) {
        auto clientSp = i->getValue();
        if (clientSp.get() == client) {
            mActiveClientManager.remove(i);
        }
    }
}

bool CameraService::evictClientIdByRemote(const wp<IBinder>& remote) {
    const int callingPid = getCallingPid();
    const int servicePid = getpid();
    bool ret = false;
    {
        // Acquire mServiceLock and prevent other clients from connecting
        std::unique_ptr<AutoConditionLock> lock =
                AutoConditionLock::waitAndAcquire(mServiceLockWrapper);


        std::vector<sp<BasicClient>> evicted;
        for (auto& i : mActiveClientManager.getAll()) {
            auto clientSp = i->getValue();
            if (clientSp.get() == nullptr) {
                ALOGE("%s: Dead client still in mActiveClientManager.", __FUNCTION__);
                mActiveClientManager.remove(i);
                continue;
            }
            if (remote == clientSp->getRemote() && (callingPid == servicePid ||
                    callingPid == clientSp->getClientPid())) {
                mActiveClientManager.remove(i);
                evicted.push_back(clientSp);

                // Notify the client of disconnection
                clientSp->notifyError(
                        hardware::camera2::ICameraDeviceCallbacks::ERROR_CAMERA_DISCONNECTED,
                        CaptureResultExtras());
            }
        }

        // Do not hold mServiceLock while disconnecting clients, but retain the condition blocking
        // other clients from connecting in mServiceLockWrapper if held
        mServiceLock.unlock();

        // Do not clear caller identity, remote caller should be client proccess

        for (auto& i : evicted) {
            if (i.get() != nullptr) {
                i->disconnect();
                ret = true;
            }
        }

        // Reacquire mServiceLock
        mServiceLock.lock();

    } // lock is destroyed, allow further connect calls

    return ret;
}


/**
 * Check camera capabilities, such as support for basic color operation
 * Also check that the device HAL version is still in support
 */
int CameraService::checkCameraCapabilities(int id, camera_info info, int *latestStrangeCameraId) {
    // device_version undefined in CAMERA_MODULE_API_VERSION_1_0,
    // All CAMERA_MODULE_API_VERSION_1_0 devices are backward-compatible
    if (mModule->getModuleApiVersion() >= CAMERA_MODULE_API_VERSION_2_0) {
        // Verify the device version is in the supported range
        switch (info.device_version) {
            case CAMERA_DEVICE_API_VERSION_1_0:
            case CAMERA_DEVICE_API_VERSION_3_0:
            case CAMERA_DEVICE_API_VERSION_3_1:
            case CAMERA_DEVICE_API_VERSION_3_2:
            case CAMERA_DEVICE_API_VERSION_3_3:
                // in support
                break;
            case CAMERA_DEVICE_API_VERSION_2_0:
            case CAMERA_DEVICE_API_VERSION_2_1:
                // no longer supported
            default:
                ALOGE("%s: Device %d has HAL version %x, which is not supported",
                        __FUNCTION__, id, info.device_version);
                String8 msg = String8::format(
                        "Unsupported device HAL version %x for device %d",
                        info.device_version, id);
                logServiceError(msg.string(), NO_INIT);
                return NO_INIT;
        }
    }

    // Assume all devices pre-v3.3 are backward-compatible
    bool isBackwardCompatible = true;
    if (mModule->getModuleApiVersion() >= CAMERA_MODULE_API_VERSION_2_0
            && info.device_version >= CAMERA_DEVICE_API_VERSION_3_3) {
        isBackwardCompatible = false;
        status_t res;
        camera_metadata_ro_entry_t caps;
        res = find_camera_metadata_ro_entry(
            info.static_camera_characteristics,
            ANDROID_REQUEST_AVAILABLE_CAPABILITIES,
            &caps);
        if (res != 0) {
            ALOGW("%s: Unable to find camera capabilities for camera device %d",
                    __FUNCTION__, id);
            caps.count = 0;
        }
        for (size_t i = 0; i < caps.count; i++) {
            if (caps.data.u8[i] ==
                    ANDROID_REQUEST_AVAILABLE_CAPABILITIES_BACKWARD_COMPATIBLE) {
                isBackwardCompatible = true;
                break;
            }
        }
    }

    if (!isBackwardCompatible) {
        mNumberOfNormalCameras--;
        *latestStrangeCameraId = id;
    } else {
        if (id > *latestStrangeCameraId) {
            ALOGE("%s: Normal camera ID %d higher than strange camera ID %d. "
                    "This is not allowed due backward-compatibility requirements",
                    __FUNCTION__, id, *latestStrangeCameraId);
            logServiceError("Invalid order of camera devices", NO_INIT);
            mNumberOfCameras = 0;
            mNumberOfNormalCameras = 0;
            return NO_INIT;
        }
    }
    return OK;
}

std::shared_ptr<CameraService::CameraState> CameraService::getCameraState(
        const String8& cameraId) const {
    std::shared_ptr<CameraState> state;
    {
        Mutex::Autolock lock(mCameraStatesLock);
        auto iter = mCameraStates.find(cameraId);
        if (iter != mCameraStates.end()) {
            state = iter->second;
        }
    }
    return state;
}

sp<CameraService::BasicClient> CameraService::removeClientLocked(const String8& cameraId) {
    // Remove from active clients list
    auto clientDescriptorPtr = mActiveClientManager.remove(cameraId);
    if (clientDescriptorPtr == nullptr) {
        ALOGW("%s: Could not evict client, no client for camera ID %s", __FUNCTION__,
                cameraId.string());
        return sp<BasicClient>{nullptr};
    }

    return clientDescriptorPtr->getValue();
}

void CameraService::doUserSwitch(const std::vector<int32_t>& newUserIds) {
    // Acquire mServiceLock and prevent other clients from connecting
    std::unique_ptr<AutoConditionLock> lock =
            AutoConditionLock::waitAndAcquire(mServiceLockWrapper);

    std::set<userid_t> newAllowedUsers;
    for (size_t i = 0; i < newUserIds.size(); i++) {
        if (newUserIds[i] < 0) {
            ALOGE("%s: Bad user ID %d given during user switch, ignoring.",
                    __FUNCTION__, newUserIds[i]);
            return;
        }
        newAllowedUsers.insert(static_cast<userid_t>(newUserIds[i]));
    }


    if (newAllowedUsers == mAllowedUsers) {
        ALOGW("%s: Received notification of user switch with no updated user IDs.", __FUNCTION__);
        return;
    }

    logUserSwitch(mAllowedUsers, newAllowedUsers);

    mAllowedUsers = std::move(newAllowedUsers);

    // Current user has switched, evict all current clients.
    std::vector<sp<BasicClient>> evicted;
    for (auto& i : mActiveClientManager.getAll()) {
        auto clientSp = i->getValue();

        if (clientSp.get() == nullptr) {
            ALOGE("%s: Dead client still in mActiveClientManager.", __FUNCTION__);
            continue;
        }

        // Don't evict clients that are still allowed.
        uid_t clientUid = clientSp->getClientUid();
        userid_t clientUserId = multiuser_get_user_id(clientUid);
        if (mAllowedUsers.find(clientUserId) != mAllowedUsers.end()) {
            continue;
        }

        evicted.push_back(clientSp);

        String8 curTime = getFormattedCurrentTime();

        ALOGE("Evicting conflicting client for camera ID %s due to user change",
                i->getKey().string());

        // Log the clients evicted
        logEvent(String8::format("EVICT device %s client held by package %s (PID %"
                PRId32 ", priority %" PRId32 ")\n   - Evicted due to user switch.",
                i->getKey().string(), String8{clientSp->getPackageName()}.string(),
                i->getOwnerId(), i->getPriority()));

    }

    // Do not hold mServiceLock while disconnecting clients, but retain the condition
    // blocking other clients from connecting in mServiceLockWrapper if held.
    mServiceLock.unlock();

    // Clear caller identity temporarily so client disconnect PID checks work correctly
    int64_t token = IPCThreadState::self()->clearCallingIdentity();

    for (auto& i : evicted) {
        i->disconnect();
    }

    IPCThreadState::self()->restoreCallingIdentity(token);

    // Reacquire mServiceLock
    mServiceLock.lock();
}

void CameraService::logEvent(const char* event) {
    String8 curTime = getFormattedCurrentTime();
    Mutex::Autolock l(mLogLock);
    mEventLog.add(String8::format("%s : %s", curTime.string(), event));
}

void CameraService::logDisconnected(const char* cameraId, int clientPid,
        const char* clientPackage) {
    // Log the clients evicted
    logEvent(String8::format("DISCONNECT device %s client for package %s (PID %d)", cameraId,
            clientPackage, clientPid));
}

void CameraService::logConnected(const char* cameraId, int clientPid,
        const char* clientPackage) {
    // Log the clients evicted
    logEvent(String8::format("CONNECT device %s client for package %s (PID %d)", cameraId,
            clientPackage, clientPid));
}

void CameraService::logRejected(const char* cameraId, int clientPid,
        const char* clientPackage, const char* reason) {
    // Log the client rejected
    logEvent(String8::format("REJECT device %s client for package %s (PID %d), reason: (%s)",
            cameraId, clientPackage, clientPid, reason));
}

void CameraService::logUserSwitch(const std::set<userid_t>& oldUserIds,
        const std::set<userid_t>& newUserIds) {
    String8 newUsers = toString(newUserIds);
    String8 oldUsers = toString(oldUserIds);
    // Log the new and old users
    logEvent(String8::format("USER_SWITCH previous allowed users: %s , current allowed users: %s",
            oldUsers.string(), newUsers.string()));
}

void CameraService::logDeviceRemoved(const char* cameraId, const char* reason) {
    // Log the device removal
    logEvent(String8::format("REMOVE device %s, reason: (%s)", cameraId, reason));
}

void CameraService::logDeviceAdded(const char* cameraId, const char* reason) {
    // Log the device removal
    logEvent(String8::format("ADD device %s, reason: (%s)", cameraId, reason));
}

void CameraService::logClientDied(int clientPid, const char* reason) {
    // Log the device removal
    logEvent(String8::format("DIED client(s) with PID %d, reason: (%s)", clientPid, reason));
}

void CameraService::logServiceError(const char* msg, int errorCode) {
    String8 curTime = getFormattedCurrentTime();
    logEvent(String8::format("SERVICE ERROR: %s : %d (%s)", msg, errorCode, strerror(-errorCode)));
}

status_t CameraService::onTransact(uint32_t code, const Parcel& data, Parcel* reply,
        uint32_t flags) {

    const int pid = getCallingPid();
    const int selfPid = getpid();

    // Permission checks
    switch (code) {
        case BnCameraService::NOTIFYSYSTEMEVENT: {
            if (pid != selfPid) {
                // Ensure we're being called by system_server, or similar process with
                // permissions to notify the camera service about system events
                if (!checkCallingPermission(
                        String16("android.permission.CAMERA_SEND_SYSTEM_EVENTS"))) {
                    const int uid = getCallingUid();
                    ALOGE("Permission Denial: cannot send updates to camera service about system"
                            " events from pid=%d, uid=%d", pid, uid);
                    return PERMISSION_DENIED;
                }
            }
            break;
        }
    }

    return BnCameraService::onTransact(code, data, reply, flags);
}

// We share the media players for shutter and recording sound for all clients.
// A reference count is kept to determine when we will actually release the
// media players.

MediaPlayer* CameraService::newMediaPlayer(const char *file) {
    MediaPlayer* mp = new MediaPlayer();
    if (mp->setDataSource(NULL /* httpService */, file, NULL) == NO_ERROR) {
        mp->setAudioStreamType(AUDIO_STREAM_ENFORCED_AUDIBLE);
        mp->prepare();
    } else {
        ALOGE("Failed to load CameraService sounds: %s", file);
        return NULL;
    }
    return mp;
}

void CameraService::loadSound() {
    ATRACE_CALL();

    Mutex::Autolock lock(mSoundLock);
    LOG1("CameraService::loadSound ref=%d", mSoundRef);
    if (mSoundRef++) return;

    mSoundPlayer[SOUND_SHUTTER] = newMediaPlayer("/system/media/audio/ui/camera_click.ogg");
    mSoundPlayer[SOUND_RECORDING_START] = newMediaPlayer("/system/media/audio/ui/VideoRecord.ogg");
    mSoundPlayer[SOUND_RECORDING_STOP] = newMediaPlayer("/system/media/audio/ui/VideoStop.ogg");
}

void CameraService::releaseSound() {
    Mutex::Autolock lock(mSoundLock);
    LOG1("CameraService::releaseSound ref=%d", mSoundRef);
    if (--mSoundRef) return;

    for (int i = 0; i < NUM_SOUNDS; i++) {
        if (mSoundPlayer[i] != 0) {
            mSoundPlayer[i]->disconnect();
            mSoundPlayer[i].clear();
        }
    }
}

void CameraService::playSound(sound_kind kind) {
    ATRACE_CALL();

    LOG1("playSound(%d)", kind);
    Mutex::Autolock lock(mSoundLock);
    sp<MediaPlayer> player = mSoundPlayer[kind];
    if (player != 0) {
        player->seekTo(0);
        player->start();
    }
}

// ----------------------------------------------------------------------------

CameraService::Client::Client(const sp<CameraService>& cameraService,
        const sp<ICameraClient>& cameraClient,
        const String16& clientPackageName,
        int cameraId, int cameraFacing,
        int clientPid, uid_t clientUid,
        int servicePid) :
        CameraService::BasicClient(cameraService,
                IInterface::asBinder(cameraClient),
                clientPackageName,
                cameraId, cameraFacing,
                clientPid, clientUid,
                servicePid)
{
    int callingPid = getCallingPid();
    LOG1("Client::Client E (pid %d, id %d)", callingPid, cameraId);

    mRemoteCallback = cameraClient;

    cameraService->loadSound();

    LOG1("Client::Client X (pid %d, id %d)", callingPid, cameraId);
}

// tear down the client
CameraService::Client::~Client() {
    ALOGV("~Client");
    mDestructionStarted = true;

    mCameraService->releaseSound();
    // unconditionally disconnect. function is idempotent
    Client::disconnect();
}

CameraService::BasicClient::BasicClient(const sp<CameraService>& cameraService,
        const sp<IBinder>& remoteCallback,
        const String16& clientPackageName,
        int cameraId, int cameraFacing,
        int clientPid, uid_t clientUid,
        int servicePid):
        mClientPackageName(clientPackageName), mDisconnected(false)
{
    mCameraService = cameraService;
    mRemoteBinder = remoteCallback;
    mCameraId = cameraId;
    mCameraFacing = cameraFacing;
    mClientPid = clientPid;
    mClientUid = clientUid;
    mServicePid = servicePid;
    mOpsActive = false;
    mDestructionStarted = false;

    // In some cases the calling code has no access to the package it runs under.
    // For example, NDK camera API.
    // In this case we will get the packages for the calling UID and pick the first one
    // for attributing the app op. This will work correctly for runtime permissions
    // as for legacy apps we will toggle the app op for all packages in the UID.
    // The caveat is that the operation may be attributed to the wrong package and
    // stats based on app ops may be slightly off.
    if (mClientPackageName.size() <= 0) {
        sp<IServiceManager> sm = defaultServiceManager();
        sp<IBinder> binder = sm->getService(String16(kPermissionServiceName));
        if (binder == 0) {
            ALOGE("Cannot get permission service");
            // Leave mClientPackageName unchanged (empty) and the further interaction
            // with camera will fail in BasicClient::startCameraOps
            return;
        }

        sp<IPermissionController> permCtrl = interface_cast<IPermissionController>(binder);
        Vector<String16> packages;

        permCtrl->getPackagesForUid(mClientUid, packages);

        if (packages.isEmpty()) {
            ALOGE("No packages for calling UID");
            // Leave mClientPackageName unchanged (empty) and the further interaction
            // with camera will fail in BasicClient::startCameraOps
            return;
        }
        mClientPackageName = packages[0];
    }
}

CameraService::BasicClient::~BasicClient() {
    ALOGV("~BasicClient");
    mDestructionStarted = true;
}

binder::Status CameraService::BasicClient::disconnect() {
    binder::Status res = Status::ok();
    if (mDisconnected) {
        return res;
    }
    mDisconnected = true;

    mCameraService->removeByClient(this);
    mCameraService->logDisconnected(String8::format("%d", mCameraId), mClientPid,
            String8(mClientPackageName));

    sp<IBinder> remote = getRemote();
    if (remote != nullptr) {
        remote->unlinkToDeath(mCameraService);
    }

    finishCameraOps();
    ALOGI("%s: Disconnected client for camera %d for PID %d", __FUNCTION__, mCameraId, mClientPid);

    // client shouldn't be able to call into us anymore
    mClientPid = 0;

    return res;
}

status_t CameraService::BasicClient::dump(int, const Vector<String16>&) {
    // No dumping of clients directly over Binder,
    // must go through CameraService::dump
    android_errorWriteWithInfoLog(SN_EVENT_LOG_ID, "26265403",
            IPCThreadState::self()->getCallingUid(), NULL, 0);
    return OK;
}

String16 CameraService::BasicClient::getPackageName() const {
    return mClientPackageName;
}


int CameraService::BasicClient::getClientPid() const {
    return mClientPid;
}

uid_t CameraService::BasicClient::getClientUid() const {
    return mClientUid;
}

bool CameraService::BasicClient::canCastToApiClient(apiLevel level) const {
    // Defaults to API2.
    return level == API_2;
}

status_t CameraService::BasicClient::startCameraOps() {
    ATRACE_CALL();

    int32_t res;
    // Notify app ops that the camera is not available
    mOpsCallback = new OpsCallback(this);

    {
        ALOGV("%s: Start camera ops, package name = %s, client UID = %d",
              __FUNCTION__, String8(mClientPackageName).string(), mClientUid);
    }

    mAppOpsManager.startWatchingMode(AppOpsManager::OP_CAMERA,
            mClientPackageName, mOpsCallback);
    res = mAppOpsManager.startOp(AppOpsManager::OP_CAMERA,
            mClientUid, mClientPackageName);

    if (res == AppOpsManager::MODE_ERRORED) {
        ALOGI("Camera %d: Access for \"%s\" has been revoked",
                mCameraId, String8(mClientPackageName).string());
        return PERMISSION_DENIED;
    }

    if (res == AppOpsManager::MODE_IGNORED) {
        ALOGI("Camera %d: Access for \"%s\" has been restricted",
                mCameraId, String8(mClientPackageName).string());
        // Return the same error as for device policy manager rejection
        return -EACCES;
    }

    mOpsActive = true;

    // Transition device availability listeners from PRESENT -> NOT_AVAILABLE
    mCameraService->updateStatus(ICameraServiceListener::STATUS_NOT_AVAILABLE,
            String8::format("%d", mCameraId));

    // Transition device state to OPEN
    mCameraService->updateProxyDeviceState(ICameraServiceProxy::CAMERA_STATE_OPEN,
            String8::format("%d", mCameraId));

    return OK;
}

status_t CameraService::BasicClient::finishCameraOps() {
    ATRACE_CALL();

    // Check if startCameraOps succeeded, and if so, finish the camera op
    if (mOpsActive) {
        // Notify app ops that the camera is available again
        mAppOpsManager.finishOp(AppOpsManager::OP_CAMERA, mClientUid,
                mClientPackageName);
        mOpsActive = false;

        std::initializer_list<int32_t> rejected = {ICameraServiceListener::STATUS_NOT_PRESENT,
                ICameraServiceListener::STATUS_ENUMERATING};

        // Transition to PRESENT if the camera is not in either of the rejected states
        mCameraService->updateStatus(ICameraServiceListener::STATUS_PRESENT,
                String8::format("%d", mCameraId), rejected);

        // Transition device state to CLOSED
        mCameraService->updateProxyDeviceState(ICameraServiceProxy::CAMERA_STATE_CLOSED,
                String8::format("%d", mCameraId));

        // Notify flashlight that a camera device is closed.
        mCameraService->mFlashlight->deviceClosed(
                String8::format("%d", mCameraId));
    }
    // Always stop watching, even if no camera op is active
    if (mOpsCallback != NULL) {
        mAppOpsManager.stopWatchingMode(mOpsCallback);
    }
    mOpsCallback.clear();

    return OK;
}

void CameraService::BasicClient::opChanged(int32_t op, const String16& packageName) {
    ATRACE_CALL();

    String8 name(packageName);
    String8 myName(mClientPackageName);

    if (op != AppOpsManager::OP_CAMERA) {
        ALOGW("Unexpected app ops notification received: %d", op);
        return;
    }

    int32_t res;
    res = mAppOpsManager.checkOp(AppOpsManager::OP_CAMERA,
            mClientUid, mClientPackageName);
    ALOGV("checkOp returns: %d, %s ", res,
            res == AppOpsManager::MODE_ALLOWED ? "ALLOWED" :
            res == AppOpsManager::MODE_IGNORED ? "IGNORED" :
            res == AppOpsManager::MODE_ERRORED ? "ERRORED" :
            "UNKNOWN");

    if (res != AppOpsManager::MODE_ALLOWED) {
        ALOGI("Camera %d: Access for \"%s\" revoked", mCameraId,
                myName.string());
        // Reset the client PID to allow server-initiated disconnect,
        // and to prevent further calls by client.
        mClientPid = getCallingPid();
        CaptureResultExtras resultExtras; // a dummy result (invalid)
        notifyError(hardware::camera2::ICameraDeviceCallbacks::ERROR_CAMERA_SERVICE, resultExtras);
        disconnect();
    }
}

// ----------------------------------------------------------------------------

// Provide client strong pointer for callbacks.
sp<CameraService::Client> CameraService::Client::getClientFromCookie(void* user) {
    String8 cameraId = String8::format("%d", (int)(intptr_t) user);
    auto clientDescriptor = gCameraService->mActiveClientManager.get(cameraId);
    if (clientDescriptor != nullptr) {
        return sp<Client>{
                static_cast<Client*>(clientDescriptor->getValue().get())};
    }
    return sp<Client>{nullptr};
}

void CameraService::Client::notifyError(int32_t errorCode,
        const CaptureResultExtras& resultExtras) {
    (void) errorCode;
    (void) resultExtras;
    if (mRemoteCallback != NULL) {
        mRemoteCallback->notifyCallback(CAMERA_MSG_ERROR, CAMERA_ERROR_RELEASED, 0);
    } else {
        ALOGE("mRemoteCallback is NULL!!");
    }
}

// NOTE: function is idempotent
binder::Status CameraService::Client::disconnect() {
    ALOGV("Client::disconnect");
    return BasicClient::disconnect();
}

bool CameraService::Client::canCastToApiClient(apiLevel level) const {
    return level == API_1;
}

CameraService::Client::OpsCallback::OpsCallback(wp<BasicClient> client):
        mClient(client) {
}

void CameraService::Client::OpsCallback::opChanged(int32_t op,
        const String16& packageName) {
    sp<BasicClient> client = mClient.promote();
    if (client != NULL) {
        client->opChanged(op, packageName);
    }
}

// ----------------------------------------------------------------------------
//                  CameraState
// ----------------------------------------------------------------------------

CameraService::CameraState::CameraState(const String8& id, int cost,
        const std::set<String8>& conflicting) : mId(id),
        mStatus(ICameraServiceListener::STATUS_PRESENT), mCost(cost), mConflicting(conflicting) {}

CameraService::CameraState::~CameraState() {}

int32_t CameraService::CameraState::getStatus() const {
    Mutex::Autolock lock(mStatusLock);
    return mStatus;
}

CameraParameters CameraService::CameraState::getShimParams() const {
    return mShimParams;
}

void CameraService::CameraState::setShimParams(const CameraParameters& params) {
    mShimParams = params;
}

int CameraService::CameraState::getCost() const {
    return mCost;
}

std::set<String8> CameraService::CameraState::getConflicting() const {
    return mConflicting;
}

String8 CameraService::CameraState::getId() const {
    return mId;
}

// ----------------------------------------------------------------------------
//                  ClientEventListener
// ----------------------------------------------------------------------------

void CameraService::ClientEventListener::onClientAdded(
        const resource_policy::ClientDescriptor<String8,
        sp<CameraService::BasicClient>>& descriptor) {
    auto basicClient = descriptor.getValue();
    if (basicClient.get() != nullptr) {
        BatteryNotifier& notifier(BatteryNotifier::getInstance());
        notifier.noteStartCamera(descriptor.getKey(),
                static_cast<int>(basicClient->getClientUid()));
    }
}

void CameraService::ClientEventListener::onClientRemoved(
        const resource_policy::ClientDescriptor<String8,
        sp<CameraService::BasicClient>>& descriptor) {
    auto basicClient = descriptor.getValue();
    if (basicClient.get() != nullptr) {
        BatteryNotifier& notifier(BatteryNotifier::getInstance());
        notifier.noteStopCamera(descriptor.getKey(),
                static_cast<int>(basicClient->getClientUid()));
    }
}


// ----------------------------------------------------------------------------
//                  CameraClientManager
// ----------------------------------------------------------------------------

CameraService::CameraClientManager::CameraClientManager() {
    setListener(std::make_shared<ClientEventListener>());
}

CameraService::CameraClientManager::~CameraClientManager() {}

sp<CameraService::BasicClient> CameraService::CameraClientManager::getCameraClient(
        const String8& id) const {
    auto descriptor = get(id);
    if (descriptor == nullptr) {
        return sp<BasicClient>{nullptr};
    }
    return descriptor->getValue();
}

String8 CameraService::CameraClientManager::toString() const {
    auto all = getAll();
    String8 ret("[");
    bool hasAny = false;
    for (auto& i : all) {
        hasAny = true;
        String8 key = i->getKey();
        int32_t cost = i->getCost();
        int32_t pid = i->getOwnerId();
        int32_t priority = i->getPriority();
        auto conflicting = i->getConflicting();
        auto clientSp = i->getValue();
        String8 packageName;
        userid_t clientUserId = 0;
        if (clientSp.get() != nullptr) {
            packageName = String8{clientSp->getPackageName()};
            uid_t clientUid = clientSp->getClientUid();
            clientUserId = multiuser_get_user_id(clientUid);
        }
        ret.appendFormat("\n(Camera ID: %s, Cost: %" PRId32 ", PID: %" PRId32 ", Priority: %"
                PRId32 ", ", key.string(), cost, pid, priority);

        if (clientSp.get() != nullptr) {
            ret.appendFormat("User Id: %d, ", clientUserId);
        }
        if (packageName.size() != 0) {
            ret.appendFormat("Client Package Name: %s", packageName.string());
        }

        ret.append(", Conflicting Client Devices: {");
        for (auto& j : conflicting) {
            ret.appendFormat("%s, ", j.string());
        }
        ret.append("})");
    }
    if (hasAny) ret.append("\n");
    ret.append("]\n");
    return ret;
}

CameraService::DescriptorPtr CameraService::CameraClientManager::makeClientDescriptor(
        const String8& key, const sp<BasicClient>& value, int32_t cost,
        const std::set<String8>& conflictingKeys, int32_t priority, int32_t ownerId) {

    return std::make_shared<resource_policy::ClientDescriptor<String8, sp<BasicClient>>>(
            key, value, cost, conflictingKeys, priority, ownerId);
}

CameraService::DescriptorPtr CameraService::CameraClientManager::makeClientDescriptor(
        const sp<BasicClient>& value, const CameraService::DescriptorPtr& partial) {
    return makeClientDescriptor(partial->getKey(), value, partial->getCost(),
            partial->getConflicting(), partial->getPriority(), partial->getOwnerId());
}

// ----------------------------------------------------------------------------

static const int kDumpLockRetries = 50;
static const int kDumpLockSleep = 60000;

static bool tryLock(Mutex& mutex)
{
    bool locked = false;
    for (int i = 0; i < kDumpLockRetries; ++i) {
        if (mutex.tryLock() == NO_ERROR) {
            locked = true;
            break;
        }
        usleep(kDumpLockSleep);
    }
    return locked;
}

status_t CameraService::dump(int fd, const Vector<String16>& args) {
    ATRACE_CALL();

    String8 result("Dump of the Camera Service:\n");
    if (checkCallingPermission(String16("android.permission.DUMP")) == false) {
        result = result.format("Permission Denial: "
                "can't dump CameraService from pid=%d, uid=%d\n",
                getCallingPid(),
                getCallingUid());
        write(fd, result.string(), result.size());
    } else {
        bool locked = tryLock(mServiceLock);
        // failed to lock - CameraService is probably deadlocked
        if (!locked) {
            result.append("CameraService may be deadlocked\n");
            write(fd, result.string(), result.size());
        }

        bool hasClient = false;
        if (!mModule) {
            result = String8::format("No camera module available!\n");
            write(fd, result.string(), result.size());

            // Dump event log for error information
            dumpEventLog(fd);

            if (locked) mServiceLock.unlock();
            return NO_ERROR;
        }

        result = String8::format("Camera module HAL API version: 0x%x\n", mModule->getHalApiVersion());
        result.appendFormat("Camera module API version: 0x%x\n", mModule->getModuleApiVersion());
        result.appendFormat("Camera module name: %s\n", mModule->getModuleName());
        result.appendFormat("Camera module author: %s\n", mModule->getModuleAuthor());
        result.appendFormat("Number of camera devices: %d\n", mNumberOfCameras);
        result.appendFormat("Number of normal camera devices: %d\n", mNumberOfNormalCameras);
        String8 activeClientString = mActiveClientManager.toString();
        result.appendFormat("Active Camera Clients:\n%s", activeClientString.string());
        result.appendFormat("Allowed users:\n%s\n", toString(mAllowedUsers).string());

        sp<VendorTagDescriptor> desc = VendorTagDescriptor::getGlobalVendorTagDescriptor();
        if (desc == NULL) {
            result.appendFormat("Vendor tags left unimplemented.\n");
        } else {
            result.appendFormat("Vendor tag definitions:\n");
        }

        write(fd, result.string(), result.size());

        if (desc != NULL) {
            desc->dump(fd, /*verbosity*/2, /*indentation*/4);
        }

        dumpEventLog(fd);

        bool stateLocked = tryLock(mCameraStatesLock);
        if (!stateLocked) {
            result = String8::format("CameraStates in use, may be deadlocked\n");
            write(fd, result.string(), result.size());
        }

        for (auto& state : mCameraStates) {
            String8 cameraId = state.first;
            result = String8::format("Camera %s information:\n", cameraId.string());
            camera_info info;

            // TODO: Change getCameraInfo + HAL to use String cameraIds
            status_t rc = mModule->getCameraInfo(cameraIdToInt(cameraId), &info);
            if (rc != OK) {
                result.appendFormat("  Error reading static information!\n");
                write(fd, result.string(), result.size());
            } else {
                result.appendFormat("  Facing: %s\n",
                        info.facing == CAMERA_FACING_BACK ? "BACK" : "FRONT");
                result.appendFormat("  Orientation: %d\n", info.orientation);
                int deviceVersion;
                if (mModule->getModuleApiVersion() < CAMERA_MODULE_API_VERSION_2_0) {
                    deviceVersion = CAMERA_DEVICE_API_VERSION_1_0;
                } else {
                    deviceVersion = info.device_version;
                }

                auto conflicting = state.second->getConflicting();
                result.appendFormat("  Resource Cost: %d\n", state.second->getCost());
                result.appendFormat("  Conflicting Devices:");
                for (auto& id : conflicting) {
                    result.appendFormat(" %s", id.string());
                }
                if (conflicting.size() == 0) {
                    result.appendFormat(" NONE");
                }
                result.appendFormat("\n");

                result.appendFormat("  Device version: %#x\n", deviceVersion);
                if (deviceVersion >= CAMERA_DEVICE_API_VERSION_3_0) {
                    result.appendFormat("  Device static metadata:\n");
                    write(fd, result.string(), result.size());
                    dump_indented_camera_metadata(info.static_camera_characteristics,
                            fd, /*verbosity*/2, /*indentation*/4);
                } else {
                    write(fd, result.string(), result.size());
                }

                CameraParameters p = state.second->getShimParams();
                if (!p.isEmpty()) {
                    result = String8::format("  Camera1 API shim is using parameters:\n        ");
                    write(fd, result.string(), result.size());
                    p.dump(fd, args);
                }
            }

            auto clientDescriptor = mActiveClientManager.get(cameraId);
            if (clientDescriptor == nullptr) {
                result = String8::format("  Device %s is closed, no client instance\n",
                        cameraId.string());
                write(fd, result.string(), result.size());
                continue;
            }
            hasClient = true;
            result = String8::format("  Device %s is open. Client instance dump:\n\n",
                    cameraId.string());
            result.appendFormat("Client priority level: %d\n", clientDescriptor->getPriority());
            result.appendFormat("Client PID: %d\n", clientDescriptor->getOwnerId());

            auto client = clientDescriptor->getValue();
            result.appendFormat("Client package: %s\n",
                    String8(client->getPackageName()).string());
            write(fd, result.string(), result.size());

            client->dumpClient(fd, args);
        }

        if (stateLocked) mCameraStatesLock.unlock();

        if (!hasClient) {
            result = String8::format("\nNo active camera clients yet.\n");
            write(fd, result.string(), result.size());
        }

        if (locked) mServiceLock.unlock();

        // Dump camera traces if there were any
        write(fd, "\n", 1);
        camera3::CameraTraces::dump(fd, args);

        // change logging level
        int n = args.size();
        for (int i = 0; i + 1 < n; i++) {
            String16 verboseOption("-v");
            if (args[i] == verboseOption) {
                String8 levelStr(args[i+1]);
                int level = atoi(levelStr.string());
                result = String8::format("\nSetting log level to %d.\n", level);
                setLogLevel(level);
                write(fd, result.string(), result.size());
            }
        }
    }
    return NO_ERROR;
}

void CameraService::dumpEventLog(int fd) {
    String8 result = String8("\nPrior client events (most recent at top):\n");

    Mutex::Autolock l(mLogLock);
    for (const auto& msg : mEventLog) {
        result.appendFormat("  %s\n", msg.string());
    }

    if (mEventLog.size() == DEFAULT_EVENT_LOG_LENGTH) {
        result.append("  ...\n");
    } else if (mEventLog.size() == 0) {
        result.append("  [no events yet]\n");
    }
    result.append("\n");

    write(fd, result.string(), result.size());
}

void CameraService::handleTorchClientBinderDied(const wp<IBinder> &who) {
    Mutex::Autolock al(mTorchClientMapMutex);
    for (size_t i = 0; i < mTorchClientMap.size(); i++) {
        if (mTorchClientMap[i] == who) {
            // turn off the torch mode that was turned on by dead client
            String8 cameraId = mTorchClientMap.keyAt(i);
            status_t res = mFlashlight->setTorchMode(cameraId, false);
            if (res) {
                ALOGE("%s: torch client died but couldn't turn off torch: "
                    "%s (%d)", __FUNCTION__, strerror(-res), res);
                return;
            }
            mTorchClientMap.removeItemsAt(i);
            break;
        }
    }
}

/*virtual*/void CameraService::binderDied(const wp<IBinder> &who) {

    /**
      * While tempting to promote the wp<IBinder> into a sp, it's actually not supported by the
      * binder driver
      */

    logClientDied(getCallingPid(), String8("Binder died unexpectedly"));

    // check torch client
    handleTorchClientBinderDied(who);

    // check camera device client
    if(!evictClientIdByRemote(who)) {
        ALOGV("%s: Java client's binder death already cleaned up (normal case)", __FUNCTION__);
        return;
    }

    ALOGE("%s: Java client's binder died, removing it from the list of active clients",
            __FUNCTION__);
}

void CameraService::updateStatus(int32_t status, const String8& cameraId) {
    updateStatus(status, cameraId, {});
}

void CameraService::updateStatus(int32_t status, const String8& cameraId,
        std::initializer_list<int32_t> rejectSourceStates) {
    // Do not lock mServiceLock here or can get into a deadlock from
    // connect() -> disconnect -> updateStatus

    auto state = getCameraState(cameraId);

    if (state == nullptr) {
        ALOGW("%s: Could not update the status for %s, no such device exists", __FUNCTION__,
                cameraId.string());
        return;
    }

    // Update the status for this camera state, then send the onStatusChangedCallbacks to each
    // of the listeners with both the mStatusStatus and mStatusListenerLock held
    state->updateStatus(status, cameraId, rejectSourceStates, [this]
            (const String8& cameraId, int32_t status) {

            if (status != ICameraServiceListener::STATUS_ENUMERATING) {
                // Update torch status if it has a flash unit.
                Mutex::Autolock al(mTorchStatusMutex);
                int32_t torchStatus;
                if (getTorchStatusLocked(cameraId, &torchStatus) !=
                        NAME_NOT_FOUND) {
                    int32_t newTorchStatus =
                            status == ICameraServiceListener::STATUS_PRESENT ?
                            ICameraServiceListener::TORCH_STATUS_AVAILABLE_OFF :
                            ICameraServiceListener::TORCH_STATUS_NOT_AVAILABLE;
                    if (torchStatus != newTorchStatus) {
                        onTorchStatusChangedLocked(cameraId, newTorchStatus);
                    }
                }
            }

            Mutex::Autolock lock(mStatusListenerLock);

            for (auto& listener : mListenerList) {
                // TODO: Refactor status listeners to use strings for Camera IDs and remove this.
                int id = cameraIdToInt(cameraId);
                if (id != -1) listener->onStatusChanged(status, id);
            }
        });
}

void CameraService::updateProxyDeviceState(ICameraServiceProxy::CameraState newState,
        const String8& cameraId) {
    sp<ICameraServiceProxy> proxyBinder = getCameraServiceProxy();
    if (proxyBinder == nullptr) return;
    String16 id(cameraId);
    proxyBinder->notifyCameraState(id, newState);
}

status_t CameraService::getTorchStatusLocked(
        const String8& cameraId,
        int32_t *status) const {
    if (!status) {
        return BAD_VALUE;
    }
    ssize_t index = mTorchStatusMap.indexOfKey(cameraId);
    if (index == NAME_NOT_FOUND) {
        // invalid camera ID or the camera doesn't have a flash unit
        return NAME_NOT_FOUND;
    }

    *status = mTorchStatusMap.valueAt(index);
    return OK;
}

status_t CameraService::setTorchStatusLocked(const String8& cameraId,
        int32_t status) {
    ssize_t index = mTorchStatusMap.indexOfKey(cameraId);
    if (index == NAME_NOT_FOUND) {
        return BAD_VALUE;
    }
    int32_t& item =
            mTorchStatusMap.editValueAt(index);
    item = status;

    return OK;
}

}; // namespace android<|MERGE_RESOLUTION|>--- conflicted
+++ resolved
@@ -914,32 +914,46 @@
 Status CameraService::validateConnectLocked(const String8& cameraId,
         const String8& clientName8, /*inout*/int& clientUid, /*inout*/int& clientPid) const {
 
+#if !defined(__BRILLO__)
+    Status allowed = validateClientPermissionsLocked(cameraId, clientName8, clientUid, clientPid);
+    if (!allowed.isOk()) {
+        return allowed;
+    }
+#endif  // defined(__BRILLO__)
+
     int callingPid = getCallingPid();
-
-#if !defined(__BRILLO__)
-    status_t allowed = validateClientPermissionsLocked(cameraId, clientUid, clientPid);
-    if (allowed != OK) {
-        return allowed;
-    }
-#endif  // defined(__BRILLO__)
 
     if (!mModule) {
         ALOGE("CameraService::connect X (PID %d) rejected (camera HAL module not loaded)",
                 callingPid);
-        return -ENODEV;
+        return STATUS_ERROR_FMT(ERROR_DISCONNECTED,
+                "No camera HAL module available to open camera device \"%s\"", cameraId.string());
     }
 
     if (getCameraState(cameraId) == nullptr) {
         ALOGE("CameraService::connect X (PID %d) rejected (invalid camera ID %s)", callingPid,
                 cameraId.string());
-        return -ENODEV;
-    }
-
-    return checkIfDeviceIsUsable(cameraId);
-}
-
-status_t CameraService::validateClientPermissionsLocked(const String8& cameraId, int& clientUid,
-        int& clientPid) const {
+        return STATUS_ERROR_FMT(ERROR_DISCONNECTED,
+                "No camera device with ID \"%s\" available", cameraId.string());
+    }
+
+    status_t err = checkIfDeviceIsUsable(cameraId);
+    if (err != NO_ERROR) {
+        switch(err) {
+            case -ENODEV:
+            case -EBUSY:
+                return STATUS_ERROR_FMT(ERROR_DISCONNECTED,
+                        "No camera device with ID \"%s\" currently available", cameraId.string());
+            default:
+                return STATUS_ERROR_FMT(ERROR_INVALID_OPERATION,
+                        "Unknown error connecting to ID \"%s\"", cameraId.string());
+        }
+    }
+    return Status::ok();
+}
+
+Status CameraService::validateClientPermissionsLocked(const String8& cameraId,
+        const String8& clientName8, int& clientUid, int& clientPid) const {
     int callingPid = getCallingPid();
     int callingUid = getCallingUid();
 
@@ -978,28 +992,6 @@
                 clientName8.string(), clientUid, clientPid, cameraId.string());
     }
 
-    // Only use passed in clientPid to check permission. Use calling PID as the client PID that's
-    // connected to camera service directly.
-    clientPid = callingPid;
-
-<<<<<<< HEAD
-    // Check device policy for this camera
-=======
-    if (!mModule) {
-        ALOGE("CameraService::connect X (PID %d) rejected (camera HAL module not loaded)",
-                callingPid);
-        return STATUS_ERROR_FMT(ERROR_DISCONNECTED,
-                "No camera HAL module available to open camera device \"%s\"", cameraId.string());
-    }
-
-    if (getCameraState(cameraId) == nullptr) {
-        ALOGE("CameraService::connect X (PID %d) rejected (invalid camera ID %s)", callingPid,
-                cameraId.string());
-        return STATUS_ERROR_FMT(ERROR_DISCONNECTED,
-                "No camera device with ID \"%s\" available", cameraId.string());
-    }
-
->>>>>>> 6e0c00ba
     userid_t clientUserId = multiuser_get_user_id(clientUid);
 
     // Only allow clients who are being used by the current foreground device user, unless calling
@@ -1013,24 +1005,7 @@
                 clientUserId, cameraId.string());
     }
 
-    status_t err = checkIfDeviceIsUsable(cameraId);
-    if (err != NO_ERROR) {
-        switch(err) {
-            case -ENODEV:
-            case -EBUSY:
-                return STATUS_ERROR_FMT(ERROR_DISCONNECTED,
-                        "No camera device with ID \"%s\" currently available", cameraId.string());
-            default:
-                return STATUS_ERROR_FMT(ERROR_INVALID_OPERATION,
-                        "Unknown error connecting to ID \"%s\"", cameraId.string());
-        }
-    }
-<<<<<<< HEAD
-
-    return OK;
-=======
     return Status::ok();
->>>>>>> 6e0c00ba
 }
 
 status_t CameraService::checkIfDeviceIsUsable(const String8& cameraId) const {
