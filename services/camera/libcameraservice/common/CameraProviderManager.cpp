/*
 * Copyright (C) 2016 The Android Open Source Project
 *
 * Licensed under the Apache License, Version 2.0 (the "License");
 * you may not use this file except in compliance with the License.
 * You may obtain a copy of the License at
 *
 *      http://www.apache.org/licenses/LICENSE-2.0
 *
 * Unless required by applicable law or agreed to in writing, software
 * distributed under the License is distributed on an "AS IS" BASIS,
 * WITHOUT WARRANTIES OR CONDITIONS OF ANY KIND, either express or implied.
 * See the License for the specific language governing permissions and
 * limitations under the License.
 */

#define LOG_TAG "CameraProviderManager"
#define ATRACE_TAG ATRACE_TAG_CAMERA
//#define LOG_NDEBUG 0

#include "CameraProviderManager.h"

#include <algorithm>
#include <chrono>
#include <inttypes.h>
#include <hidl/ServiceManagement.h>
#include <functional>
#include <camera_metadata_hidden.h>
#include <android-base/parseint.h>

namespace android {

using namespace ::android::hardware::camera;
using namespace ::android::hardware::camera::common::V1_0;

namespace {
// Hardcoded name for the passthrough HAL implementation, since it can't be discovered via the
// service manager
const std::string kLegacyProviderName("legacy/0");
#ifndef NO_CAMERA_SERVER
const std::string kExternalProviderName("external/0");
#endif

} // anonymous namespace

CameraProviderManager::HardwareServiceInteractionProxy
CameraProviderManager::sHardwareServiceInteractionProxy{};

CameraProviderManager::~CameraProviderManager() {
}

status_t CameraProviderManager::initialize(wp<CameraProviderManager::StatusListener> listener,
        ServiceInteractionProxy* proxy) {
    std::lock_guard<std::mutex> lock(mInterfaceMutex);
    if (proxy == nullptr) {
        ALOGE("%s: No valid service interaction proxy provided", __FUNCTION__);
        return BAD_VALUE;
    }
    mListener = listener;
    mServiceProxy = proxy;

    // Registering will trigger notifications for all already-known providers
    bool success = mServiceProxy->registerForNotifications(
        /* instance name, empty means no filter */ "",
        this);
    if (!success) {
        ALOGE("%s: Unable to register with hardware service manager for notifications "
                "about camera providers", __FUNCTION__);
        return INVALID_OPERATION;
    }

    // See if there's a passthrough HAL, but let's not complain if there's not
    addProviderLocked(kLegacyProviderName, /*expected*/ false);
#ifndef NO_CAMERA_SERVER
    addProviderLocked(kExternalProviderName, /*expected*/ false);
#endif

    return OK;
}

int CameraProviderManager::getCameraCount() const {
    std::lock_guard<std::mutex> lock(mInterfaceMutex);
    int count = 0;
    for (auto& provider : mProviders) {
        count += provider->mUniqueCameraIds.size();
    }
    return count;
}

std::vector<std::string> CameraProviderManager::getCameraDeviceIds() const {
    std::lock_guard<std::mutex> lock(mInterfaceMutex);
    std::vector<std::string> deviceIds;
    for (auto& provider : mProviders) {
        for (auto& id : provider->mUniqueCameraIds) {
            deviceIds.push_back(id);
        }
    }
    return deviceIds;
}

std::vector<std::string> CameraProviderManager::getAPI1CompatibleCameraDeviceIds() const {
    std::lock_guard<std::mutex> lock(mInterfaceMutex);
    std::vector<std::string> deviceIds;
    for (auto& provider : mProviders) {
        std::vector<std::string> providerDeviceIds = provider->mUniqueAPI1CompatibleCameraIds;

        // API1 app doesn't handle logical and physical camera devices well. So
        // for each [logical, physical1, physical2, ...] id combo, only take the
        // first id advertised by HAL, and filter out the rest.
        filterLogicalCameraIdsLocked(providerDeviceIds);

        deviceIds.insert(deviceIds.end(), providerDeviceIds.begin(), providerDeviceIds.end());
    }

    std::sort(deviceIds.begin(), deviceIds.end(),
            [](const std::string& a, const std::string& b) -> bool {
                uint32_t aUint = 0, bUint = 0;
                bool aIsUint = base::ParseUint(a, &aUint);
                bool bIsUint = base::ParseUint(b, &bUint);

                // Uint device IDs first
                if (aIsUint && bIsUint) {
                    return aUint < bUint;
                } else if (aIsUint) {
                    return true;
                } else if (bIsUint) {
                    return false;
                }
                // Simple string compare if both id are not uint
                return a < b;
            });
    return deviceIds;
}

bool CameraProviderManager::isValidDevice(const std::string &id, uint16_t majorVersion) const {
    std::lock_guard<std::mutex> lock(mInterfaceMutex);
    return isValidDeviceLocked(id, majorVersion);
}

bool CameraProviderManager::isValidDeviceLocked(const std::string &id, uint16_t majorVersion) const {
    for (auto& provider : mProviders) {
        for (auto& deviceInfo : provider->mDevices) {
            if (deviceInfo->mId == id && deviceInfo->mVersion.get_major() == majorVersion) {
                return true;
            }
        }
    }
    return false;
}

bool CameraProviderManager::hasFlashUnit(const std::string &id) const {
    std::lock_guard<std::mutex> lock(mInterfaceMutex);

    auto deviceInfo = findDeviceInfoLocked(id);
    if (deviceInfo == nullptr) return false;

    return deviceInfo->hasFlashUnit();
}

status_t CameraProviderManager::getResourceCost(const std::string &id,
        CameraResourceCost* cost) const {
    std::lock_guard<std::mutex> lock(mInterfaceMutex);

    auto deviceInfo = findDeviceInfoLocked(id);
    if (deviceInfo == nullptr) return NAME_NOT_FOUND;

    *cost = deviceInfo->mResourceCost;
    return OK;
}

status_t CameraProviderManager::getCameraInfo(const std::string &id,
        hardware::CameraInfo* info) const {
    std::lock_guard<std::mutex> lock(mInterfaceMutex);

    auto deviceInfo = findDeviceInfoLocked(id);
    if (deviceInfo == nullptr) return NAME_NOT_FOUND;

    return deviceInfo->getCameraInfo(info);
}

status_t CameraProviderManager::getCameraCharacteristics(const std::string &id,
        CameraMetadata* characteristics) const {
    std::lock_guard<std::mutex> lock(mInterfaceMutex);
    return getCameraCharacteristicsLocked(id, characteristics);
}

status_t CameraProviderManager::getHighestSupportedVersion(const std::string &id,
        hardware::hidl_version *v) {
    std::lock_guard<std::mutex> lock(mInterfaceMutex);

    hardware::hidl_version maxVersion{0,0};
    bool found = false;
    for (auto& provider : mProviders) {
        for (auto& deviceInfo : provider->mDevices) {
            if (deviceInfo->mId == id) {
                if (deviceInfo->mVersion > maxVersion) {
                    maxVersion = deviceInfo->mVersion;
                    found = true;
                }
            }
        }
    }
    if (!found) {
        return NAME_NOT_FOUND;
    }
    *v = maxVersion;
    return OK;
}

bool CameraProviderManager::supportSetTorchMode(const std::string &id) {
    std::lock_guard<std::mutex> lock(mInterfaceMutex);
    bool support = false;
    for (auto& provider : mProviders) {
        auto deviceInfo = findDeviceInfoLocked(id);
        if (deviceInfo != nullptr) {
            auto ret = provider->mInterface->isSetTorchModeSupported(
                [&support](auto status, bool supported) {
                    if (status == Status::OK) {
                        support = supported;
                    }
                });
            if (!ret.isOk()) {
                ALOGE("%s: Transaction error checking torch mode support '%s': %s",
                        __FUNCTION__, provider->mProviderName.c_str(), ret.description().c_str());
            }
            break;
        }
    }
    return support;
}

status_t CameraProviderManager::setTorchMode(const std::string &id, bool enabled) {
    std::lock_guard<std::mutex> lock(mInterfaceMutex);

    auto deviceInfo = findDeviceInfoLocked(id);
    if (deviceInfo == nullptr) return NAME_NOT_FOUND;

    return deviceInfo->setTorchMode(enabled);
}

status_t CameraProviderManager::setUpVendorTags() {
    sp<VendorTagDescriptorCache> tagCache = new VendorTagDescriptorCache();

    for (auto& provider : mProviders) {
        hardware::hidl_vec<VendorTagSection> vts;
        Status status;
        hardware::Return<void> ret;
        ret = provider->mInterface->getVendorTags(
            [&](auto s, const auto& vendorTagSecs) {
                status = s;
                if (s == Status::OK) {
                    vts = vendorTagSecs;
                }
        });
        if (!ret.isOk()) {
            ALOGE("%s: Transaction error getting vendor tags from provider '%s': %s",
                    __FUNCTION__, provider->mProviderName.c_str(), ret.description().c_str());
            return DEAD_OBJECT;
        }
        if (status != Status::OK) {
            return mapToStatusT(status);
        }

        // Read all vendor tag definitions into a descriptor
        sp<VendorTagDescriptor> desc;
        status_t res;
        if ((res = HidlVendorTagDescriptor::createDescriptorFromHidl(vts, /*out*/desc))
                != OK) {
            ALOGE("%s: Could not generate descriptor from vendor tag operations,"
                  "received error %s (%d). Camera clients will not be able to use"
                  "vendor tags", __FUNCTION__, strerror(res), res);
            return res;
        }

        tagCache->addVendorDescriptor(provider->mProviderTagid, desc);
    }

    VendorTagDescriptorCache::setAsGlobalVendorTagCache(tagCache);

    return OK;
}

status_t CameraProviderManager::openSession(const std::string &id,
        const sp<hardware::camera::device::V3_2::ICameraDeviceCallback>& callback,
        /*out*/
        sp<hardware::camera::device::V3_2::ICameraDeviceSession> *session) {

    std::lock_guard<std::mutex> lock(mInterfaceMutex);

    auto deviceInfo = findDeviceInfoLocked(id,
            /*minVersion*/ {3,0}, /*maxVersion*/ {4,0});
    if (deviceInfo == nullptr) return NAME_NOT_FOUND;

    auto *deviceInfo3 = static_cast<ProviderInfo::DeviceInfo3*>(deviceInfo);

    Status status;
    hardware::Return<void> ret;
    ret = deviceInfo3->mInterface->open(callback, [&status, &session]
            (Status s, const sp<device::V3_2::ICameraDeviceSession>& cameraSession) {
                status = s;
                if (status == Status::OK) {
                    *session = cameraSession;
                }
            });
    if (!ret.isOk()) {
        ALOGE("%s: Transaction error opening a session for camera device %s: %s",
                __FUNCTION__, id.c_str(), ret.description().c_str());
        return DEAD_OBJECT;
    }
    return mapToStatusT(status);
}

status_t CameraProviderManager::openSession(const std::string &id,
        const sp<hardware::camera::device::V1_0::ICameraDeviceCallback>& callback,
        /*out*/
        sp<hardware::camera::device::V1_0::ICameraDevice> *session) {

    std::lock_guard<std::mutex> lock(mInterfaceMutex);

    auto deviceInfo = findDeviceInfoLocked(id,
            /*minVersion*/ {1,0}, /*maxVersion*/ {2,0});
    if (deviceInfo == nullptr) return NAME_NOT_FOUND;

    auto *deviceInfo1 = static_cast<ProviderInfo::DeviceInfo1*>(deviceInfo);

    hardware::Return<Status> status = deviceInfo1->mInterface->open(callback);
    if (!status.isOk()) {
        ALOGE("%s: Transaction error opening a session for camera device %s: %s",
                __FUNCTION__, id.c_str(), status.description().c_str());
        return DEAD_OBJECT;
    }
    if (status == Status::OK) {
        *session = deviceInfo1->mInterface;
    }
    return mapToStatusT(status);
}


hardware::Return<void> CameraProviderManager::onRegistration(
        const hardware::hidl_string& /*fqName*/,
        const hardware::hidl_string& name,
        bool /*preexisting*/) {
    {
        std::lock_guard<std::mutex> lock(mInterfaceMutex);

        addProviderLocked(name);
    }

    sp<StatusListener> listener = getStatusListener();
    if (nullptr != listener.get()) {
        listener->onNewProviderRegistered();
    }

    return hardware::Return<void>();
}

status_t CameraProviderManager::dump(int fd, const Vector<String16>& args) {
    std::lock_guard<std::mutex> lock(mInterfaceMutex);

    for (auto& provider : mProviders) {
        provider->dump(fd, args);
    }
    return OK;
}

CameraProviderManager::ProviderInfo::DeviceInfo* CameraProviderManager::findDeviceInfoLocked(
        const std::string& id,
        hardware::hidl_version minVersion, hardware::hidl_version maxVersion) const {
    for (auto& provider : mProviders) {
        for (auto& deviceInfo : provider->mDevices) {
            if (deviceInfo->mId == id &&
                    minVersion <= deviceInfo->mVersion && maxVersion >= deviceInfo->mVersion) {
                return deviceInfo.get();
            }
        }
    }
    return nullptr;
}

metadata_vendor_id_t CameraProviderManager::getProviderTagIdLocked(
        const std::string& id, hardware::hidl_version minVersion,
        hardware::hidl_version maxVersion) const {
    metadata_vendor_id_t ret = CAMERA_METADATA_INVALID_VENDOR_ID;

    std::lock_guard<std::mutex> lock(mInterfaceMutex);
    for (auto& provider : mProviders) {
        for (auto& deviceInfo : provider->mDevices) {
            if (deviceInfo->mId == id &&
                    minVersion <= deviceInfo->mVersion &&
                    maxVersion >= deviceInfo->mVersion) {
                return provider->mProviderTagid;
            }
        }
    }

    return ret;
}

bool CameraProviderManager::isLogicalCamera(const CameraMetadata& staticInfo,
        std::vector<std::string>* physicalCameraIds) {
    bool isLogicalCam = false;
    camera_metadata_ro_entry_t entryCap;

    entryCap = staticInfo.find(ANDROID_REQUEST_AVAILABLE_CAPABILITIES);
    for (size_t i = 0; i < entryCap.count; ++i) {
        uint8_t capability = entryCap.data.u8[i];
        if (capability == ANDROID_REQUEST_AVAILABLE_CAPABILITIES_LOGICAL_MULTI_CAMERA) {
            isLogicalCam = true;
            break;
        }
    }
    if (!isLogicalCam) {
        return false;
    }

    camera_metadata_ro_entry_t entryIds = staticInfo.find(ANDROID_LOGICAL_MULTI_CAMERA_PHYSICAL_IDS);
    const uint8_t* ids = entryIds.data.u8;
    size_t start = 0;
    for (size_t i = 0; i < entryIds.count; ++i) {
        if (ids[i] == '\0') {
            if (start != i) {
                physicalCameraIds->push_back((const char*)ids+start);
            }
            start = i+1;
        }
    }
    return true;
}

status_t CameraProviderManager::addProviderLocked(const std::string& newProvider, bool expected) {
    for (const auto& providerInfo : mProviders) {
        if (providerInfo->mProviderName == newProvider) {
            ALOGW("%s: Camera provider HAL with name '%s' already registered", __FUNCTION__,
                    newProvider.c_str());
            return ALREADY_EXISTS;
        }
    }

    sp<provider::V2_4::ICameraProvider> interface;
    interface = mServiceProxy->getService(newProvider);

    if (interface == nullptr) {
        if (expected) {
            ALOGE("%s: Camera provider HAL '%s' is not actually available", __FUNCTION__,
                    newProvider.c_str());
            return BAD_VALUE;
        } else {
            return OK;
        }
    }

    sp<ProviderInfo> providerInfo =
            new ProviderInfo(newProvider, interface, this);
    status_t res = providerInfo->initialize();
    if (res != OK) {
        return res;
    }

    mProviders.push_back(providerInfo);

    return OK;
}

status_t CameraProviderManager::removeProvider(const std::string& provider) {
    std::unique_lock<std::mutex> lock(mInterfaceMutex);
    std::vector<String8> removedDeviceIds;
    status_t res = NAME_NOT_FOUND;
    for (auto it = mProviders.begin(); it != mProviders.end(); it++) {
        if ((*it)->mProviderName == provider) {
            removedDeviceIds.reserve((*it)->mDevices.size());
            for (auto& deviceInfo : (*it)->mDevices) {
                removedDeviceIds.push_back(String8(deviceInfo->mId.c_str()));
            }
            mProviders.erase(it);
            res = OK;
            break;
        }
    }
    if (res != OK) {
        ALOGW("%s: Camera provider HAL with name '%s' is not registered", __FUNCTION__,
                provider.c_str());
    } else {
        // Inform camera service of loss of presence for all the devices from this provider,
        // without lock held for reentrancy
        sp<StatusListener> listener = getStatusListener();
        if (listener != nullptr) {
            lock.unlock();
            for (auto& id : removedDeviceIds) {
                listener->onDeviceStatusChanged(id, CameraDeviceStatus::NOT_PRESENT);
            }
        }
    }
    return res;
}

sp<CameraProviderManager::StatusListener> CameraProviderManager::getStatusListener() const {
    return mListener.promote();
}

/**** Methods for ProviderInfo ****/


CameraProviderManager::ProviderInfo::ProviderInfo(
        const std::string &providerName,
        sp<provider::V2_4::ICameraProvider>& interface,
        CameraProviderManager *manager) :
        mProviderName(providerName),
        mInterface(interface),
        mProviderTagid(generateVendorTagId(providerName)),
        mUniqueDeviceCount(0),
        mManager(manager) {
    (void) mManager;
}

status_t CameraProviderManager::ProviderInfo::initialize() {
    status_t res = parseProviderName(mProviderName, &mType, &mId);
    if (res != OK) {
        ALOGE("%s: Invalid provider name, ignoring", __FUNCTION__);
        return BAD_VALUE;
    }
    ALOGI("Connecting to new camera provider: %s, isRemote? %d",
            mProviderName.c_str(), mInterface->isRemote());
    // cameraDeviceStatusChange callbacks may be called (and causing new devices added)
    // before setCallback returns
    hardware::Return<Status> status = mInterface->setCallback(this);
    if (!status.isOk()) {
        ALOGE("%s: Transaction error setting up callbacks with camera provider '%s': %s",
                __FUNCTION__, mProviderName.c_str(), status.description().c_str());
        return DEAD_OBJECT;
    }
    if (status != Status::OK) {
        ALOGE("%s: Unable to register callbacks with camera provider '%s'",
                __FUNCTION__, mProviderName.c_str());
        return mapToStatusT(status);
    }

    hardware::Return<bool> linked = mInterface->linkToDeath(this, /*cookie*/ mId);
    if (!linked.isOk()) {
        ALOGE("%s: Transaction error in linking to camera provider '%s' death: %s",
                __FUNCTION__, mProviderName.c_str(), linked.description().c_str());
        return DEAD_OBJECT;
    } else if (!linked) {
        ALOGW("%s: Unable to link to provider '%s' death notifications",
                __FUNCTION__, mProviderName.c_str());
    }

    // Get initial list of camera devices, if any
    std::vector<std::string> devices;
    hardware::Return<void> ret = mInterface->getCameraIdList([&status, &devices](
            Status idStatus,
            const hardware::hidl_vec<hardware::hidl_string>& cameraDeviceNames) {
        status = idStatus;
        if (status == Status::OK) {
            for (size_t i = 0; i < cameraDeviceNames.size(); i++) {
                devices.push_back(cameraDeviceNames[i]);
            }
        } });
    if (!ret.isOk()) {
        ALOGE("%s: Transaction error in getting camera ID list from provider '%s': %s",
                __FUNCTION__, mProviderName.c_str(), linked.description().c_str());
        return DEAD_OBJECT;
    }
    if (status != Status::OK) {
        ALOGE("%s: Unable to query for camera devices from provider '%s'",
                __FUNCTION__, mProviderName.c_str());
        return mapToStatusT(status);
    }

    sp<StatusListener> listener = mManager->getStatusListener();
    for (auto& device : devices) {
        std::string id;
        status_t res = addDevice(device,
                hardware::camera::common::V1_0::CameraDeviceStatus::PRESENT, &id);
        if (res != OK) {
            ALOGE("%s: Unable to enumerate camera device '%s': %s (%d)",
                    __FUNCTION__, device.c_str(), strerror(-res), res);
            continue;
        }
    }

    ALOGI("Camera provider %s ready with %zu camera devices",
            mProviderName.c_str(), mDevices.size());

    mInitialized = true;
    return OK;
}

const std::string& CameraProviderManager::ProviderInfo::getType() const {
    return mType;
}

status_t CameraProviderManager::ProviderInfo::addDevice(const std::string& name,
        CameraDeviceStatus initialStatus, /*out*/ std::string* parsedId) {

    ALOGI("Enumerating new camera device: %s", name.c_str());

    uint16_t major, minor;
    std::string type, id;

    status_t res = parseDeviceName(name, &major, &minor, &type, &id);
    if (res != OK) {
        return res;
    }
    if (type != mType) {
        ALOGE("%s: Device type %s does not match provider type %s", __FUNCTION__,
                type.c_str(), mType.c_str());
        return BAD_VALUE;
    }
    if (mManager->isValidDeviceLocked(id, major)) {
        ALOGE("%s: Device %s: ID %s is already in use for device major version %d", __FUNCTION__,
                name.c_str(), id.c_str(), major);
        return BAD_VALUE;
    }

    std::unique_ptr<DeviceInfo> deviceInfo;
    switch (major) {
        case 1:
            deviceInfo = initializeDeviceInfo<DeviceInfo1>(name, mProviderTagid,
                    id, minor);
            break;
        case 3:
            deviceInfo = initializeDeviceInfo<DeviceInfo3>(name, mProviderTagid,
                    id, minor);
            break;
        default:
            ALOGE("%s: Device %s: Unknown HIDL device HAL major version %d:", __FUNCTION__,
                    name.c_str(), major);
            return BAD_VALUE;
    }
    if (deviceInfo == nullptr) return BAD_VALUE;
    deviceInfo->mStatus = initialStatus;
    bool isAPI1Compatible = deviceInfo->isAPI1Compatible();

    mDevices.push_back(std::move(deviceInfo));

    mUniqueCameraIds.insert(id);
    if (isAPI1Compatible) {
        // addDevice can be called more than once for the same camera id if HAL
        // supports openLegacy.
        if (std::find(mUniqueAPI1CompatibleCameraIds.begin(), mUniqueAPI1CompatibleCameraIds.end(),
                id) == mUniqueAPI1CompatibleCameraIds.end()) {
<<<<<<< HEAD
        mUniqueAPI1CompatibleCameraIds.push_back(id);
=======
            mUniqueAPI1CompatibleCameraIds.push_back(id);
>>>>>>> c0e2825f
        }
    }

    if (parsedId != nullptr) {
        *parsedId = id;
    }
    return OK;
}

void CameraProviderManager::ProviderInfo::removeDevice(std::string id) {
    for (auto it = mDevices.begin(); it != mDevices.end(); it++) {
        if ((*it)->mId == id) {
            mUniqueCameraIds.erase(id);
            if ((*it)->isAPI1Compatible()) {
                mUniqueAPI1CompatibleCameraIds.erase(std::remove(
                        mUniqueAPI1CompatibleCameraIds.begin(),
                        mUniqueAPI1CompatibleCameraIds.end(), id));
            }
            mDevices.erase(it);
            break;
        }
    }
}

status_t CameraProviderManager::ProviderInfo::dump(int fd, const Vector<String16>&) const {
    dprintf(fd, "== Camera Provider HAL %s (v2.4, %s) static info: %zu devices: ==\n",
            mProviderName.c_str(), mInterface->isRemote() ? "remote" : "passthrough",
            mDevices.size());

    for (auto& device : mDevices) {
        dprintf(fd, "== Camera HAL device %s (v%d.%d) static information: ==\n", device->mName.c_str(),
                device->mVersion.get_major(), device->mVersion.get_minor());
        dprintf(fd, "  Resource cost: %d\n", device->mResourceCost.resourceCost);
        if (device->mResourceCost.conflictingDevices.size() == 0) {
            dprintf(fd, "  Conflicting devices: None\n");
        } else {
            dprintf(fd, "  Conflicting devices:\n");
            for (size_t i = 0; i < device->mResourceCost.conflictingDevices.size(); i++) {
                dprintf(fd, "    %s\n",
                        device->mResourceCost.conflictingDevices[i].c_str());
            }
        }
        dprintf(fd, "  API1 info:\n");
        dprintf(fd, "    Has a flash unit: %s\n",
                device->hasFlashUnit() ? "true" : "false");
        hardware::CameraInfo info;
        status_t res = device->getCameraInfo(&info);
        if (res != OK) {
            dprintf(fd, "   <Error reading camera info: %s (%d)>\n",
                    strerror(-res), res);
        } else {
            dprintf(fd, "    Facing: %s\n",
                    info.facing == hardware::CAMERA_FACING_BACK ? "Back" : "Front");
            dprintf(fd, "    Orientation: %d\n", info.orientation);
        }
        CameraMetadata info2;
        res = device->getCameraCharacteristics(&info2);
        if (res == INVALID_OPERATION) {
            dprintf(fd, "  API2 not directly supported\n");
        } else if (res != OK) {
            dprintf(fd, "  <Error reading camera characteristics: %s (%d)>\n",
                    strerror(-res), res);
        } else {
            dprintf(fd, "  API2 camera characteristics:\n");
            info2.dump(fd, /*verbosity*/ 2, /*indentation*/ 4);
        }

        dprintf(fd, "== Camera HAL device %s (v%d.%d) dumpState: ==\n", device->mName.c_str(),
                device->mVersion.get_major(), device->mVersion.get_minor());
        res = device->dumpState(fd);
        if (res != OK) {
            dprintf(fd, "   <Error dumping device %s state: %s (%d)>\n",
                    device->mName.c_str(), strerror(-res), res);
        }
    }
    return OK;
}

hardware::Return<void> CameraProviderManager::ProviderInfo::cameraDeviceStatusChange(
        const hardware::hidl_string& cameraDeviceName,
        CameraDeviceStatus newStatus) {
    sp<StatusListener> listener;
    std::string id;
    bool initialized = false;
    {
        std::lock_guard<std::mutex> lock(mLock);
        bool known = false;
        for (auto& deviceInfo : mDevices) {
            if (deviceInfo->mName == cameraDeviceName) {
                ALOGI("Camera device %s status is now %s, was %s", cameraDeviceName.c_str(),
                        deviceStatusToString(newStatus), deviceStatusToString(deviceInfo->mStatus));
                deviceInfo->mStatus = newStatus;
                // TODO: Handle device removal (NOT_PRESENT)
                id = deviceInfo->mId;
                known = true;
                break;
            }
        }
        // Previously unseen device; status must not be NOT_PRESENT
        if (!known) {
            if (newStatus == CameraDeviceStatus::NOT_PRESENT) {
                ALOGW("Camera provider %s says an unknown camera device %s is not present. Curious.",
                    mProviderName.c_str(), cameraDeviceName.c_str());
                return hardware::Void();
            }
            addDevice(cameraDeviceName, newStatus, &id);
        } else if (newStatus == CameraDeviceStatus::NOT_PRESENT) {
            removeDevice(id);
        }
        listener = mManager->getStatusListener();
        initialized = mInitialized;
    }
    // Call without lock held to allow reentrancy into provider manager
    // Don't send the callback if providerInfo hasn't been initialized.
    // CameraService will initialize device status after provider is
    // initialized
    if (listener != nullptr && initialized) {
        listener->onDeviceStatusChanged(String8(id.c_str()), newStatus);
    }
    return hardware::Void();
}

hardware::Return<void> CameraProviderManager::ProviderInfo::torchModeStatusChange(
        const hardware::hidl_string& cameraDeviceName,
        TorchModeStatus newStatus) {
    sp<StatusListener> listener;
    std::string id;
    {
        std::lock_guard<std::mutex> lock(mManager->mStatusListenerMutex);
        bool known = false;
        for (auto& deviceInfo : mDevices) {
            if (deviceInfo->mName == cameraDeviceName) {
                ALOGI("Camera device %s torch status is now %s", cameraDeviceName.c_str(),
                        torchStatusToString(newStatus));
                id = deviceInfo->mId;
                known = true;
                break;
            }
        }
        if (!known) {
            ALOGW("Camera provider %s says an unknown camera %s now has torch status %d. Curious.",
                    mProviderName.c_str(), cameraDeviceName.c_str(), newStatus);
            return hardware::Void();
        }
        listener = mManager->getStatusListener();
    }
    // Call without lock held to allow reentrancy into provider manager
    if (listener != nullptr) {
        listener->onTorchStatusChanged(String8(id.c_str()), newStatus);
    }
    return hardware::Void();
}

void CameraProviderManager::ProviderInfo::serviceDied(uint64_t cookie,
        const wp<hidl::base::V1_0::IBase>& who) {
    (void) who;
    ALOGI("Camera provider '%s' has died; removing it", mProviderName.c_str());
    if (cookie != mId) {
        ALOGW("%s: Unexpected serviceDied cookie %" PRIu64 ", expected %" PRIu32,
                __FUNCTION__, cookie, mId);
    }
    mManager->removeProvider(mProviderName);
}

template<class DeviceInfoT>
std::unique_ptr<CameraProviderManager::ProviderInfo::DeviceInfo>
    CameraProviderManager::ProviderInfo::initializeDeviceInfo(
        const std::string &name, const metadata_vendor_id_t tagId,
        const std::string &id, uint16_t minorVersion) const {
    Status status;

    auto cameraInterface =
            getDeviceInterface<typename DeviceInfoT::InterfaceT>(name);
    if (cameraInterface == nullptr) return nullptr;

    CameraResourceCost resourceCost;
    cameraInterface->getResourceCost([&status, &resourceCost](
        Status s, CameraResourceCost cost) {
                status = s;
                resourceCost = cost;
            });
    if (status != Status::OK) {
        ALOGE("%s: Unable to obtain resource costs for camera device %s: %s", __FUNCTION__,
                name.c_str(), statusToString(status));
        return nullptr;
    }

    for (auto& conflictName : resourceCost.conflictingDevices) {
        uint16_t major, minor;
        std::string type, id;
        status_t res = parseDeviceName(conflictName, &major, &minor, &type, &id);
        if (res != OK) {
            ALOGE("%s: Failed to parse conflicting device %s", __FUNCTION__, conflictName.c_str());
            return nullptr;
        }
        conflictName = id;
    }

    return std::unique_ptr<DeviceInfo>(
        new DeviceInfoT(name, tagId, id, minorVersion, resourceCost,
                cameraInterface));
}

template<class InterfaceT>
sp<InterfaceT>
CameraProviderManager::ProviderInfo::getDeviceInterface(const std::string &name) const {
    ALOGE("%s: Device %s: Unknown HIDL device HAL major version %d:", __FUNCTION__,
            name.c_str(), InterfaceT::version.get_major());
    return nullptr;
}

template<>
sp<device::V1_0::ICameraDevice>
CameraProviderManager::ProviderInfo::getDeviceInterface
        <device::V1_0::ICameraDevice>(const std::string &name) const {
    Status status;
    sp<device::V1_0::ICameraDevice> cameraInterface;
    hardware::Return<void> ret;
    ret = mInterface->getCameraDeviceInterface_V1_x(name, [&status, &cameraInterface](
        Status s, sp<device::V1_0::ICameraDevice> interface) {
                status = s;
                cameraInterface = interface;
            });
    if (!ret.isOk()) {
        ALOGE("%s: Transaction error trying to obtain interface for camera device %s: %s",
                __FUNCTION__, name.c_str(), ret.description().c_str());
        return nullptr;
    }
    if (status != Status::OK) {
        ALOGE("%s: Unable to obtain interface for camera device %s: %s", __FUNCTION__,
                name.c_str(), statusToString(status));
        return nullptr;
    }
    return cameraInterface;
}

template<>
sp<device::V3_2::ICameraDevice>
CameraProviderManager::ProviderInfo::getDeviceInterface
        <device::V3_2::ICameraDevice>(const std::string &name) const {
    Status status;
    sp<device::V3_2::ICameraDevice> cameraInterface;
    hardware::Return<void> ret;
    ret = mInterface->getCameraDeviceInterface_V3_x(name, [&status, &cameraInterface](
        Status s, sp<device::V3_2::ICameraDevice> interface) {
                status = s;
                cameraInterface = interface;
            });
    if (!ret.isOk()) {
        ALOGE("%s: Transaction error trying to obtain interface for camera device %s: %s",
                __FUNCTION__, name.c_str(), ret.description().c_str());
        return nullptr;
    }
    if (status != Status::OK) {
        ALOGE("%s: Unable to obtain interface for camera device %s: %s", __FUNCTION__,
                name.c_str(), statusToString(status));
        return nullptr;
    }
    return cameraInterface;
}

CameraProviderManager::ProviderInfo::DeviceInfo::~DeviceInfo() {}

template<class InterfaceT>
status_t CameraProviderManager::ProviderInfo::DeviceInfo::setTorchMode(InterfaceT& interface,
        bool enabled) {
    Status s = interface->setTorchMode(enabled ? TorchMode::ON : TorchMode::OFF);
    return mapToStatusT(s);
}

CameraProviderManager::ProviderInfo::DeviceInfo1::DeviceInfo1(const std::string& name,
        const metadata_vendor_id_t tagId, const std::string &id,
        uint16_t minorVersion,
        const CameraResourceCost& resourceCost,
        sp<InterfaceT> interface) :
        DeviceInfo(name, tagId, id, hardware::hidl_version{1, minorVersion},
                   resourceCost),
        mInterface(interface) {
    // Get default parameters and initialize flash unit availability
    // Requires powering on the camera device
    hardware::Return<Status> status = mInterface->open(nullptr);
    if (!status.isOk()) {
        ALOGE("%s: Transaction error opening camera device %s to check for a flash unit: %s",
                __FUNCTION__, mId.c_str(), status.description().c_str());
        return;
    }
    if (status != Status::OK) {
        ALOGE("%s: Unable to open camera device %s to check for a flash unit: %s", __FUNCTION__,
                mId.c_str(), CameraProviderManager::statusToString(status));
        return;
    }
    hardware::Return<void> ret;
    ret = mInterface->getParameters([this](const hardware::hidl_string& parms) {
                mDefaultParameters.unflatten(String8(parms.c_str()));
            });
    if (!ret.isOk()) {
        ALOGE("%s: Transaction error reading camera device %s params to check for a flash unit: %s",
                __FUNCTION__, mId.c_str(), status.description().c_str());
        return;
    }
    const char *flashMode =
            mDefaultParameters.get(CameraParameters::KEY_SUPPORTED_FLASH_MODES);
    if (flashMode && strstr(flashMode, CameraParameters::FLASH_MODE_TORCH)) {
        mHasFlashUnit = true;
    }

    ret = mInterface->close();
    if (!ret.isOk()) {
        ALOGE("%s: Transaction error closing camera device %s after check for a flash unit: %s",
                __FUNCTION__, mId.c_str(), status.description().c_str());
    }
}

CameraProviderManager::ProviderInfo::DeviceInfo1::~DeviceInfo1() {}

status_t CameraProviderManager::ProviderInfo::DeviceInfo1::setTorchMode(bool enabled) {
    return DeviceInfo::setTorchMode(mInterface, enabled);
}

status_t CameraProviderManager::ProviderInfo::DeviceInfo1::getCameraInfo(
        hardware::CameraInfo *info) const {
    if (info == nullptr) return BAD_VALUE;

    Status status;
    device::V1_0::CameraInfo cInfo;
    hardware::Return<void> ret;
    ret = mInterface->getCameraInfo([&status, &cInfo](Status s, device::V1_0::CameraInfo camInfo) {
                status = s;
                cInfo = camInfo;
            });
    if (!ret.isOk()) {
        ALOGE("%s: Transaction error reading camera info from device %s: %s",
                __FUNCTION__, mId.c_str(), ret.description().c_str());
        return DEAD_OBJECT;
    }
    if (status != Status::OK) {
        return mapToStatusT(status);
    }

    switch(cInfo.facing) {
        case device::V1_0::CameraFacing::BACK:
            info->facing = hardware::CAMERA_FACING_BACK;
            break;
        case device::V1_0::CameraFacing::EXTERNAL:
            // Map external to front for legacy API
        case device::V1_0::CameraFacing::FRONT:
            info->facing = hardware::CAMERA_FACING_FRONT;
            break;
        default:
            ALOGW("%s: Device %s: Unknown camera facing: %d",
                    __FUNCTION__, mId.c_str(), cInfo.facing);
            info->facing = hardware::CAMERA_FACING_BACK;
    }
    info->orientation = cInfo.orientation;

    return OK;
}

status_t CameraProviderManager::ProviderInfo::DeviceInfo1::dumpState(int fd) const {
    native_handle_t* handle = native_handle_create(1,0);
    handle->data[0] = fd;
    hardware::Return<Status> s = mInterface->dumpState(handle);
    native_handle_delete(handle);
    if (!s.isOk()) {
        return INVALID_OPERATION;
    }
    return mapToStatusT(s);
}

CameraProviderManager::ProviderInfo::DeviceInfo3::DeviceInfo3(const std::string& name,
        const metadata_vendor_id_t tagId, const std::string &id,
        uint16_t minorVersion,
        const CameraResourceCost& resourceCost,
        sp<InterfaceT> interface) :
        DeviceInfo(name, tagId, id, hardware::hidl_version{3, minorVersion},
                   resourceCost),
        mInterface(interface) {
    // Get camera characteristics and initialize flash unit availability
    Status status;
    hardware::Return<void> ret;
    ret = mInterface->getCameraCharacteristics([&status, this](Status s,
                    device::V3_2::CameraMetadata metadata) {
                status = s;
                if (s == Status::OK) {
                    camera_metadata_t *buffer =
                            reinterpret_cast<camera_metadata_t*>(metadata.data());
                    size_t expectedSize = metadata.size();
                    int res = validate_camera_metadata_structure(buffer, &expectedSize);
                    if (res == OK || res == CAMERA_METADATA_VALIDATION_SHIFTED) {
                        set_camera_metadata_vendor_id(buffer, mProviderTagid);
                        mCameraCharacteristics = buffer;
                    } else {
                        ALOGE("%s: Malformed camera metadata received from HAL", __FUNCTION__);
                        status = Status::INTERNAL_ERROR;
                    }
                }
            });
    if (!ret.isOk()) {
        ALOGE("%s: Transaction error getting camera characteristics for device %s"
                " to check for a flash unit: %s", __FUNCTION__, mId.c_str(),
                ret.description().c_str());
        return;
    }
    if (status != Status::OK) {
        ALOGE("%s: Unable to get camera characteristics for device %s: %s (%d)",
                __FUNCTION__, mId.c_str(), CameraProviderManager::statusToString(status), status);
        return;
    }
    camera_metadata_entry flashAvailable =
            mCameraCharacteristics.find(ANDROID_FLASH_INFO_AVAILABLE);
    if (flashAvailable.count == 1 &&
            flashAvailable.data.u8[0] == ANDROID_FLASH_INFO_AVAILABLE_TRUE) {
        mHasFlashUnit = true;
    } else {
        mHasFlashUnit = false;
    }
}

CameraProviderManager::ProviderInfo::DeviceInfo3::~DeviceInfo3() {}

status_t CameraProviderManager::ProviderInfo::DeviceInfo3::setTorchMode(bool enabled) {
    return DeviceInfo::setTorchMode(mInterface, enabled);
}

status_t CameraProviderManager::ProviderInfo::DeviceInfo3::getCameraInfo(
        hardware::CameraInfo *info) const {
    if (info == nullptr) return BAD_VALUE;

    camera_metadata_ro_entry facing =
            mCameraCharacteristics.find(ANDROID_LENS_FACING);
    if (facing.count == 1) {
        switch (facing.data.u8[0]) {
            case ANDROID_LENS_FACING_BACK:
                info->facing = hardware::CAMERA_FACING_BACK;
                break;
            case ANDROID_LENS_FACING_EXTERNAL:
                // Map external to front for legacy API
            case ANDROID_LENS_FACING_FRONT:
                info->facing = hardware::CAMERA_FACING_FRONT;
                break;
        }
    } else {
        ALOGE("%s: Unable to find android.lens.facing static metadata", __FUNCTION__);
        return NAME_NOT_FOUND;
    }

    camera_metadata_ro_entry orientation =
            mCameraCharacteristics.find(ANDROID_SENSOR_ORIENTATION);
    if (orientation.count == 1) {
        info->orientation = orientation.data.i32[0];
    } else {
        ALOGE("%s: Unable to find android.sensor.orientation static metadata", __FUNCTION__);
        return NAME_NOT_FOUND;
    }

    return OK;
}
bool CameraProviderManager::ProviderInfo::DeviceInfo3::isAPI1Compatible() const {
    bool isBackwardCompatible = false;
    camera_metadata_ro_entry_t caps = mCameraCharacteristics.find(
            ANDROID_REQUEST_AVAILABLE_CAPABILITIES);
    for (size_t i = 0; i < caps.count; i++) {
        if (caps.data.u8[i] ==
                ANDROID_REQUEST_AVAILABLE_CAPABILITIES_BACKWARD_COMPATIBLE) {
            isBackwardCompatible = true;
            break;
        }
    }

    return isBackwardCompatible;
}

status_t CameraProviderManager::ProviderInfo::DeviceInfo3::dumpState(int fd) const {
    native_handle_t* handle = native_handle_create(1,0);
    handle->data[0] = fd;
    auto ret = mInterface->dumpState(handle);
    native_handle_delete(handle);
    if (!ret.isOk()) {
        return INVALID_OPERATION;
    }
    return OK;
}

status_t CameraProviderManager::ProviderInfo::DeviceInfo3::getCameraCharacteristics(
        CameraMetadata *characteristics) const {
    if (characteristics == nullptr) return BAD_VALUE;

    *characteristics = mCameraCharacteristics;
    return OK;
}

status_t CameraProviderManager::ProviderInfo::parseProviderName(const std::string& name,
        std::string *type, uint32_t *id) {
    // Format must be "<type>/<id>"
#define ERROR_MSG_PREFIX "%s: Invalid provider name '%s'. "       \
    "Should match '<type>/<id>' - "

    if (!type || !id) return INVALID_OPERATION;

    std::string::size_type slashIdx = name.find('/');
    if (slashIdx == std::string::npos || slashIdx == name.size() - 1) {
        ALOGE(ERROR_MSG_PREFIX
                "does not have / separator between type and id",
                __FUNCTION__, name.c_str());
        return BAD_VALUE;
    }

    std::string typeVal = name.substr(0, slashIdx);

    char *endPtr;
    errno = 0;
    long idVal = strtol(name.c_str() + slashIdx + 1, &endPtr, 10);
    if (errno != 0) {
        ALOGE(ERROR_MSG_PREFIX
                "cannot parse provider id as an integer: %s (%d)",
                __FUNCTION__, name.c_str(), strerror(errno), errno);
        return BAD_VALUE;
    }
    if (endPtr != name.c_str() + name.size()) {
        ALOGE(ERROR_MSG_PREFIX
                "provider id has unexpected length",
                __FUNCTION__, name.c_str());
        return BAD_VALUE;
    }
    if (idVal < 0) {
        ALOGE(ERROR_MSG_PREFIX
                "id is negative: %ld",
                __FUNCTION__, name.c_str(), idVal);
        return BAD_VALUE;
    }

#undef ERROR_MSG_PREFIX

    *type = typeVal;
    *id = static_cast<uint32_t>(idVal);

    return OK;
}

metadata_vendor_id_t CameraProviderManager::ProviderInfo::generateVendorTagId(
        const std::string &name) {
    metadata_vendor_id_t ret = std::hash<std::string> {} (name);
    // CAMERA_METADATA_INVALID_VENDOR_ID is not a valid hash value
    if (CAMERA_METADATA_INVALID_VENDOR_ID == ret) {
        ret = 0;
    }

    return ret;
}

status_t CameraProviderManager::ProviderInfo::parseDeviceName(const std::string& name,
        uint16_t *major, uint16_t *minor, std::string *type, std::string *id) {

    // Format must be "device@<major>.<minor>/<type>/<id>"

#define ERROR_MSG_PREFIX "%s: Invalid device name '%s'. " \
    "Should match 'device@<major>.<minor>/<type>/<id>' - "

    if (!major || !minor || !type || !id) return INVALID_OPERATION;

    // Verify starting prefix
    const char expectedPrefix[] = "device@";

    if (name.find(expectedPrefix) != 0) {
        ALOGE(ERROR_MSG_PREFIX
                "does not start with '%s'",
                __FUNCTION__, name.c_str(), expectedPrefix);
        return BAD_VALUE;
    }

    // Extract major/minor versions
    constexpr std::string::size_type atIdx = sizeof(expectedPrefix) - 2;
    std::string::size_type dotIdx = name.find('.', atIdx);
    if (dotIdx == std::string::npos) {
        ALOGE(ERROR_MSG_PREFIX
                "does not have @<major>. version section",
                __FUNCTION__, name.c_str());
        return BAD_VALUE;
    }
    std::string::size_type typeSlashIdx = name.find('/', dotIdx);
    if (typeSlashIdx == std::string::npos) {
        ALOGE(ERROR_MSG_PREFIX
                "does not have .<minor>/ version section",
                __FUNCTION__, name.c_str());
        return BAD_VALUE;
    }

    char *endPtr;
    errno = 0;
    long majorVal = strtol(name.c_str() + atIdx + 1, &endPtr, 10);
    if (errno != 0) {
        ALOGE(ERROR_MSG_PREFIX
                "cannot parse major version: %s (%d)",
                __FUNCTION__, name.c_str(), strerror(errno), errno);
        return BAD_VALUE;
    }
    if (endPtr != name.c_str() + dotIdx) {
        ALOGE(ERROR_MSG_PREFIX
                "major version has unexpected length",
                __FUNCTION__, name.c_str());
        return BAD_VALUE;
    }
    long minorVal = strtol(name.c_str() + dotIdx + 1, &endPtr, 10);
    if (errno != 0) {
        ALOGE(ERROR_MSG_PREFIX
                "cannot parse minor version: %s (%d)",
                __FUNCTION__, name.c_str(), strerror(errno), errno);
        return BAD_VALUE;
    }
    if (endPtr != name.c_str() + typeSlashIdx) {
        ALOGE(ERROR_MSG_PREFIX
                "minor version has unexpected length",
                __FUNCTION__, name.c_str());
        return BAD_VALUE;
    }
    if (majorVal < 0 || majorVal > UINT16_MAX || minorVal < 0 || minorVal > UINT16_MAX) {
        ALOGE(ERROR_MSG_PREFIX
                "major/minor version is out of range of uint16_t: %ld.%ld",
                __FUNCTION__, name.c_str(), majorVal, minorVal);
        return BAD_VALUE;
    }

    // Extract type and id

    std::string::size_type instanceSlashIdx = name.find('/', typeSlashIdx + 1);
    if (instanceSlashIdx == std::string::npos) {
        ALOGE(ERROR_MSG_PREFIX
                "does not have /<type>/ component",
                __FUNCTION__, name.c_str());
        return BAD_VALUE;
    }
    std::string typeVal = name.substr(typeSlashIdx + 1, instanceSlashIdx - typeSlashIdx - 1);

    if (instanceSlashIdx == name.size() - 1) {
        ALOGE(ERROR_MSG_PREFIX
                "does not have an /<id> component",
                __FUNCTION__, name.c_str());
        return BAD_VALUE;
    }
    std::string idVal = name.substr(instanceSlashIdx + 1);

#undef ERROR_MSG_PREFIX

    *major = static_cast<uint16_t>(majorVal);
    *minor = static_cast<uint16_t>(minorVal);
    *type = typeVal;
    *id = idVal;

    return OK;
}



CameraProviderManager::ProviderInfo::~ProviderInfo() {
    // Destruction of ProviderInfo is only supposed to happen when the respective
    // CameraProvider interface dies, so do not unregister callbacks.

}

status_t CameraProviderManager::mapToStatusT(const Status& s)  {
    switch(s) {
        case Status::OK:
            return OK;
        case Status::ILLEGAL_ARGUMENT:
            return BAD_VALUE;
        case Status::CAMERA_IN_USE:
            return -EBUSY;
        case Status::MAX_CAMERAS_IN_USE:
            return -EUSERS;
        case Status::METHOD_NOT_SUPPORTED:
            return UNKNOWN_TRANSACTION;
        case Status::OPERATION_NOT_SUPPORTED:
            return INVALID_OPERATION;
        case Status::CAMERA_DISCONNECTED:
            return DEAD_OBJECT;
        case Status::INTERNAL_ERROR:
            return INVALID_OPERATION;
    }
    ALOGW("Unexpected HAL status code %d", s);
    return INVALID_OPERATION;
}

const char* CameraProviderManager::statusToString(const Status& s) {
    switch(s) {
        case Status::OK:
            return "OK";
        case Status::ILLEGAL_ARGUMENT:
            return "ILLEGAL_ARGUMENT";
        case Status::CAMERA_IN_USE:
            return "CAMERA_IN_USE";
        case Status::MAX_CAMERAS_IN_USE:
            return "MAX_CAMERAS_IN_USE";
        case Status::METHOD_NOT_SUPPORTED:
            return "METHOD_NOT_SUPPORTED";
        case Status::OPERATION_NOT_SUPPORTED:
            return "OPERATION_NOT_SUPPORTED";
        case Status::CAMERA_DISCONNECTED:
            return "CAMERA_DISCONNECTED";
        case Status::INTERNAL_ERROR:
            return "INTERNAL_ERROR";
    }
    ALOGW("Unexpected HAL status code %d", s);
    return "UNKNOWN_ERROR";
}

const char* CameraProviderManager::deviceStatusToString(const CameraDeviceStatus& s) {
    switch(s) {
        case CameraDeviceStatus::NOT_PRESENT:
            return "NOT_PRESENT";
        case CameraDeviceStatus::PRESENT:
            return "PRESENT";
        case CameraDeviceStatus::ENUMERATING:
            return "ENUMERATING";
    }
    ALOGW("Unexpected HAL device status code %d", s);
    return "UNKNOWN_STATUS";
}

const char* CameraProviderManager::torchStatusToString(const TorchModeStatus& s) {
    switch(s) {
        case TorchModeStatus::NOT_AVAILABLE:
            return "NOT_AVAILABLE";
        case TorchModeStatus::AVAILABLE_OFF:
            return "AVAILABLE_OFF";
        case TorchModeStatus::AVAILABLE_ON:
            return "AVAILABLE_ON";
    }
    ALOGW("Unexpected HAL torch mode status code %d", s);
    return "UNKNOWN_STATUS";
}


status_t HidlVendorTagDescriptor::createDescriptorFromHidl(
        const hardware::hidl_vec<hardware::camera::common::V1_0::VendorTagSection>& vts,
        /*out*/
        sp<VendorTagDescriptor>& descriptor) {

    int tagCount = 0;

    for (size_t s = 0; s < vts.size(); s++) {
        tagCount += vts[s].tags.size();
    }

    if (tagCount < 0 || tagCount > INT32_MAX) {
        ALOGE("%s: tag count %d from vendor tag sections is invalid.", __FUNCTION__, tagCount);
        return BAD_VALUE;
    }

    Vector<uint32_t> tagArray;
    LOG_ALWAYS_FATAL_IF(tagArray.resize(tagCount) != tagCount,
            "%s: too many (%u) vendor tags defined.", __FUNCTION__, tagCount);


    sp<HidlVendorTagDescriptor> desc = new HidlVendorTagDescriptor();
    desc->mTagCount = tagCount;

    SortedVector<String8> sections;
    KeyedVector<uint32_t, String8> tagToSectionMap;

    int idx = 0;
    for (size_t s = 0; s < vts.size(); s++) {
        const hardware::camera::common::V1_0::VendorTagSection& section = vts[s];
        const char *sectionName = section.sectionName.c_str();
        if (sectionName == NULL) {
            ALOGE("%s: no section name defined for vendor tag section %zu.", __FUNCTION__, s);
            return BAD_VALUE;
        }
        String8 sectionString(sectionName);
        sections.add(sectionString);

        for (size_t j = 0; j < section.tags.size(); j++) {
            uint32_t tag = section.tags[j].tagId;
            if (tag < CAMERA_METADATA_VENDOR_TAG_BOUNDARY) {
                ALOGE("%s: vendor tag %d not in vendor tag section.", __FUNCTION__, tag);
                return BAD_VALUE;
            }

            tagArray.editItemAt(idx++) = section.tags[j].tagId;

            const char *tagName = section.tags[j].tagName.c_str();
            if (tagName == NULL) {
                ALOGE("%s: no tag name defined for vendor tag %d.", __FUNCTION__, tag);
                return BAD_VALUE;
            }
            desc->mTagToNameMap.add(tag, String8(tagName));
            tagToSectionMap.add(tag, sectionString);

            int tagType = (int) section.tags[j].tagType;
            if (tagType < 0 || tagType >= NUM_TYPES) {
                ALOGE("%s: tag type %d from vendor ops does not exist.", __FUNCTION__, tagType);
                return BAD_VALUE;
            }
            desc->mTagToTypeMap.add(tag, tagType);
        }
    }

    desc->mSections = sections;

    for (size_t i = 0; i < tagArray.size(); ++i) {
        uint32_t tag = tagArray[i];
        String8 sectionString = tagToSectionMap.valueFor(tag);

        // Set up tag to section index map
        ssize_t index = sections.indexOf(sectionString);
        LOG_ALWAYS_FATAL_IF(index < 0, "index %zd must be non-negative", index);
        desc->mTagToSectionMap.add(tag, static_cast<uint32_t>(index));

        // Set up reverse mapping
        ssize_t reverseIndex = -1;
        if ((reverseIndex = desc->mReverseMapping.indexOfKey(sectionString)) < 0) {
            KeyedVector<String8, uint32_t>* nameMapper = new KeyedVector<String8, uint32_t>();
            reverseIndex = desc->mReverseMapping.add(sectionString, nameMapper);
        }
        desc->mReverseMapping[reverseIndex]->add(desc->mTagToNameMap.valueFor(tag), tag);
    }

    descriptor = std::move(desc);
    return OK;
}

status_t CameraProviderManager::getCameraCharacteristicsLocked(const std::string &id,
        CameraMetadata* characteristics) const {
    auto deviceInfo = findDeviceInfoLocked(id, /*minVersion*/ {3,0}, /*maxVersion*/ {4,0});
    if (deviceInfo == nullptr) return NAME_NOT_FOUND;

    return deviceInfo->getCameraCharacteristics(characteristics);
}

void CameraProviderManager::filterLogicalCameraIdsLocked(
        std::vector<std::string>& deviceIds) const
{
    std::unordered_set<std::string> removedIds;

    for (auto& deviceId : deviceIds) {
        CameraMetadata info;
        status_t res = getCameraCharacteristicsLocked(deviceId, &info);
        if (res != OK) {
            ALOGE("%s: Failed to getCameraCharacteristics for id %s", __FUNCTION__,
                    deviceId.c_str());
            return;
        }

        // idCombo contains the ids of a logical camera and its physical cameras
        std::vector<std::string> idCombo;
        bool logicalCamera = CameraProviderManager::isLogicalCamera(info, &idCombo);
        if (!logicalCamera) {
            continue;
        }
        idCombo.push_back(deviceId);

        for (auto& id : deviceIds) {
            auto foundId = std::find(idCombo.begin(), idCombo.end(), id);
            if (foundId == idCombo.end()) {
                continue;
            }

            idCombo.erase(foundId);
            removedIds.insert(idCombo.begin(), idCombo.end());
            break;
        }
    }

    deviceIds.erase(std::remove_if(deviceIds.begin(), deviceIds.end(),
            [&removedIds](const std::string& s) {return removedIds.find(s) != removedIds.end();}),
            deviceIds.end());
}

} // namespace android<|MERGE_RESOLUTION|>--- conflicted
+++ resolved
@@ -639,11 +639,7 @@
         // supports openLegacy.
         if (std::find(mUniqueAPI1CompatibleCameraIds.begin(), mUniqueAPI1CompatibleCameraIds.end(),
                 id) == mUniqueAPI1CompatibleCameraIds.end()) {
-<<<<<<< HEAD
-        mUniqueAPI1CompatibleCameraIds.push_back(id);
-=======
             mUniqueAPI1CompatibleCameraIds.push_back(id);
->>>>>>> c0e2825f
         }
     }
 
