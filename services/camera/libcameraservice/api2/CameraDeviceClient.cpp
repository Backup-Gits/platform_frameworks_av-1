/*
 * Copyright (C) 2013-2018 The Android Open Source Project
 *
 * Licensed under the Apache License, Version 2.0 (the "License");
 * you may not use this file except in compliance with the License.
 * You may obtain a copy of the License at
 *
 *      http://www.apache.org/licenses/LICENSE-2.0
 *
 * Unless required by applicable law or agreed to in writing, software
 * distributed under the License is distributed on an "AS IS" BASIS,
 * WITHOUT WARRANTIES OR CONDITIONS OF ANY KIND, either express or implied.
 * See the License for the specific language governing permissions and
 * limitations under the License.
 */

#define LOG_TAG "CameraDeviceClient"
#define ATRACE_TAG ATRACE_TAG_CAMERA
//#define LOG_NDEBUG 0

#include <cutils/properties.h>
#include <utils/CameraThreadState.h>
#include <utils/Log.h>
#include <utils/Trace.h>
#include <gui/Surface.h>
#include <camera/camera2/CaptureRequest.h>
#include <camera/CameraUtils.h>

#include "common/CameraDeviceBase.h"
#include "device3/Camera3Device.h"
#include "device3/Camera3OutputStream.h"
#include "api2/CameraDeviceClient.h"

#include <camera_metadata_hidden.h>

#include "DepthCompositeStream.h"
#include "HeicCompositeStream.h"

// Convenience methods for constructing binder::Status objects for error returns

#define STATUS_ERROR(errorCode, errorString) \
    binder::Status::fromServiceSpecificError(errorCode, \
            String8::format("%s:%d: %s", __FUNCTION__, __LINE__, errorString))

#define STATUS_ERROR_FMT(errorCode, errorString, ...) \
    binder::Status::fromServiceSpecificError(errorCode, \
            String8::format("%s:%d: " errorString, __FUNCTION__, __LINE__, \
                    __VA_ARGS__))

namespace android {
using namespace camera2;

CameraDeviceClientBase::CameraDeviceClientBase(
        const sp<CameraService>& cameraService,
        const sp<hardware::camera2::ICameraDeviceCallbacks>& remoteCallback,
        const String16& clientPackageName,
        const std::unique_ptr<String16>& clientFeatureId,
        const String8& cameraId,
        int api1CameraId,
        int cameraFacing,
        int clientPid,
        uid_t clientUid,
        int servicePid) :
    BasicClient(cameraService,
            IInterface::asBinder(remoteCallback),
            clientPackageName,
            clientFeatureId,
            cameraId,
            cameraFacing,
            clientPid,
            clientUid,
            servicePid),
    mRemoteCallback(remoteCallback) {
    // We don't need it for API2 clients, but Camera2ClientBase requires it.
    (void) api1CameraId;
}

// Interface used by CameraService

CameraDeviceClient::CameraDeviceClient(const sp<CameraService>& cameraService,
        const sp<hardware::camera2::ICameraDeviceCallbacks>& remoteCallback,
        const String16& clientPackageName,
        const std::unique_ptr<String16>& clientFeatureId,
        const String8& cameraId,
        int cameraFacing,
        int clientPid,
        uid_t clientUid,
        int servicePid) :
    Camera2ClientBase(cameraService, remoteCallback, clientPackageName, clientFeatureId,
                cameraId, /*API1 camera ID*/ -1,
                cameraFacing, clientPid, clientUid, servicePid),
    mInputStream(),
    mStreamingRequestId(REQUEST_ID_NONE),
<<<<<<< HEAD
    mRequestIdCounter(0) {
    mPrivilegedClient = false;
=======
    mRequestIdCounter(0),
    mPrivilegedClient(false) {

>>>>>>> bf6316ac
    char value[PROPERTY_VALUE_MAX];
    property_get("persist.vendor.camera.privapp.list", value, "");
    String16 packagelist(value);
    if (packagelist.contains(clientPackageName.string())) {
        mPrivilegedClient = true;
    }

    ATRACE_CALL();
    ALOGI("CameraDeviceClient %s: Opened", cameraId.string());
}

status_t CameraDeviceClient::initialize(sp<CameraProviderManager> manager,
        const String8& monitorTags) {
    return initializeImpl(manager, monitorTags);
}

template<typename TProviderPtr>
status_t CameraDeviceClient::initializeImpl(TProviderPtr providerPtr, const String8& monitorTags) {
    ATRACE_CALL();
    status_t res;

    res = Camera2ClientBase::initialize(providerPtr, monitorTags);
    if (res != OK) {
        return res;
    }

    String8 threadName;
    mFrameProcessor = new FrameProcessorBase(mDevice);
    threadName = String8::format("CDU-%s-FrameProc", mCameraIdStr.string());
    mFrameProcessor->run(threadName.string());

    mFrameProcessor->registerListener(camera2::FrameProcessorBase::FRAME_PROCESSOR_LISTENER_MIN_ID,
                                      camera2::FrameProcessorBase::FRAME_PROCESSOR_LISTENER_MAX_ID,
                                      /*listener*/this,
                                      /*sendPartials*/true);

    auto deviceInfo = mDevice->info();
    camera_metadata_entry_t physicalKeysEntry = deviceInfo.find(
            ANDROID_REQUEST_AVAILABLE_PHYSICAL_CAMERA_REQUEST_KEYS);
    if (physicalKeysEntry.count > 0) {
        mSupportedPhysicalRequestKeys.insert(mSupportedPhysicalRequestKeys.begin(),
                physicalKeysEntry.data.i32,
                physicalKeysEntry.data.i32 + physicalKeysEntry.count);
    }

    mProviderManager = providerPtr;
    return OK;
}

CameraDeviceClient::~CameraDeviceClient() {
}

binder::Status CameraDeviceClient::submitRequest(
        const hardware::camera2::CaptureRequest& request,
        bool streaming,
        /*out*/
        hardware::camera2::utils::SubmitInfo *submitInfo) {
    std::vector<hardware::camera2::CaptureRequest> requestList = { request };
    return submitRequestList(requestList, streaming, submitInfo);
}

binder::Status CameraDeviceClient::insertGbpLocked(const sp<IGraphicBufferProducer>& gbp,
        SurfaceMap* outSurfaceMap, Vector<int32_t>* outputStreamIds, int32_t *currentStreamId) {
    int compositeIdx;
    int idx = mStreamMap.indexOfKey(IInterface::asBinder(gbp));

    // Trying to submit request with surface that wasn't created
    if (idx == NAME_NOT_FOUND) {
        ALOGE("%s: Camera %s: Tried to submit a request with a surface that"
                " we have not called createStream on",
                __FUNCTION__, mCameraIdStr.string());
        return STATUS_ERROR(CameraService::ERROR_ILLEGAL_ARGUMENT,
                "Request targets Surface that is not part of current capture session");
    } else if ((compositeIdx = mCompositeStreamMap.indexOfKey(IInterface::asBinder(gbp)))
            != NAME_NOT_FOUND) {
        mCompositeStreamMap.valueAt(compositeIdx)->insertGbp(outSurfaceMap, outputStreamIds,
                currentStreamId);
        return binder::Status::ok();
    }

    const StreamSurfaceId& streamSurfaceId = mStreamMap.valueAt(idx);
    if (outSurfaceMap->find(streamSurfaceId.streamId()) == outSurfaceMap->end()) {
        (*outSurfaceMap)[streamSurfaceId.streamId()] = std::vector<size_t>();
        outputStreamIds->push_back(streamSurfaceId.streamId());
    }
    (*outSurfaceMap)[streamSurfaceId.streamId()].push_back(streamSurfaceId.surfaceId());

    ALOGV("%s: Camera %s: Appending output stream %d surface %d to request",
            __FUNCTION__, mCameraIdStr.string(), streamSurfaceId.streamId(),
            streamSurfaceId.surfaceId());

    if (currentStreamId != nullptr) {
        *currentStreamId = streamSurfaceId.streamId();
    }

    return binder::Status::ok();
}

binder::Status CameraDeviceClient::submitRequestList(
        const std::vector<hardware::camera2::CaptureRequest>& requests,
        bool streaming,
        /*out*/
        hardware::camera2::utils::SubmitInfo *submitInfo) {
    ATRACE_CALL();
    ALOGV("%s-start of function. Request list size %zu", __FUNCTION__, requests.size());

    binder::Status res = binder::Status::ok();
    status_t err;
    if ( !(res = checkPidStatus(__FUNCTION__) ).isOk()) {
        return res;
    }

    Mutex::Autolock icl(mBinderSerializationLock);

    if (!mDevice.get()) {
        return STATUS_ERROR(CameraService::ERROR_DISCONNECTED, "Camera device no longer alive");
    }

    if (requests.empty()) {
        ALOGE("%s: Camera %s: Sent null request. Rejecting request.",
              __FUNCTION__, mCameraIdStr.string());
        return STATUS_ERROR(CameraService::ERROR_ILLEGAL_ARGUMENT, "Empty request list");
    }

    List<const CameraDeviceBase::PhysicalCameraSettingsList> metadataRequestList;
    std::list<const SurfaceMap> surfaceMapList;
    submitInfo->mRequestId = mRequestIdCounter;
    uint32_t loopCounter = 0;

    for (auto&& request: requests) {
        if (request.mIsReprocess) {
            if (!mInputStream.configured) {
                ALOGE("%s: Camera %s: no input stream is configured.", __FUNCTION__,
                        mCameraIdStr.string());
                return STATUS_ERROR_FMT(CameraService::ERROR_ILLEGAL_ARGUMENT,
                        "No input configured for camera %s but request is for reprocessing",
                        mCameraIdStr.string());
            } else if (streaming) {
                ALOGE("%s: Camera %s: streaming reprocess requests not supported.", __FUNCTION__,
                        mCameraIdStr.string());
                return STATUS_ERROR(CameraService::ERROR_ILLEGAL_ARGUMENT,
                        "Repeating reprocess requests not supported");
            } else if (request.mPhysicalCameraSettings.size() > 1) {
                ALOGE("%s: Camera %s: reprocess requests not supported for "
                        "multiple physical cameras.", __FUNCTION__,
                        mCameraIdStr.string());
                return STATUS_ERROR(CameraService::ERROR_ILLEGAL_ARGUMENT,
                        "Reprocess requests not supported for multiple cameras");
            }
        }

        if (request.mPhysicalCameraSettings.empty()) {
            ALOGE("%s: Camera %s: request doesn't contain any settings.", __FUNCTION__,
                    mCameraIdStr.string());
            return STATUS_ERROR(CameraService::ERROR_ILLEGAL_ARGUMENT,
                    "Request doesn't contain any settings");
        }

        //The first capture settings should always match the logical camera id
        String8 logicalId(request.mPhysicalCameraSettings.begin()->id.c_str());
        if (mDevice->getId() != logicalId) {
            ALOGE("%s: Camera %s: Invalid camera request settings.", __FUNCTION__,
                    mCameraIdStr.string());
            return STATUS_ERROR(CameraService::ERROR_ILLEGAL_ARGUMENT,
                    "Invalid camera request settings");
        }

        if (request.mSurfaceList.isEmpty() && request.mStreamIdxList.size() == 0) {
            ALOGE("%s: Camera %s: Requests must have at least one surface target. "
                    "Rejecting request.", __FUNCTION__, mCameraIdStr.string());
            return STATUS_ERROR(CameraService::ERROR_ILLEGAL_ARGUMENT,
                    "Request has no output targets");
        }

        /**
         * Write in the output stream IDs and map from stream ID to surface ID
         * which we calculate from the capture request's list of surface target
         */
        SurfaceMap surfaceMap;
        Vector<int32_t> outputStreamIds;
        std::vector<std::string> requestedPhysicalIds;
        if (request.mSurfaceList.size() > 0) {
            for (const sp<Surface>& surface : request.mSurfaceList) {
                if (surface == 0) continue;

                int32_t streamId;
                sp<IGraphicBufferProducer> gbp = surface->getIGraphicBufferProducer();
                res = insertGbpLocked(gbp, &surfaceMap, &outputStreamIds, &streamId);
                if (!res.isOk()) {
                    return res;
                }

                ssize_t index = mConfiguredOutputs.indexOfKey(streamId);
                if (index >= 0) {
                    String8 requestedPhysicalId(
                            mConfiguredOutputs.valueAt(index).getPhysicalCameraId());
                    requestedPhysicalIds.push_back(requestedPhysicalId.string());
                } else {
                    ALOGW("%s: Output stream Id not found among configured outputs!", __FUNCTION__);
                }
            }
        } else {
            for (size_t i = 0; i < request.mStreamIdxList.size(); i++) {
                int streamId = request.mStreamIdxList.itemAt(i);
                int surfaceIdx = request.mSurfaceIdxList.itemAt(i);

                ssize_t index = mConfiguredOutputs.indexOfKey(streamId);
                if (index < 0) {
                    ALOGE("%s: Camera %s: Tried to submit a request with a surface that"
                            " we have not called createStream on: stream %d",
                            __FUNCTION__, mCameraIdStr.string(), streamId);
                    return STATUS_ERROR(CameraService::ERROR_ILLEGAL_ARGUMENT,
                            "Request targets Surface that is not part of current capture session");
                }

                const auto& gbps = mConfiguredOutputs.valueAt(index).getGraphicBufferProducers();
                if ((size_t)surfaceIdx >= gbps.size()) {
                    ALOGE("%s: Camera %s: Tried to submit a request with a surface that"
                            " we have not called createStream on: stream %d, surfaceIdx %d",
                            __FUNCTION__, mCameraIdStr.string(), streamId, surfaceIdx);
                    return STATUS_ERROR(CameraService::ERROR_ILLEGAL_ARGUMENT,
                            "Request targets Surface has invalid surface index");
                }

                res = insertGbpLocked(gbps[surfaceIdx], &surfaceMap, &outputStreamIds, nullptr);
                if (!res.isOk()) {
                    return res;
                }

                String8 requestedPhysicalId(
                        mConfiguredOutputs.valueAt(index).getPhysicalCameraId());
                requestedPhysicalIds.push_back(requestedPhysicalId.string());
            }
        }

        CameraDeviceBase::PhysicalCameraSettingsList physicalSettingsList;
        for (const auto& it : request.mPhysicalCameraSettings) {
            if (it.settings.isEmpty()) {
                ALOGE("%s: Camera %s: Sent empty metadata packet. Rejecting request.",
                        __FUNCTION__, mCameraIdStr.string());
                return STATUS_ERROR(CameraService::ERROR_ILLEGAL_ARGUMENT,
                        "Request settings are empty");
            }

            String8 physicalId(it.id.c_str());
            if (physicalId != mDevice->getId()) {
                auto found = std::find(requestedPhysicalIds.begin(), requestedPhysicalIds.end(),
                        it.id);
                if (found == requestedPhysicalIds.end()) {
                    ALOGE("%s: Camera %s: Physical camera id: %s not part of attached outputs.",
                            __FUNCTION__, mCameraIdStr.string(), physicalId.string());
                    return STATUS_ERROR(CameraService::ERROR_ILLEGAL_ARGUMENT,
                            "Invalid physical camera id");
                }

                if (!mSupportedPhysicalRequestKeys.empty()) {
                    // Filter out any unsupported physical request keys.
                    CameraMetadata filteredParams(mSupportedPhysicalRequestKeys.size());
                    camera_metadata_t *meta = const_cast<camera_metadata_t *>(
                            filteredParams.getAndLock());
                    set_camera_metadata_vendor_id(meta, mDevice->getVendorTagId());
                    filteredParams.unlock(meta);

                    for (const auto& keyIt : mSupportedPhysicalRequestKeys) {
                        camera_metadata_ro_entry entry = it.settings.find(keyIt);
                        if (entry.count > 0) {
                            filteredParams.update(entry);
                        }
                    }

                    physicalSettingsList.push_back({it.id, filteredParams});
                }
            } else {
                physicalSettingsList.push_back({it.id, it.settings});
            }
        }

        if (!enforceRequestPermissions(physicalSettingsList.begin()->metadata)) {
            // Callee logs
            return STATUS_ERROR(CameraService::ERROR_PERMISSION_DENIED,
                    "Caller does not have permission to change restricted controls");
        }

        physicalSettingsList.begin()->metadata.update(ANDROID_REQUEST_OUTPUT_STREAMS,
                &outputStreamIds[0], outputStreamIds.size());

        if (request.mIsReprocess) {
            physicalSettingsList.begin()->metadata.update(ANDROID_REQUEST_INPUT_STREAMS,
                    &mInputStream.id, 1);
        }

        physicalSettingsList.begin()->metadata.update(ANDROID_REQUEST_ID,
                &(submitInfo->mRequestId), /*size*/1);
        loopCounter++; // loopCounter starts from 1
        ALOGV("%s: Camera %s: Creating request with ID %d (%d of %zu)",
                __FUNCTION__, mCameraIdStr.string(), submitInfo->mRequestId,
                loopCounter, requests.size());

        metadataRequestList.push_back(physicalSettingsList);
        surfaceMapList.push_back(surfaceMap);
    }
    mRequestIdCounter++;

    if (streaming) {
        err = mDevice->setStreamingRequestList(metadataRequestList, surfaceMapList,
                &(submitInfo->mLastFrameNumber));
        if (err != OK) {
            String8 msg = String8::format(
                "Camera %s:  Got error %s (%d) after trying to set streaming request",
                mCameraIdStr.string(), strerror(-err), err);
            ALOGE("%s: %s", __FUNCTION__, msg.string());
            res = STATUS_ERROR(CameraService::ERROR_INVALID_OPERATION,
                    msg.string());
        } else {
            Mutex::Autolock idLock(mStreamingRequestIdLock);
            mStreamingRequestId = submitInfo->mRequestId;
        }
    } else {
        err = mDevice->captureList(metadataRequestList, surfaceMapList,
                &(submitInfo->mLastFrameNumber));
        if (err != OK) {
            String8 msg = String8::format(
                "Camera %s: Got error %s (%d) after trying to submit capture request",
                mCameraIdStr.string(), strerror(-err), err);
            ALOGE("%s: %s", __FUNCTION__, msg.string());
            res = STATUS_ERROR(CameraService::ERROR_INVALID_OPERATION,
                    msg.string());
        }
        ALOGV("%s: requestId = %d ", __FUNCTION__, submitInfo->mRequestId);
    }

    ALOGV("%s: Camera %s: End of function", __FUNCTION__, mCameraIdStr.string());
    return res;
}

binder::Status CameraDeviceClient::cancelRequest(
        int requestId,
        /*out*/
        int64_t* lastFrameNumber) {
    ATRACE_CALL();
    ALOGV("%s, requestId = %d", __FUNCTION__, requestId);

    status_t err;
    binder::Status res;

    if (!(res = checkPidStatus(__FUNCTION__)).isOk()) return res;

    Mutex::Autolock icl(mBinderSerializationLock);

    if (!mDevice.get()) {
        return STATUS_ERROR(CameraService::ERROR_DISCONNECTED, "Camera device no longer alive");
    }

    Mutex::Autolock idLock(mStreamingRequestIdLock);
    if (mStreamingRequestId != requestId) {
        String8 msg = String8::format("Camera %s: Canceling request ID %d doesn't match "
                "current request ID %d", mCameraIdStr.string(), requestId, mStreamingRequestId);
        ALOGE("%s: %s", __FUNCTION__, msg.string());
        return STATUS_ERROR(CameraService::ERROR_ILLEGAL_ARGUMENT, msg.string());
    }

    err = mDevice->clearStreamingRequest(lastFrameNumber);

    if (err == OK) {
        ALOGV("%s: Camera %s: Successfully cleared streaming request",
                __FUNCTION__, mCameraIdStr.string());
        mStreamingRequestId = REQUEST_ID_NONE;
    } else {
        res = STATUS_ERROR_FMT(CameraService::ERROR_INVALID_OPERATION,
                "Camera %s: Error clearing streaming request: %s (%d)",
                mCameraIdStr.string(), strerror(-err), err);
    }

    return res;
}

binder::Status CameraDeviceClient::beginConfigure() {
    // TODO: Implement this.
    ATRACE_CALL();
    ALOGV("%s: Not implemented yet.", __FUNCTION__);
    return binder::Status::ok();
}

binder::Status CameraDeviceClient::endConfigure(int operatingMode,
        const hardware::camera2::impl::CameraMetadataNative& sessionParams,
        std::vector<int>* offlineStreamIds /*out*/) {
    ATRACE_CALL();
    ALOGV("%s: ending configure (%d input stream, %zu output surfaces)",
            __FUNCTION__, mInputStream.configured ? 1 : 0,
            mStreamMap.size());

    binder::Status res;
    if (!(res = checkPidStatus(__FUNCTION__)).isOk()) return res;

    if (offlineStreamIds == nullptr) {
        String8 msg = String8::format("Invalid offline stream ids");
        ALOGE("%s: %s", __FUNCTION__, msg.string());
        return STATUS_ERROR(CameraService::ERROR_ILLEGAL_ARGUMENT, msg.string());
    }

    Mutex::Autolock icl(mBinderSerializationLock);

    if (!mDevice.get()) {
        return STATUS_ERROR(CameraService::ERROR_DISCONNECTED, "Camera device no longer alive");
    }

    res = checkOperatingMode(operatingMode, mDevice->info(), mCameraIdStr);
    if (!res.isOk()) {
        return res;
    }

    status_t err = mDevice->configureStreams(sessionParams, operatingMode);
    if (err == BAD_VALUE) {
        String8 msg = String8::format("Camera %s: Unsupported set of inputs/outputs provided",
                mCameraIdStr.string());
        ALOGE("%s: %s", __FUNCTION__, msg.string());
        res = STATUS_ERROR(CameraService::ERROR_ILLEGAL_ARGUMENT, msg.string());
    } else if (err != OK) {
        String8 msg = String8::format("Camera %s: Error configuring streams: %s (%d)",
                mCameraIdStr.string(), strerror(-err), err);
        ALOGE("%s: %s", __FUNCTION__, msg.string());
        res = STATUS_ERROR(CameraService::ERROR_INVALID_OPERATION, msg.string());
    } else {
        offlineStreamIds->clear();
        mDevice->getOfflineStreamIds(offlineStreamIds);

        for (size_t i = 0; i < mCompositeStreamMap.size(); ++i) {
            err = mCompositeStreamMap.valueAt(i)->configureStream();
            if (err != OK) {
                String8 msg = String8::format("Camera %s: Error configuring composite "
                        "streams: %s (%d)", mCameraIdStr.string(), strerror(-err), err);
                ALOGE("%s: %s", __FUNCTION__, msg.string());
                res = STATUS_ERROR(CameraService::ERROR_INVALID_OPERATION, msg.string());
                break;
            }

            // Composite streams can only support offline mode in case all individual internal
            // streams are also supported.
            std::vector<int> internalStreams;
            mCompositeStreamMap.valueAt(i)->insertCompositeStreamIds(&internalStreams);
            offlineStreamIds->erase(
                    std::remove_if(offlineStreamIds->begin(), offlineStreamIds->end(),
                    [&internalStreams] (int streamId) {
                        auto it = std::find(internalStreams.begin(), internalStreams.end(),
                                streamId);
                        if (it != internalStreams.end()) {
                            internalStreams.erase(it);
                            return true;
                        }

                        return false;}), offlineStreamIds->end());
            if (internalStreams.empty()) {
                offlineStreamIds->push_back(mCompositeStreamMap.valueAt(i)->getStreamId());
            }
        }

        for (const auto& offlineStreamId : *offlineStreamIds) {
            mStreamInfoMap[offlineStreamId].supportsOffline = true;
        }
    }

    return res;
}

binder::Status CameraDeviceClient::checkSurfaceType(size_t numBufferProducers,
        bool deferredConsumer, int surfaceType)  {
    if (numBufferProducers > MAX_SURFACES_PER_STREAM) {
        ALOGE("%s: GraphicBufferProducer count %zu for stream exceeds limit of %d",
                __FUNCTION__, numBufferProducers, MAX_SURFACES_PER_STREAM);
        return STATUS_ERROR(CameraService::ERROR_ILLEGAL_ARGUMENT, "Surface count is too high");
    } else if ((numBufferProducers == 0) && (!deferredConsumer)) {
        ALOGE("%s: Number of consumers cannot be smaller than 1", __FUNCTION__);
        return STATUS_ERROR(CameraService::ERROR_ILLEGAL_ARGUMENT, "No valid consumers.");
    }

    bool validSurfaceType = ((surfaceType == OutputConfiguration::SURFACE_TYPE_SURFACE_VIEW) ||
            (surfaceType == OutputConfiguration::SURFACE_TYPE_SURFACE_TEXTURE));

    if (deferredConsumer && !validSurfaceType) {
        ALOGE("%s: Target surface has invalid surfaceType = %d.", __FUNCTION__, surfaceType);
        return STATUS_ERROR(CameraService::ERROR_ILLEGAL_ARGUMENT, "Target Surface is invalid");
    }

    return binder::Status::ok();
}

binder::Status CameraDeviceClient::checkPhysicalCameraId(
        const std::vector<std::string> &physicalCameraIds, const String8 &physicalCameraId,
        const String8 &logicalCameraId) {
    if (physicalCameraId.size() == 0) {
        return binder::Status::ok();
    }
    if (std::find(physicalCameraIds.begin(), physicalCameraIds.end(),
        physicalCameraId.string()) == physicalCameraIds.end()) {
        String8 msg = String8::format("Camera %s: Camera doesn't support physicalCameraId %s.",
                logicalCameraId.string(), physicalCameraId.string());
        ALOGE("%s: %s", __FUNCTION__, msg.string());
        return STATUS_ERROR(CameraService::ERROR_ILLEGAL_ARGUMENT, msg.string());
    }
    return binder::Status::ok();
}

binder::Status CameraDeviceClient::checkOperatingMode(int operatingMode,
        const CameraMetadata &staticInfo, const String8 &cameraId) {
    if (operatingMode < 0) {
        String8 msg = String8::format(
            "Camera %s: Invalid operating mode %d requested", cameraId.string(), operatingMode);
        ALOGE("%s: %s", __FUNCTION__, msg.string());
        return STATUS_ERROR(CameraService::ERROR_ILLEGAL_ARGUMENT,
                msg.string());
    }

    bool isConstrainedHighSpeed = (operatingMode == ICameraDeviceUser::CONSTRAINED_HIGH_SPEED_MODE);
    if (isConstrainedHighSpeed) {
        camera_metadata_ro_entry_t entry = staticInfo.find(ANDROID_REQUEST_AVAILABLE_CAPABILITIES);
        bool isConstrainedHighSpeedSupported = false;
        for(size_t i = 0; i < entry.count; ++i) {
            uint8_t capability = entry.data.u8[i];
            if (capability == ANDROID_REQUEST_AVAILABLE_CAPABILITIES_CONSTRAINED_HIGH_SPEED_VIDEO) {
                isConstrainedHighSpeedSupported = true;
                break;
            }
        }
        if (!isConstrainedHighSpeedSupported) {
            String8 msg = String8::format(
                "Camera %s: Try to create a constrained high speed configuration on a device"
                " that doesn't support it.", cameraId.string());
            ALOGE("%s: %s", __FUNCTION__, msg.string());
            return STATUS_ERROR(CameraService::ERROR_ILLEGAL_ARGUMENT,
                    msg.string());
        }
    }

    return binder::Status::ok();
}

void CameraDeviceClient::mapStreamInfo(const OutputStreamInfo &streamInfo,
            camera3_stream_rotation_t rotation, String8 physicalId,
            hardware::camera::device::V3_4::Stream *stream /*out*/) {
    if (stream == nullptr) {
        return;
    }

    stream->v3_2.streamType = hardware::camera::device::V3_2::StreamType::OUTPUT;
    stream->v3_2.width = streamInfo.width;
    stream->v3_2.height = streamInfo.height;
    stream->v3_2.format = Camera3Device::mapToPixelFormat(streamInfo.format);
    auto u = streamInfo.consumerUsage;
    camera3::Camera3OutputStream::applyZSLUsageQuirk(streamInfo.format, &u);
    stream->v3_2.usage = Camera3Device::mapToConsumerUsage(u);
    stream->v3_2.dataSpace = Camera3Device::mapToHidlDataspace(streamInfo.dataSpace);
    stream->v3_2.rotation = Camera3Device::mapToStreamRotation(rotation);
    stream->v3_2.id = -1; // Invalid stream id
    stream->physicalCameraId = std::string(physicalId.string());
    stream->bufferSize = 0;
}

binder::Status
CameraDeviceClient::convertToHALStreamCombination(const SessionConfiguration& sessionConfiguration,
        const String8 &logicalCameraId, const CameraMetadata &deviceInfo,
        metadataGetter getMetadata, const std::vector<std::string> &physicalCameraIds,
        hardware::camera::device::V3_4::StreamConfiguration &streamConfiguration,
        bool *unsupported) {
    auto operatingMode = sessionConfiguration.getOperatingMode();
    binder::Status res = checkOperatingMode(operatingMode, deviceInfo, logicalCameraId);
    if (!res.isOk()) {
        return res;
    }

    if (unsupported == nullptr) {
        String8 msg("unsupported nullptr");
        ALOGE("%s: %s", __FUNCTION__, msg.string());
        return STATUS_ERROR(CameraService::ERROR_ILLEGAL_ARGUMENT, msg.string());
    }
    *unsupported = false;
    auto ret = Camera3Device::mapToStreamConfigurationMode(
            static_cast<camera3_stream_configuration_mode_t> (operatingMode),
            /*out*/ &streamConfiguration.operationMode);
    if (ret != OK) {
        String8 msg = String8::format(
            "Camera %s: Failed mapping operating mode %d requested: %s (%d)",
            logicalCameraId.string(), operatingMode, strerror(-ret), ret);
        ALOGE("%s: %s", __FUNCTION__, msg.string());
        return STATUS_ERROR(CameraService::ERROR_ILLEGAL_ARGUMENT,
                msg.string());
    }

    bool isInputValid = (sessionConfiguration.getInputWidth() > 0) &&
            (sessionConfiguration.getInputHeight() > 0) &&
            (sessionConfiguration.getInputFormat() > 0);
    auto outputConfigs = sessionConfiguration.getOutputConfigurations();
    size_t streamCount = outputConfigs.size();
    streamCount = isInputValid ? streamCount + 1 : streamCount;
    streamConfiguration.streams.resize(streamCount);
    size_t streamIdx = 0;
    if (isInputValid) {
        streamConfiguration.streams[streamIdx++] = {{/*streamId*/0,
                hardware::camera::device::V3_2::StreamType::INPUT,
                static_cast<uint32_t> (sessionConfiguration.getInputWidth()),
                static_cast<uint32_t> (sessionConfiguration.getInputHeight()),
                Camera3Device::mapToPixelFormat(sessionConfiguration.getInputFormat()),
                /*usage*/ 0, HAL_DATASPACE_UNKNOWN,
                hardware::camera::device::V3_2::StreamRotation::ROTATION_0},
                /*physicalId*/ nullptr, /*bufferSize*/0};
    }

    for (const auto &it : outputConfigs) {
        const std::vector<sp<IGraphicBufferProducer>>& bufferProducers =
            it.getGraphicBufferProducers();
        bool deferredConsumer = it.isDeferred();
        String8 physicalCameraId = String8(it.getPhysicalCameraId());
        size_t numBufferProducers = bufferProducers.size();
        bool isStreamInfoValid = false;
        OutputStreamInfo streamInfo;

        res = checkSurfaceType(numBufferProducers, deferredConsumer, it.getSurfaceType());
        if (!res.isOk()) {
            return res;
        }
        res = checkPhysicalCameraId(physicalCameraIds, physicalCameraId,
                logicalCameraId);
        if (!res.isOk()) {
            return res;
        }

        if (deferredConsumer) {
            streamInfo.width = it.getWidth();
            streamInfo.height = it.getHeight();
            streamInfo.format = HAL_PIXEL_FORMAT_IMPLEMENTATION_DEFINED;
            streamInfo.dataSpace = android_dataspace_t::HAL_DATASPACE_UNKNOWN;
            auto surfaceType = it.getSurfaceType();
            streamInfo.consumerUsage = GraphicBuffer::USAGE_HW_TEXTURE;
            if (surfaceType == OutputConfiguration::SURFACE_TYPE_SURFACE_VIEW) {
                streamInfo.consumerUsage |= GraphicBuffer::USAGE_HW_COMPOSER;
            }
            mapStreamInfo(streamInfo, CAMERA3_STREAM_ROTATION_0, physicalCameraId,
                    &streamConfiguration.streams[streamIdx++]);
            isStreamInfoValid = true;

            if (numBufferProducers == 0) {
                continue;
            }
        }

        for (auto& bufferProducer : bufferProducers) {
            sp<Surface> surface;
            const CameraMetadata &physicalDeviceInfo = getMetadata(physicalCameraId);
            res = createSurfaceFromGbp(streamInfo, isStreamInfoValid, surface, bufferProducer,
                    logicalCameraId,
                    physicalCameraId.size() > 0 ? physicalDeviceInfo : deviceInfo );

            if (!res.isOk())
                return res;

            if (!isStreamInfoValid) {
                bool isDepthCompositeStream =
                        camera3::DepthCompositeStream::isDepthCompositeStream(surface);
                bool isHeicCompositeStream =
                        camera3::HeicCompositeStream::isHeicCompositeStream(surface);
                if (isDepthCompositeStream || isHeicCompositeStream) {
                    // We need to take in to account that composite streams can have
                    // additional internal camera streams.
                    std::vector<OutputStreamInfo> compositeStreams;
                    if (isDepthCompositeStream) {
                        ret = camera3::DepthCompositeStream::getCompositeStreamInfo(streamInfo,
                                deviceInfo, &compositeStreams);
                    } else {
                        ret = camera3::HeicCompositeStream::getCompositeStreamInfo(streamInfo,
                            deviceInfo, &compositeStreams);
                    }
                    if (ret != OK) {
                        String8 msg = String8::format(
                                "Camera %s: Failed adding composite streams: %s (%d)",
                                logicalCameraId.string(), strerror(-ret), ret);
                        ALOGE("%s: %s", __FUNCTION__, msg.string());
                        return STATUS_ERROR(CameraService::ERROR_ILLEGAL_ARGUMENT, msg.string());
                    }

                    if (compositeStreams.size() == 0) {
                        // No internal streams means composite stream not
                        // supported.
                        *unsupported = true;
                        return binder::Status::ok();
                    } else if (compositeStreams.size() > 1) {
                        streamCount += compositeStreams.size() - 1;
                        streamConfiguration.streams.resize(streamCount);
                    }

                    for (const auto& compositeStream : compositeStreams) {
                        mapStreamInfo(compositeStream,
                                static_cast<camera3_stream_rotation_t> (it.getRotation()),
                                physicalCameraId, &streamConfiguration.streams[streamIdx++]);
                    }
                } else {
                    mapStreamInfo(streamInfo,
                            static_cast<camera3_stream_rotation_t> (it.getRotation()),
                            physicalCameraId, &streamConfiguration.streams[streamIdx++]);
                }
                isStreamInfoValid = true;
            }
        }
    }
    return binder::Status::ok();
}

binder::Status CameraDeviceClient::isSessionConfigurationSupported(
        const SessionConfiguration& sessionConfiguration, bool *status /*out*/) {
    ATRACE_CALL();

    binder::Status res;
    status_t ret = OK;
    if (!(res = checkPidStatus(__FUNCTION__)).isOk()) return res;

    Mutex::Autolock icl(mBinderSerializationLock);

    if (!mDevice.get()) {
        return STATUS_ERROR(CameraService::ERROR_DISCONNECTED, "Camera device no longer alive");
    }

    auto operatingMode = sessionConfiguration.getOperatingMode();
    res = checkOperatingMode(operatingMode, mDevice->info(), mCameraIdStr);
    if (!res.isOk()) {
        return res;
    }

    if (status == nullptr) {
        String8 msg = String8::format( "Camera %s: Invalid status!", mCameraIdStr.string());
        ALOGE("%s: %s", __FUNCTION__, msg.string());
        return STATUS_ERROR(CameraService::ERROR_ILLEGAL_ARGUMENT, msg.string());
    }
    hardware::camera::device::V3_4::StreamConfiguration streamConfiguration;
    bool earlyExit = false;
    metadataGetter getMetadata = [this](const String8 &id) {return mDevice->infoPhysical(id);};
    std::vector<std::string> physicalCameraIds;
    mProviderManager->isLogicalCamera(mCameraIdStr.string(), &physicalCameraIds);
    res = convertToHALStreamCombination(sessionConfiguration, mCameraIdStr,
            mDevice->info(), getMetadata, physicalCameraIds, streamConfiguration, &earlyExit);
    if (!res.isOk()) {
        return res;
    }

    if (earlyExit) {
        *status = false;
        return binder::Status::ok();
    }

    *status = false;
    ret = mProviderManager->isSessionConfigurationSupported(mCameraIdStr.string(),
            streamConfiguration, status);
    switch (ret) {
        case OK:
            // Expected, do nothing.
            break;
        case INVALID_OPERATION: {
                String8 msg = String8::format(
                        "Camera %s: Session configuration query not supported!",
                        mCameraIdStr.string());
                ALOGD("%s: %s", __FUNCTION__, msg.string());
                res = STATUS_ERROR(CameraService::ERROR_INVALID_OPERATION, msg.string());
            }

            break;
        default: {
                String8 msg = String8::format( "Camera %s: Error: %s (%d)", mCameraIdStr.string(),
                        strerror(-ret), ret);
                ALOGE("%s: %s", __FUNCTION__, msg.string());
                res = STATUS_ERROR(CameraService::ERROR_ILLEGAL_ARGUMENT,
                        msg.string());
            }
    }

    return res;
}

binder::Status CameraDeviceClient::deleteStream(int streamId) {
    ATRACE_CALL();
    ALOGV("%s (streamId = 0x%x)", __FUNCTION__, streamId);

    binder::Status res;
    if (!(res = checkPidStatus(__FUNCTION__)).isOk()) return res;

    Mutex::Autolock icl(mBinderSerializationLock);

    if (!mDevice.get()) {
        return STATUS_ERROR(CameraService::ERROR_DISCONNECTED, "Camera device no longer alive");
    }

    bool isInput = false;
    std::vector<sp<IBinder>> surfaces;
    ssize_t dIndex = NAME_NOT_FOUND;
    ssize_t compositeIndex  = NAME_NOT_FOUND;

    if (mInputStream.configured && mInputStream.id == streamId) {
        isInput = true;
    } else {
        // Guard against trying to delete non-created streams
        for (size_t i = 0; i < mStreamMap.size(); ++i) {
            if (streamId == mStreamMap.valueAt(i).streamId()) {
                surfaces.push_back(mStreamMap.keyAt(i));
            }
        }

        // See if this stream is one of the deferred streams.
        for (size_t i = 0; i < mDeferredStreams.size(); ++i) {
            if (streamId == mDeferredStreams[i]) {
                dIndex = i;
                break;
            }
        }

        for (size_t i = 0; i < mCompositeStreamMap.size(); ++i) {
            if (streamId == mCompositeStreamMap.valueAt(i)->getStreamId()) {
                compositeIndex = i;
                break;
            }
        }

        if (surfaces.empty() && dIndex == NAME_NOT_FOUND) {
            String8 msg = String8::format("Camera %s: Invalid stream ID (%d) specified, no such"
                    " stream created yet", mCameraIdStr.string(), streamId);
            ALOGW("%s: %s", __FUNCTION__, msg.string());
            return STATUS_ERROR(CameraService::ERROR_ILLEGAL_ARGUMENT, msg.string());
        }
    }

    // Also returns BAD_VALUE if stream ID was not valid
    status_t err = mDevice->deleteStream(streamId);

    if (err != OK) {
        String8 msg = String8::format("Camera %s: Unexpected error %s (%d) when deleting stream %d",
                mCameraIdStr.string(), strerror(-err), err, streamId);
        ALOGE("%s: %s", __FUNCTION__, msg.string());
        res = STATUS_ERROR(CameraService::ERROR_INVALID_OPERATION, msg.string());
    } else {
        if (isInput) {
            mInputStream.configured = false;
        } else {
            for (auto& surface : surfaces) {
                mStreamMap.removeItem(surface);
            }

            mConfiguredOutputs.removeItem(streamId);

            if (dIndex != NAME_NOT_FOUND) {
                mDeferredStreams.removeItemsAt(dIndex);
            }

            if (compositeIndex != NAME_NOT_FOUND) {
                status_t ret;
                if ((ret = mCompositeStreamMap.valueAt(compositeIndex)->deleteStream())
                        != OK) {
                    String8 msg = String8::format("Camera %s: Unexpected error %s (%d) when "
                            "deleting composite stream %d", mCameraIdStr.string(), strerror(-err), err,
                            streamId);
                    ALOGE("%s: %s", __FUNCTION__, msg.string());
                    res = STATUS_ERROR(CameraService::ERROR_INVALID_OPERATION, msg.string());
                }
                mCompositeStreamMap.removeItemsAt(compositeIndex);
            }
        }
    }

    return res;
}

binder::Status CameraDeviceClient::createStream(
        const hardware::camera2::params::OutputConfiguration &outputConfiguration,
        /*out*/
        int32_t* newStreamId) {
    ATRACE_CALL();

    binder::Status res;
    if (!(res = checkPidStatus(__FUNCTION__)).isOk()) return res;

    Mutex::Autolock icl(mBinderSerializationLock);

    const std::vector<sp<IGraphicBufferProducer>>& bufferProducers =
            outputConfiguration.getGraphicBufferProducers();
    size_t numBufferProducers = bufferProducers.size();
    bool deferredConsumer = outputConfiguration.isDeferred();
    bool isShared = outputConfiguration.isShared();
    String8 physicalCameraId = String8(outputConfiguration.getPhysicalCameraId());
    bool deferredConsumerOnly = deferredConsumer && numBufferProducers == 0;

    res = checkSurfaceType(numBufferProducers, deferredConsumer,
            outputConfiguration.getSurfaceType());
    if (!res.isOk()) {
        return res;
    }

    if (!mDevice.get()) {
        return STATUS_ERROR(CameraService::ERROR_DISCONNECTED, "Camera device no longer alive");
    }
    std::vector<std::string> physicalCameraIds;
    mProviderManager->isLogicalCamera(mCameraIdStr.string(), &physicalCameraIds);
    res = checkPhysicalCameraId(physicalCameraIds, physicalCameraId, mCameraIdStr);
    if (!res.isOk()) {
        return res;
    }

    std::vector<sp<Surface>> surfaces;
    std::vector<sp<IBinder>> binders;
    status_t err;

    // Create stream for deferred surface case.
    if (deferredConsumerOnly) {
        return createDeferredSurfaceStreamLocked(outputConfiguration, isShared, newStreamId);
    }

    OutputStreamInfo streamInfo;
    bool isStreamInfoValid = false;
    for (auto& bufferProducer : bufferProducers) {
        // Don't create multiple streams for the same target surface
        sp<IBinder> binder = IInterface::asBinder(bufferProducer);
        ssize_t index = mStreamMap.indexOfKey(binder);
        if (index != NAME_NOT_FOUND) {
            String8 msg = String8::format("Camera %s: Surface already has a stream created for it "
                    "(ID %zd)", mCameraIdStr.string(), index);
            ALOGW("%s: %s", __FUNCTION__, msg.string());
            return STATUS_ERROR(CameraService::ERROR_ALREADY_EXISTS, msg.string());
        }

        sp<Surface> surface;
        res = createSurfaceFromGbp(streamInfo, isStreamInfoValid, surface, bufferProducer,
                mCameraIdStr, mDevice->infoPhysical(physicalCameraId));

        if (!res.isOk())
            return res;

        if (!isStreamInfoValid) {
            isStreamInfoValid = true;
        }

        binders.push_back(IInterface::asBinder(bufferProducer));
        surfaces.push_back(surface);
    }

    int streamId = camera3::CAMERA3_STREAM_ID_INVALID;
    std::vector<int> surfaceIds;
    bool isDepthCompositeStream = camera3::DepthCompositeStream::isDepthCompositeStream(surfaces[0]);
    bool isHeicCompisiteStream = camera3::HeicCompositeStream::isHeicCompositeStream(surfaces[0]);
    if (isDepthCompositeStream || isHeicCompisiteStream) {
        sp<CompositeStream> compositeStream;
        if (isDepthCompositeStream) {
            compositeStream = new camera3::DepthCompositeStream(mDevice, getRemoteCallback());
        } else {
            compositeStream = new camera3::HeicCompositeStream(mDevice, getRemoteCallback());
        }

        err = compositeStream->createStream(surfaces, deferredConsumer, streamInfo.width,
                streamInfo.height, streamInfo.format,
                static_cast<camera3_stream_rotation_t>(outputConfiguration.getRotation()),
                &streamId, physicalCameraId, &surfaceIds, outputConfiguration.getSurfaceSetID(),
                isShared);
        if (err == OK) {
            mCompositeStreamMap.add(IInterface::asBinder(surfaces[0]->getIGraphicBufferProducer()),
                    compositeStream);
        }
    } else {
        err = mDevice->createStream(surfaces, deferredConsumer, streamInfo.width,
                streamInfo.height, streamInfo.format, streamInfo.dataSpace,
                static_cast<camera3_stream_rotation_t>(outputConfiguration.getRotation()),
                &streamId, physicalCameraId, &surfaceIds, outputConfiguration.getSurfaceSetID(),
                isShared);
    }

    if (err != OK) {
        res = STATUS_ERROR_FMT(CameraService::ERROR_INVALID_OPERATION,
                "Camera %s: Error creating output stream (%d x %d, fmt %x, dataSpace %x): %s (%d)",
                mCameraIdStr.string(), streamInfo.width, streamInfo.height, streamInfo.format,
                streamInfo.dataSpace, strerror(-err), err);
    } else {
        int i = 0;
        for (auto& binder : binders) {
            ALOGV("%s: mStreamMap add binder %p streamId %d, surfaceId %d",
                    __FUNCTION__, binder.get(), streamId, i);
            mStreamMap.add(binder, StreamSurfaceId(streamId, surfaceIds[i]));
            i++;
        }

        mConfiguredOutputs.add(streamId, outputConfiguration);
        mStreamInfoMap[streamId] = streamInfo;

        ALOGV("%s: Camera %s: Successfully created a new stream ID %d for output surface"
                    " (%d x %d) with format 0x%x.",
                  __FUNCTION__, mCameraIdStr.string(), streamId, streamInfo.width,
                  streamInfo.height, streamInfo.format);

        // Set transform flags to ensure preview to be rotated correctly.
        res = setStreamTransformLocked(streamId);

        *newStreamId = streamId;
    }

    return res;
}

binder::Status CameraDeviceClient::createDeferredSurfaceStreamLocked(
        const hardware::camera2::params::OutputConfiguration &outputConfiguration,
        bool isShared,
        /*out*/
        int* newStreamId) {
    int width, height, format, surfaceType;
    uint64_t consumerUsage;
    android_dataspace dataSpace;
    status_t err;
    binder::Status res;

    if (!mDevice.get()) {
        return STATUS_ERROR(CameraService::ERROR_DISCONNECTED, "Camera device no longer alive");
    }

    // Infer the surface info for deferred surface stream creation.
    width = outputConfiguration.getWidth();
    height = outputConfiguration.getHeight();
    surfaceType = outputConfiguration.getSurfaceType();
    format = HAL_PIXEL_FORMAT_IMPLEMENTATION_DEFINED;
    dataSpace = android_dataspace_t::HAL_DATASPACE_UNKNOWN;
    // Hardcode consumer usage flags: SurfaceView--0x900, SurfaceTexture--0x100.
    consumerUsage = GraphicBuffer::USAGE_HW_TEXTURE;
    if (surfaceType == OutputConfiguration::SURFACE_TYPE_SURFACE_VIEW) {
        consumerUsage |= GraphicBuffer::USAGE_HW_COMPOSER;
    }
    int streamId = camera3::CAMERA3_STREAM_ID_INVALID;
    std::vector<sp<Surface>> noSurface;
    std::vector<int> surfaceIds;
    String8 physicalCameraId(outputConfiguration.getPhysicalCameraId());
    err = mDevice->createStream(noSurface, /*hasDeferredConsumer*/true, width,
            height, format, dataSpace,
            static_cast<camera3_stream_rotation_t>(outputConfiguration.getRotation()),
            &streamId, physicalCameraId, &surfaceIds,
            outputConfiguration.getSurfaceSetID(), isShared,
            consumerUsage);

    if (err != OK) {
        res = STATUS_ERROR_FMT(CameraService::ERROR_INVALID_OPERATION,
                "Camera %s: Error creating output stream (%d x %d, fmt %x, dataSpace %x): %s (%d)",
                mCameraIdStr.string(), width, height, format, dataSpace, strerror(-err), err);
    } else {
        // Can not add streamId to mStreamMap here, as the surface is deferred. Add it to
        // a separate list to track. Once the deferred surface is set, this id will be
        // relocated to mStreamMap.
        mDeferredStreams.push_back(streamId);

        mStreamInfoMap.emplace(std::piecewise_construct, std::forward_as_tuple(streamId),
                std::forward_as_tuple(width, height, format, dataSpace, consumerUsage));

        ALOGV("%s: Camera %s: Successfully created a new stream ID %d for a deferred surface"
                " (%d x %d) stream with format 0x%x.",
              __FUNCTION__, mCameraIdStr.string(), streamId, width, height, format);

        // Set transform flags to ensure preview to be rotated correctly.
        res = setStreamTransformLocked(streamId);

        *newStreamId = streamId;
    }
    return res;
}

binder::Status CameraDeviceClient::setStreamTransformLocked(int streamId) {
    int32_t transform = 0;
    status_t err;
    binder::Status res;

    if (!mDevice.get()) {
        return STATUS_ERROR(CameraService::ERROR_DISCONNECTED, "Camera device no longer alive");
    }

    err = getRotationTransformLocked(&transform);
    if (err != OK) {
        // Error logged by getRotationTransformLocked.
        return STATUS_ERROR(CameraService::ERROR_INVALID_OPERATION,
                "Unable to calculate rotation transform for new stream");
    }

    err = mDevice->setStreamTransform(streamId, transform);
    if (err != OK) {
        String8 msg = String8::format("Failed to set stream transform (stream id %d)",
                streamId);
        ALOGE("%s: %s", __FUNCTION__, msg.string());
        return STATUS_ERROR(CameraService::ERROR_INVALID_OPERATION, msg.string());
    }

    return res;
}

binder::Status CameraDeviceClient::createInputStream(
        int width, int height, int format,
        /*out*/
        int32_t* newStreamId) {

    ATRACE_CALL();
    ALOGV("%s (w = %d, h = %d, f = 0x%x)", __FUNCTION__, width, height, format);

    binder::Status res;
    if (!(res = checkPidStatus(__FUNCTION__)).isOk()) return res;

    Mutex::Autolock icl(mBinderSerializationLock);

    if (!mDevice.get()) {
        return STATUS_ERROR(CameraService::ERROR_DISCONNECTED, "Camera device no longer alive");
    }

    if (mInputStream.configured) {
        String8 msg = String8::format("Camera %s: Already has an input stream "
                "configured (ID %d)", mCameraIdStr.string(), mInputStream.id);
        ALOGE("%s: %s", __FUNCTION__, msg.string() );
        return STATUS_ERROR(CameraService::ERROR_ALREADY_EXISTS, msg.string());
    }

    int streamId = -1;
    status_t err = mDevice->createInputStream(width, height, format, &streamId);
    if (err == OK) {
        mInputStream.configured = true;
        mInputStream.width = width;
        mInputStream.height = height;
        mInputStream.format = format;
        mInputStream.id = streamId;

        ALOGV("%s: Camera %s: Successfully created a new input stream ID %d",
                __FUNCTION__, mCameraIdStr.string(), streamId);

        *newStreamId = streamId;
    } else {
        res = STATUS_ERROR_FMT(CameraService::ERROR_INVALID_OPERATION,
                "Camera %s: Error creating new input stream: %s (%d)", mCameraIdStr.string(),
                strerror(-err), err);
    }

    return res;
}

binder::Status CameraDeviceClient::getInputSurface(/*out*/ view::Surface *inputSurface) {

    binder::Status res;
    if (!(res = checkPidStatus(__FUNCTION__)).isOk()) return res;

    if (inputSurface == NULL) {
        return STATUS_ERROR(CameraService::ERROR_ILLEGAL_ARGUMENT, "Null input surface");
    }

    Mutex::Autolock icl(mBinderSerializationLock);
    if (!mDevice.get()) {
        return STATUS_ERROR(CameraService::ERROR_DISCONNECTED, "Camera device no longer alive");
    }
    sp<IGraphicBufferProducer> producer;
    status_t err = mDevice->getInputBufferProducer(&producer);
    if (err != OK) {
        res = STATUS_ERROR_FMT(CameraService::ERROR_INVALID_OPERATION,
                "Camera %s: Error getting input Surface: %s (%d)",
                mCameraIdStr.string(), strerror(-err), err);
    } else {
        inputSurface->name = String16("CameraInput");
        inputSurface->graphicBufferProducer = producer;
    }
    return res;
}

binder::Status CameraDeviceClient::updateOutputConfiguration(int streamId,
        const hardware::camera2::params::OutputConfiguration &outputConfiguration) {
    ATRACE_CALL();

    binder::Status res;
    if (!(res = checkPidStatus(__FUNCTION__)).isOk()) return res;

    Mutex::Autolock icl(mBinderSerializationLock);

    if (!mDevice.get()) {
        return STATUS_ERROR(CameraService::ERROR_DISCONNECTED, "Camera device no longer alive");
    }

    const std::vector<sp<IGraphicBufferProducer> >& bufferProducers =
            outputConfiguration.getGraphicBufferProducers();
    String8 physicalCameraId(outputConfiguration.getPhysicalCameraId());

    auto producerCount = bufferProducers.size();
    if (producerCount == 0) {
        ALOGE("%s: bufferProducers must not be empty", __FUNCTION__);
        return STATUS_ERROR(CameraService::ERROR_ILLEGAL_ARGUMENT,
                "bufferProducers must not be empty");
    }

    // The first output is the one associated with the output configuration.
    // It should always be present, valid and the corresponding stream id should match.
    sp<IBinder> binder = IInterface::asBinder(bufferProducers[0]);
    ssize_t index = mStreamMap.indexOfKey(binder);
    if (index == NAME_NOT_FOUND) {
        ALOGE("%s: Outputconfiguration is invalid", __FUNCTION__);
        return STATUS_ERROR(CameraService::ERROR_ILLEGAL_ARGUMENT,
                "OutputConfiguration is invalid");
    }
    if (mStreamMap.valueFor(binder).streamId() != streamId) {
        ALOGE("%s: Stream Id: %d provided doesn't match the id: %d in the stream map",
                __FUNCTION__, streamId, mStreamMap.valueFor(binder).streamId());
        return STATUS_ERROR(CameraService::ERROR_ILLEGAL_ARGUMENT,
                "Stream id is invalid");
    }

    std::vector<size_t> removedSurfaceIds;
    std::vector<sp<IBinder>> removedOutputs;
    std::vector<sp<Surface>> newOutputs;
    std::vector<OutputStreamInfo> streamInfos;
    KeyedVector<sp<IBinder>, sp<IGraphicBufferProducer>> newOutputsMap;
    for (auto &it : bufferProducers) {
        newOutputsMap.add(IInterface::asBinder(it), it);
    }

    for (size_t i = 0; i < mStreamMap.size(); i++) {
        ssize_t idx = newOutputsMap.indexOfKey(mStreamMap.keyAt(i));
        if (idx == NAME_NOT_FOUND) {
            if (mStreamMap[i].streamId() == streamId) {
                removedSurfaceIds.push_back(mStreamMap[i].surfaceId());
                removedOutputs.push_back(mStreamMap.keyAt(i));
            }
        } else {
            if (mStreamMap[i].streamId() != streamId) {
                ALOGE("%s: Output surface already part of a different stream", __FUNCTION__);
                return STATUS_ERROR(CameraService::ERROR_ILLEGAL_ARGUMENT,
                        "Target Surface is invalid");
            }
            newOutputsMap.removeItemsAt(idx);
        }
    }

    for (size_t i = 0; i < newOutputsMap.size(); i++) {
        OutputStreamInfo outInfo;
        sp<Surface> surface;
        res = createSurfaceFromGbp(outInfo, /*isStreamInfoValid*/ false, surface,
                newOutputsMap.valueAt(i), mCameraIdStr, mDevice->infoPhysical(physicalCameraId));
        if (!res.isOk())
            return res;

        streamInfos.push_back(outInfo);
        newOutputs.push_back(surface);
    }

    //Trivial case no changes required
    if (removedSurfaceIds.empty() && newOutputs.empty()) {
        return binder::Status::ok();
    }

    KeyedVector<sp<Surface>, size_t> outputMap;
    auto ret = mDevice->updateStream(streamId, newOutputs, streamInfos, removedSurfaceIds,
            &outputMap);
    if (ret != OK) {
        switch (ret) {
            case NAME_NOT_FOUND:
            case BAD_VALUE:
            case -EBUSY:
                res = STATUS_ERROR_FMT(CameraService::ERROR_ILLEGAL_ARGUMENT,
                        "Camera %s: Error updating stream: %s (%d)",
                        mCameraIdStr.string(), strerror(ret), ret);
                break;
            default:
                res = STATUS_ERROR_FMT(CameraService::ERROR_INVALID_OPERATION,
                        "Camera %s: Error updating stream: %s (%d)",
                        mCameraIdStr.string(), strerror(ret), ret);
                break;
        }
    } else {
        for (const auto &it : removedOutputs) {
            mStreamMap.removeItem(it);
        }

        for (size_t i = 0; i < outputMap.size(); i++) {
            mStreamMap.add(IInterface::asBinder(outputMap.keyAt(i)->getIGraphicBufferProducer()),
                    StreamSurfaceId(streamId, outputMap.valueAt(i)));
        }

        mConfiguredOutputs.replaceValueFor(streamId, outputConfiguration);

        ALOGV("%s: Camera %s: Successful stream ID %d update",
                  __FUNCTION__, mCameraIdStr.string(), streamId);
    }

    return res;
}

bool CameraDeviceClient::isPublicFormat(int32_t format)
{
    switch(format) {
        case HAL_PIXEL_FORMAT_RGBA_8888:
        case HAL_PIXEL_FORMAT_RGBX_8888:
        case HAL_PIXEL_FORMAT_RGB_888:
        case HAL_PIXEL_FORMAT_RGB_565:
        case HAL_PIXEL_FORMAT_BGRA_8888:
        case HAL_PIXEL_FORMAT_YV12:
        case HAL_PIXEL_FORMAT_Y8:
        case HAL_PIXEL_FORMAT_Y16:
        case HAL_PIXEL_FORMAT_RAW16:
        case HAL_PIXEL_FORMAT_RAW10:
        case HAL_PIXEL_FORMAT_RAW12:
        case HAL_PIXEL_FORMAT_RAW_OPAQUE:
        case HAL_PIXEL_FORMAT_BLOB:
        case HAL_PIXEL_FORMAT_IMPLEMENTATION_DEFINED:
        case HAL_PIXEL_FORMAT_YCbCr_420_888:
        case HAL_PIXEL_FORMAT_YCbCr_422_SP:
        case HAL_PIXEL_FORMAT_YCrCb_420_SP:
        case HAL_PIXEL_FORMAT_YCbCr_422_I:
            return true;
        default:
            return false;
    }
}

binder::Status CameraDeviceClient::createSurfaceFromGbp(
        OutputStreamInfo& streamInfo, bool isStreamInfoValid,
        sp<Surface>& surface, const sp<IGraphicBufferProducer>& gbp,
        const String8 &cameraId, const CameraMetadata &physicalCameraMetadata) {

    // bufferProducer must be non-null
    if (gbp == nullptr) {
        String8 msg = String8::format("Camera %s: Surface is NULL", cameraId.string());
        ALOGW("%s: %s", __FUNCTION__, msg.string());
        return STATUS_ERROR(CameraService::ERROR_ILLEGAL_ARGUMENT, msg.string());
    }
    // HACK b/10949105
    // Query consumer usage bits to set async operation mode for
    // GLConsumer using controlledByApp parameter.
    bool useAsync = false;
    uint64_t consumerUsage = 0;
    status_t err;
    if ((err = gbp->getConsumerUsage(&consumerUsage)) != OK) {
        String8 msg = String8::format("Camera %s: Failed to query Surface consumer usage: %s (%d)",
                cameraId.string(), strerror(-err), err);
        ALOGE("%s: %s", __FUNCTION__, msg.string());
        return STATUS_ERROR(CameraService::ERROR_INVALID_OPERATION, msg.string());
    }
    if (consumerUsage & GraphicBuffer::USAGE_HW_TEXTURE) {
        ALOGW("%s: Camera %s with consumer usage flag: %" PRIu64 ": Forcing asynchronous mode for stream",
                __FUNCTION__, cameraId.string(), consumerUsage);
        useAsync = true;
    }

    uint64_t disallowedFlags = GraphicBuffer::USAGE_HW_VIDEO_ENCODER |
                              GRALLOC_USAGE_RENDERSCRIPT;
    uint64_t allowedFlags = GraphicBuffer::USAGE_SW_READ_MASK |
                           GraphicBuffer::USAGE_HW_TEXTURE |
                           GraphicBuffer::USAGE_HW_COMPOSER;
<<<<<<< HEAD
    bool flexibleConsumer = !mPrivilegedClient && (consumerUsage & disallowedFlags) == 0 &&
=======
    // TODO(b/149088757) - restore privileged client check
    bool flexibleConsumer = /*!mPrivilegedClient &&*/ (consumerUsage & disallowedFlags) == 0 &&
>>>>>>> bf6316ac
            (consumerUsage & allowedFlags) != 0;

    surface = new Surface(gbp, useAsync);
    ANativeWindow *anw = surface.get();

    int width, height, format;
    android_dataspace dataSpace;
    if ((err = anw->query(anw, NATIVE_WINDOW_WIDTH, &width)) != OK) {
        String8 msg = String8::format("Camera %s: Failed to query Surface width: %s (%d)",
                 cameraId.string(), strerror(-err), err);
        ALOGE("%s: %s", __FUNCTION__, msg.string());
        return STATUS_ERROR(CameraService::ERROR_INVALID_OPERATION, msg.string());
    }
    if ((err = anw->query(anw, NATIVE_WINDOW_HEIGHT, &height)) != OK) {
        String8 msg = String8::format("Camera %s: Failed to query Surface height: %s (%d)",
                cameraId.string(), strerror(-err), err);
        ALOGE("%s: %s", __FUNCTION__, msg.string());
        return STATUS_ERROR(CameraService::ERROR_INVALID_OPERATION, msg.string());
    }
    if ((err = anw->query(anw, NATIVE_WINDOW_FORMAT, &format)) != OK) {
        String8 msg = String8::format("Camera %s: Failed to query Surface format: %s (%d)",
                cameraId.string(), strerror(-err), err);
        ALOGE("%s: %s", __FUNCTION__, msg.string());
        return STATUS_ERROR(CameraService::ERROR_INVALID_OPERATION, msg.string());
    }
    if ((err = anw->query(anw, NATIVE_WINDOW_DEFAULT_DATASPACE,
            reinterpret_cast<int*>(&dataSpace))) != OK) {
        String8 msg = String8::format("Camera %s: Failed to query Surface dataspace: %s (%d)",
                cameraId.string(), strerror(-err), err);
        ALOGE("%s: %s", __FUNCTION__, msg.string());
        return STATUS_ERROR(CameraService::ERROR_INVALID_OPERATION, msg.string());
    }

    // FIXME: remove this override since the default format should be
    //       IMPLEMENTATION_DEFINED. b/9487482 & b/35317944
    if ((format >= HAL_PIXEL_FORMAT_RGBA_8888 && format <= HAL_PIXEL_FORMAT_BGRA_8888) &&
            ((consumerUsage & GRALLOC_USAGE_HW_MASK) &&
             ((consumerUsage & GRALLOC_USAGE_SW_READ_MASK) == 0))) {
        ALOGW("%s: Camera %s: Overriding format %#x to IMPLEMENTATION_DEFINED",
                __FUNCTION__, cameraId.string(), format);
        format = HAL_PIXEL_FORMAT_IMPLEMENTATION_DEFINED;
    }
    // Round dimensions to the nearest dimensions available for this format
    if (flexibleConsumer && isPublicFormat(format) &&
            !CameraDeviceClient::roundBufferDimensionNearest(width, height,
            format, dataSpace, physicalCameraMetadata, /*out*/&width, /*out*/&height)) {
        String8 msg = String8::format("Camera %s: No supported stream configurations with "
                "format %#x defined, failed to create output stream",
                cameraId.string(), format);
        ALOGE("%s: %s", __FUNCTION__, msg.string());
        return STATUS_ERROR(CameraService::ERROR_ILLEGAL_ARGUMENT, msg.string());
    }

    if (!isStreamInfoValid) {
        streamInfo.width = width;
        streamInfo.height = height;
        streamInfo.format = format;
        streamInfo.dataSpace = dataSpace;
        streamInfo.consumerUsage = consumerUsage;
        return binder::Status::ok();
    }
    if (width != streamInfo.width) {
        String8 msg = String8::format("Camera %s:Surface width doesn't match: %d vs %d",
                cameraId.string(), width, streamInfo.width);
        ALOGE("%s: %s", __FUNCTION__, msg.string());
        return STATUS_ERROR(CameraService::ERROR_ILLEGAL_ARGUMENT, msg.string());
    }
    if (height != streamInfo.height) {
        String8 msg = String8::format("Camera %s:Surface height doesn't match: %d vs %d",
                 cameraId.string(), height, streamInfo.height);
        ALOGE("%s: %s", __FUNCTION__, msg.string());
        return STATUS_ERROR(CameraService::ERROR_ILLEGAL_ARGUMENT, msg.string());
    }
    if (format != streamInfo.format) {
        String8 msg = String8::format("Camera %s:Surface format doesn't match: %d vs %d",
                 cameraId.string(), format, streamInfo.format);
        ALOGE("%s: %s", __FUNCTION__, msg.string());
        return STATUS_ERROR(CameraService::ERROR_ILLEGAL_ARGUMENT, msg.string());
    }
    if (format != HAL_PIXEL_FORMAT_IMPLEMENTATION_DEFINED) {
        if (dataSpace != streamInfo.dataSpace) {
            String8 msg = String8::format("Camera %s:Surface dataSpace doesn't match: %d vs %d",
                    cameraId.string(), dataSpace, streamInfo.dataSpace);
            ALOGE("%s: %s", __FUNCTION__, msg.string());
            return STATUS_ERROR(CameraService::ERROR_ILLEGAL_ARGUMENT, msg.string());
        }
        //At the native side, there isn't a way to check whether 2 surfaces come from the same
        //surface class type. Use usage flag to approximate the comparison.
        if (consumerUsage != streamInfo.consumerUsage) {
            String8 msg = String8::format(
                    "Camera %s:Surface usage flag doesn't match %" PRIu64 " vs %" PRIu64 "",
                    cameraId.string(), consumerUsage, streamInfo.consumerUsage);
            ALOGE("%s: %s", __FUNCTION__, msg.string());
            return STATUS_ERROR(CameraService::ERROR_ILLEGAL_ARGUMENT, msg.string());
        }
    }
    return binder::Status::ok();
}

bool CameraDeviceClient::roundBufferDimensionNearest(int32_t width, int32_t height,
        int32_t format, android_dataspace dataSpace, const CameraMetadata& info,
        /*out*/int32_t* outWidth, /*out*/int32_t* outHeight) {

    camera_metadata_ro_entry streamConfigs =
            (dataSpace == HAL_DATASPACE_DEPTH) ?
            info.find(ANDROID_DEPTH_AVAILABLE_DEPTH_STREAM_CONFIGURATIONS) :
            (dataSpace == static_cast<android_dataspace>(HAL_DATASPACE_HEIF)) ?
            info.find(ANDROID_HEIC_AVAILABLE_HEIC_STREAM_CONFIGURATIONS) :
            info.find(ANDROID_SCALER_AVAILABLE_STREAM_CONFIGURATIONS);

    int32_t bestWidth = -1;
    int32_t bestHeight = -1;

    // Iterate through listed stream configurations and find the one with the smallest euclidean
    // distance from the given dimensions for the given format.
    for (size_t i = 0; i < streamConfigs.count; i += 4) {
        int32_t fmt = streamConfigs.data.i32[i];
        int32_t w = streamConfigs.data.i32[i + 1];
        int32_t h = streamConfigs.data.i32[i + 2];

        // Ignore input/output type for now
        if (fmt == format) {
            if (w == width && h == height) {
                bestWidth = width;
                bestHeight = height;
                break;
            } else if (w <= ROUNDING_WIDTH_CAP && (bestWidth == -1 ||
                    CameraDeviceClient::euclidDistSquare(w, h, width, height) <
                    CameraDeviceClient::euclidDistSquare(bestWidth, bestHeight, width, height))) {
                bestWidth = w;
                bestHeight = h;
            }
        }
    }

    if (bestWidth == -1) {
        // Return false if no configurations for this format were listed
        return false;
    }

    // Set the outputs to the closet width/height
    if (outWidth != NULL) {
        *outWidth = bestWidth;
    }
    if (outHeight != NULL) {
        *outHeight = bestHeight;
    }

    // Return true if at least one configuration for this format was listed
    return true;
}

int64_t CameraDeviceClient::euclidDistSquare(int32_t x0, int32_t y0, int32_t x1, int32_t y1) {
    int64_t d0 = x0 - x1;
    int64_t d1 = y0 - y1;
    return d0 * d0 + d1 * d1;
}

// Create a request object from a template.
binder::Status CameraDeviceClient::createDefaultRequest(int templateId,
        /*out*/
        hardware::camera2::impl::CameraMetadataNative* request)
{
    ATRACE_CALL();
    ALOGV("%s (templateId = 0x%x)", __FUNCTION__, templateId);

    binder::Status res;
    if (!(res = checkPidStatus(__FUNCTION__)).isOk()) return res;

    Mutex::Autolock icl(mBinderSerializationLock);

    if (!mDevice.get()) {
        return STATUS_ERROR(CameraService::ERROR_DISCONNECTED, "Camera device no longer alive");
    }

    CameraMetadata metadata;
    status_t err;
    if ( (err = mDevice->createDefaultRequest(templateId, &metadata) ) == OK &&
        request != NULL) {

        request->swap(metadata);
    } else if (err == BAD_VALUE) {
        res = STATUS_ERROR_FMT(CameraService::ERROR_ILLEGAL_ARGUMENT,
                "Camera %s: Template ID %d is invalid or not supported: %s (%d)",
                mCameraIdStr.string(), templateId, strerror(-err), err);

    } else {
        res = STATUS_ERROR_FMT(CameraService::ERROR_INVALID_OPERATION,
                "Camera %s: Error creating default request for template %d: %s (%d)",
                mCameraIdStr.string(), templateId, strerror(-err), err);
    }
    return res;
}

binder::Status CameraDeviceClient::getCameraInfo(
        /*out*/
        hardware::camera2::impl::CameraMetadataNative* info)
{
    ATRACE_CALL();
    ALOGV("%s", __FUNCTION__);

    binder::Status res;

    if (!(res = checkPidStatus(__FUNCTION__)).isOk()) return res;

    Mutex::Autolock icl(mBinderSerializationLock);

    if (!mDevice.get()) {
        return STATUS_ERROR(CameraService::ERROR_DISCONNECTED, "Camera device no longer alive");
    }

    if (info != NULL) {
        *info = mDevice->info(); // static camera metadata
        // TODO: merge with device-specific camera metadata
    }

    return res;
}

binder::Status CameraDeviceClient::waitUntilIdle()
{
    ATRACE_CALL();
    ALOGV("%s", __FUNCTION__);

    binder::Status res;
    if (!(res = checkPidStatus(__FUNCTION__)).isOk()) return res;

    Mutex::Autolock icl(mBinderSerializationLock);

    if (!mDevice.get()) {
        return STATUS_ERROR(CameraService::ERROR_DISCONNECTED, "Camera device no longer alive");
    }

    // FIXME: Also need check repeating burst.
    Mutex::Autolock idLock(mStreamingRequestIdLock);
    if (mStreamingRequestId != REQUEST_ID_NONE) {
        String8 msg = String8::format(
            "Camera %s: Try to waitUntilIdle when there are active streaming requests",
            mCameraIdStr.string());
        ALOGE("%s: %s", __FUNCTION__, msg.string());
        return STATUS_ERROR(CameraService::ERROR_INVALID_OPERATION, msg.string());
    }
    status_t err = mDevice->waitUntilDrained();
    if (err != OK) {
        res = STATUS_ERROR_FMT(CameraService::ERROR_INVALID_OPERATION,
                "Camera %s: Error waiting to drain: %s (%d)",
                mCameraIdStr.string(), strerror(-err), err);
    }
    ALOGV("%s Done", __FUNCTION__);
    return res;
}

binder::Status CameraDeviceClient::flush(
        /*out*/
        int64_t* lastFrameNumber) {
    ATRACE_CALL();
    ALOGV("%s", __FUNCTION__);

    binder::Status res;
    if (!(res = checkPidStatus(__FUNCTION__)).isOk()) return res;

    Mutex::Autolock icl(mBinderSerializationLock);

    if (!mDevice.get()) {
        return STATUS_ERROR(CameraService::ERROR_DISCONNECTED, "Camera device no longer alive");
    }

    Mutex::Autolock idLock(mStreamingRequestIdLock);
    mStreamingRequestId = REQUEST_ID_NONE;
    status_t err = mDevice->flush(lastFrameNumber);
    if (err != OK) {
        res = STATUS_ERROR_FMT(CameraService::ERROR_INVALID_OPERATION,
                "Camera %s: Error flushing device: %s (%d)", mCameraIdStr.string(), strerror(-err), err);
    }
    return res;
}

binder::Status CameraDeviceClient::prepare(int streamId) {
    ATRACE_CALL();
    ALOGV("%s", __FUNCTION__);

    binder::Status res;
    if (!(res = checkPidStatus(__FUNCTION__)).isOk()) return res;

    Mutex::Autolock icl(mBinderSerializationLock);

    // Guard against trying to prepare non-created streams
    ssize_t index = NAME_NOT_FOUND;
    for (size_t i = 0; i < mStreamMap.size(); ++i) {
        if (streamId == mStreamMap.valueAt(i).streamId()) {
            index = i;
            break;
        }
    }

    if (index == NAME_NOT_FOUND) {
        String8 msg = String8::format("Camera %s: Invalid stream ID (%d) specified, no stream "
              "with that ID exists", mCameraIdStr.string(), streamId);
        ALOGW("%s: %s", __FUNCTION__, msg.string());
        return STATUS_ERROR(CameraService::ERROR_ILLEGAL_ARGUMENT, msg.string());
    }

    // Also returns BAD_VALUE if stream ID was not valid, or stream already
    // has been used
    status_t err = mDevice->prepare(streamId);
    if (err == BAD_VALUE) {
        res = STATUS_ERROR_FMT(CameraService::ERROR_ILLEGAL_ARGUMENT,
                "Camera %s: Stream %d has already been used, and cannot be prepared",
                mCameraIdStr.string(), streamId);
    } else if (err != OK) {
        res = STATUS_ERROR_FMT(CameraService::ERROR_INVALID_OPERATION,
                "Camera %s: Error preparing stream %d: %s (%d)", mCameraIdStr.string(), streamId,
                strerror(-err), err);
    }
    return res;
}

binder::Status CameraDeviceClient::prepare2(int maxCount, int streamId) {
    ATRACE_CALL();
    ALOGV("%s", __FUNCTION__);

    binder::Status res;
    if (!(res = checkPidStatus(__FUNCTION__)).isOk()) return res;

    Mutex::Autolock icl(mBinderSerializationLock);

    // Guard against trying to prepare non-created streams
    ssize_t index = NAME_NOT_FOUND;
    for (size_t i = 0; i < mStreamMap.size(); ++i) {
        if (streamId == mStreamMap.valueAt(i).streamId()) {
            index = i;
            break;
        }
    }

    if (index == NAME_NOT_FOUND) {
        String8 msg = String8::format("Camera %s: Invalid stream ID (%d) specified, no stream "
              "with that ID exists", mCameraIdStr.string(), streamId);
        ALOGW("%s: %s", __FUNCTION__, msg.string());
        return STATUS_ERROR(CameraService::ERROR_ILLEGAL_ARGUMENT, msg.string());
    }

    if (maxCount <= 0) {
        String8 msg = String8::format("Camera %s: maxCount (%d) must be greater than 0",
                mCameraIdStr.string(), maxCount);
        ALOGE("%s: %s", __FUNCTION__, msg.string());
        return STATUS_ERROR(CameraService::ERROR_ILLEGAL_ARGUMENT, msg.string());
    }

    // Also returns BAD_VALUE if stream ID was not valid, or stream already
    // has been used
    status_t err = mDevice->prepare(maxCount, streamId);
    if (err == BAD_VALUE) {
        res = STATUS_ERROR_FMT(CameraService::ERROR_ILLEGAL_ARGUMENT,
                "Camera %s: Stream %d has already been used, and cannot be prepared",
                mCameraIdStr.string(), streamId);
    } else if (err != OK) {
        res = STATUS_ERROR_FMT(CameraService::ERROR_INVALID_OPERATION,
                "Camera %s: Error preparing stream %d: %s (%d)", mCameraIdStr.string(), streamId,
                strerror(-err), err);
    }

    return res;
}

binder::Status CameraDeviceClient::tearDown(int streamId) {
    ATRACE_CALL();
    ALOGV("%s", __FUNCTION__);

    binder::Status res;
    if (!(res = checkPidStatus(__FUNCTION__)).isOk()) return res;

    Mutex::Autolock icl(mBinderSerializationLock);

    // Guard against trying to prepare non-created streams
    ssize_t index = NAME_NOT_FOUND;
    for (size_t i = 0; i < mStreamMap.size(); ++i) {
        if (streamId == mStreamMap.valueAt(i).streamId()) {
            index = i;
            break;
        }
    }

    if (index == NAME_NOT_FOUND) {
        String8 msg = String8::format("Camera %s: Invalid stream ID (%d) specified, no stream "
              "with that ID exists", mCameraIdStr.string(), streamId);
        ALOGW("%s: %s", __FUNCTION__, msg.string());
        return STATUS_ERROR(CameraService::ERROR_ILLEGAL_ARGUMENT, msg.string());
    }

    // Also returns BAD_VALUE if stream ID was not valid or if the stream is in
    // use
    status_t err = mDevice->tearDown(streamId);
    if (err == BAD_VALUE) {
        res = STATUS_ERROR_FMT(CameraService::ERROR_ILLEGAL_ARGUMENT,
                "Camera %s: Stream %d is still in use, cannot be torn down",
                mCameraIdStr.string(), streamId);
    } else if (err != OK) {
        res = STATUS_ERROR_FMT(CameraService::ERROR_INVALID_OPERATION,
                "Camera %s: Error tearing down stream %d: %s (%d)", mCameraIdStr.string(), streamId,
                strerror(-err), err);
    }

    return res;
}

binder::Status CameraDeviceClient::finalizeOutputConfigurations(int32_t streamId,
        const hardware::camera2::params::OutputConfiguration &outputConfiguration) {
    ATRACE_CALL();

    binder::Status res;
    if (!(res = checkPidStatus(__FUNCTION__)).isOk()) return res;

    Mutex::Autolock icl(mBinderSerializationLock);

    const std::vector<sp<IGraphicBufferProducer> >& bufferProducers =
            outputConfiguration.getGraphicBufferProducers();
    String8 physicalId(outputConfiguration.getPhysicalCameraId());

    if (bufferProducers.size() == 0) {
        ALOGE("%s: bufferProducers must not be empty", __FUNCTION__);
        return STATUS_ERROR(CameraService::ERROR_ILLEGAL_ARGUMENT, "Target Surface is invalid");
    }

    // streamId should be in mStreamMap if this stream already has a surface attached
    // to it. Otherwise, it should be in mDeferredStreams.
    bool streamIdConfigured = false;
    ssize_t deferredStreamIndex = NAME_NOT_FOUND;
    for (size_t i = 0; i < mStreamMap.size(); i++) {
        if (mStreamMap.valueAt(i).streamId() == streamId) {
            streamIdConfigured = true;
            break;
        }
    }
    for (size_t i = 0; i < mDeferredStreams.size(); i++) {
        if (streamId == mDeferredStreams[i]) {
            deferredStreamIndex = i;
            break;
        }

    }
    if (deferredStreamIndex == NAME_NOT_FOUND && !streamIdConfigured) {
        String8 msg = String8::format("Camera %s: deferred surface is set to a unknown stream"
                "(ID %d)", mCameraIdStr.string(), streamId);
        ALOGW("%s: %s", __FUNCTION__, msg.string());
        return STATUS_ERROR(CameraService::ERROR_ILLEGAL_ARGUMENT, msg.string());
    }

    if (mStreamInfoMap[streamId].finalized) {
        String8 msg = String8::format("Camera %s: finalizeOutputConfigurations has been called"
                " on stream ID %d", mCameraIdStr.string(), streamId);
        ALOGW("%s: %s", __FUNCTION__, msg.string());
        return STATUS_ERROR(CameraService::ERROR_ILLEGAL_ARGUMENT, msg.string());
    }

    if (!mDevice.get()) {
        return STATUS_ERROR(CameraService::ERROR_DISCONNECTED, "Camera device no longer alive");
    }

    std::vector<sp<Surface>> consumerSurfaces;
    for (auto& bufferProducer : bufferProducers) {
        // Don't create multiple streams for the same target surface
        ssize_t index = mStreamMap.indexOfKey(IInterface::asBinder(bufferProducer));
        if (index != NAME_NOT_FOUND) {
            ALOGV("Camera %s: Surface already has a stream created "
                    " for it (ID %zd)", mCameraIdStr.string(), index);
            continue;
        }

        sp<Surface> surface;
        res = createSurfaceFromGbp(mStreamInfoMap[streamId], true /*isStreamInfoValid*/,
                surface, bufferProducer, mCameraIdStr, mDevice->infoPhysical(physicalId));

        if (!res.isOk())
            return res;

        consumerSurfaces.push_back(surface);
    }

    // Gracefully handle case where finalizeOutputConfigurations is called
    // without any new surface.
    if (consumerSurfaces.size() == 0) {
        mStreamInfoMap[streamId].finalized = true;
        return res;
    }

    // Finish the deferred stream configuration with the surface.
    status_t err;
    std::vector<int> consumerSurfaceIds;
    err = mDevice->setConsumerSurfaces(streamId, consumerSurfaces, &consumerSurfaceIds);
    if (err == OK) {
        for (size_t i = 0; i < consumerSurfaces.size(); i++) {
            sp<IBinder> binder = IInterface::asBinder(
                    consumerSurfaces[i]->getIGraphicBufferProducer());
            ALOGV("%s: mStreamMap add binder %p streamId %d, surfaceId %d", __FUNCTION__,
                    binder.get(), streamId, consumerSurfaceIds[i]);
            mStreamMap.add(binder, StreamSurfaceId(streamId, consumerSurfaceIds[i]));
        }
        if (deferredStreamIndex != NAME_NOT_FOUND) {
            mDeferredStreams.removeItemsAt(deferredStreamIndex);
        }
        mStreamInfoMap[streamId].finalized = true;
        mConfiguredOutputs.replaceValueFor(streamId, outputConfiguration);
    } else if (err == NO_INIT) {
        res = STATUS_ERROR_FMT(CameraService::ERROR_ILLEGAL_ARGUMENT,
                "Camera %s: Deferred surface is invalid: %s (%d)",
                mCameraIdStr.string(), strerror(-err), err);
    } else {
        res = STATUS_ERROR_FMT(CameraService::ERROR_INVALID_OPERATION,
                "Camera %s: Error setting output stream deferred surface: %s (%d)",
                mCameraIdStr.string(), strerror(-err), err);
    }

    return res;
}

binder::Status CameraDeviceClient::setCameraAudioRestriction(int32_t mode) {
    ATRACE_CALL();
    binder::Status res;
    if (!(res = checkPidStatus(__FUNCTION__)).isOk()) return res;

    if (!isValidAudioRestriction(mode)) {
        String8 msg = String8::format("Camera %s: invalid audio restriction mode %d",
                mCameraIdStr.string(), mode);
        ALOGW("%s: %s", __FUNCTION__, msg.string());
        return STATUS_ERROR(CameraService::ERROR_ILLEGAL_ARGUMENT, msg.string());
    }

    Mutex::Autolock icl(mBinderSerializationLock);
    BasicClient::setAudioRestriction(mode);
    return binder::Status::ok();
}

binder::Status CameraDeviceClient::getGlobalAudioRestriction(/*out*/ int32_t* outMode) {
    ATRACE_CALL();
    binder::Status res;
    if (!(res = checkPidStatus(__FUNCTION__)).isOk()) return res;
    Mutex::Autolock icl(mBinderSerializationLock);
    if (outMode != nullptr) {
        *outMode = BasicClient::getServiceAudioRestriction();
    }
    return binder::Status::ok();
}

status_t CameraDeviceClient::setRotateAndCropOverride(uint8_t rotateAndCrop) {
    if (rotateAndCrop > ANDROID_SCALER_ROTATE_AND_CROP_AUTO) return BAD_VALUE;

    return mDevice->setRotateAndCropAutoBehavior(
        static_cast<camera_metadata_enum_android_scaler_rotate_and_crop_t>(rotateAndCrop));
}

binder::Status CameraDeviceClient::switchToOffline(
        const sp<hardware::camera2::ICameraDeviceCallbacks>& cameraCb,
        const std::vector<int>& offlineOutputIds,
        /*out*/
        sp<hardware::camera2::ICameraOfflineSession>* session) {
    ATRACE_CALL();

    binder::Status res;
    if (!(res = checkPidStatus(__FUNCTION__)).isOk()) return res;

    Mutex::Autolock icl(mBinderSerializationLock);

    if (!mDevice.get()) {
        return STATUS_ERROR(CameraService::ERROR_DISCONNECTED, "Camera device no longer alive");
    }

    if (offlineOutputIds.empty()) {
        String8 msg = String8::format("Offline surfaces must not be empty");
        ALOGE("%s: %s", __FUNCTION__, msg.string());
        return STATUS_ERROR(CameraService::ERROR_ILLEGAL_ARGUMENT, msg.string());
    }

    if (session == nullptr) {
        String8 msg = String8::format("Invalid offline session");
        ALOGE("%s: %s", __FUNCTION__, msg.string());
        return STATUS_ERROR(CameraService::ERROR_ILLEGAL_ARGUMENT, msg.string());
    }

    std::vector<int32_t> offlineStreamIds;
    offlineStreamIds.reserve(offlineOutputIds.size());
    KeyedVector<sp<IBinder>, sp<CompositeStream>> offlineCompositeStreamMap;
    for (const auto& streamId : offlineOutputIds) {
        ssize_t index = mConfiguredOutputs.indexOfKey(streamId);
        if (index == NAME_NOT_FOUND) {
            String8 msg = String8::format("Offline surface with id: %d is not registered",
                    streamId);
            ALOGE("%s: %s", __FUNCTION__, msg.string());
            return STATUS_ERROR(CameraService::ERROR_ILLEGAL_ARGUMENT, msg.string());
        }

        if (!mStreamInfoMap[streamId].supportsOffline) {
            String8 msg = String8::format("Offline surface with id: %d doesn't support "
                    "offline mode", streamId);
            ALOGE("%s: %s", __FUNCTION__, msg.string());
            return STATUS_ERROR(CameraService::ERROR_ILLEGAL_ARGUMENT, msg.string());
        }

        bool isCompositeStream = false;
        for (const auto& gbp : mConfiguredOutputs[streamId].getGraphicBufferProducers()) {
            sp<Surface> s = new Surface(gbp, false /*controlledByApp*/);
            isCompositeStream = camera3::DepthCompositeStream::isDepthCompositeStream(s) |
                camera3::HeicCompositeStream::isHeicCompositeStream(s);
            if (isCompositeStream) {
                auto compositeIdx = mCompositeStreamMap.indexOfKey(IInterface::asBinder(gbp));
                if (compositeIdx == NAME_NOT_FOUND) {
                    ALOGE("%s: Unknown composite stream", __FUNCTION__);
                    return STATUS_ERROR(CameraService::ERROR_ILLEGAL_ARGUMENT,
                            "Unknown composite stream");
                }

                mCompositeStreamMap.valueAt(compositeIdx)->insertCompositeStreamIds(
                        &offlineStreamIds);
                offlineCompositeStreamMap.add(mCompositeStreamMap.keyAt(compositeIdx),
                        mCompositeStreamMap.valueAt(compositeIdx));
                break;
            }
        }

        if (!isCompositeStream) {
            offlineStreamIds.push_back(streamId);
        }
    }

    sp<CameraOfflineSessionBase> offlineSession;
    auto ret = mDevice->switchToOffline(offlineStreamIds, &offlineSession);
    if (ret != OK) {
        return STATUS_ERROR_FMT(CameraService::ERROR_ILLEGAL_ARGUMENT,
                "Camera %s: Error switching to offline mode: %s (%d)",
                mCameraIdStr.string(), strerror(ret), ret);
    }

    sp<CameraOfflineSessionClient> offlineClient;
    if (offlineSession.get() != nullptr) {
        offlineClient = new CameraOfflineSessionClient(sCameraService,
                offlineSession, offlineCompositeStreamMap, cameraCb, mClientPackageName,
                mClientFeatureId, mCameraIdStr, mCameraFacing, mClientPid, mClientUid, mServicePid);
        ret = sCameraService->addOfflineClient(mCameraIdStr, offlineClient);
    }

    if (ret == OK) {
        // A successful offline session switch must reset the current camera client
        // and release any resources occupied by previously configured streams.
        mStreamMap.clear();
        mConfiguredOutputs.clear();
        mDeferredStreams.clear();
        mStreamInfoMap.clear();
        mCompositeStreamMap.clear();
        mInputStream = {false, 0, 0, 0, 0};
    } else {
        switch(ret) {
            case BAD_VALUE:
                return STATUS_ERROR_FMT(CameraService::ERROR_ILLEGAL_ARGUMENT,
                        "Illegal argument to HAL module for camera \"%s\"", mCameraIdStr.c_str());
            case TIMED_OUT:
                return STATUS_ERROR_FMT(CameraService::ERROR_CAMERA_IN_USE,
                        "Camera \"%s\" is already open", mCameraIdStr.c_str());
            default:
                return STATUS_ERROR_FMT(CameraService::ERROR_INVALID_OPERATION,
                        "Failed to initialize camera \"%s\": %s (%d)", mCameraIdStr.c_str(),
                        strerror(-ret), ret);
        }
    }

    *session = offlineClient;

    return binder::Status::ok();
}

status_t CameraDeviceClient::dump(int fd, const Vector<String16>& args) {
    return BasicClient::dump(fd, args);
}

status_t CameraDeviceClient::dumpClient(int fd, const Vector<String16>& args) {
    dprintf(fd, "  CameraDeviceClient[%s] (%p) dump:\n",
            mCameraIdStr.string(),
            (getRemoteCallback() != NULL ?
                    IInterface::asBinder(getRemoteCallback()).get() : NULL) );
    dprintf(fd, "    Current client UID %u\n", mClientUid);

    dprintf(fd, "    State:\n");
    dprintf(fd, "      Request ID counter: %d\n", mRequestIdCounter);
    if (mInputStream.configured) {
        dprintf(fd, "      Current input stream ID: %d\n", mInputStream.id);
    } else {
        dprintf(fd, "      No input stream configured.\n");
    }
    if (!mStreamMap.isEmpty()) {
        dprintf(fd, "      Current output stream/surface IDs:\n");
        for (size_t i = 0; i < mStreamMap.size(); i++) {
            dprintf(fd, "        Stream %d Surface %d\n",
                                mStreamMap.valueAt(i).streamId(),
                                mStreamMap.valueAt(i).surfaceId());
        }
    } else if (!mDeferredStreams.isEmpty()) {
        dprintf(fd, "      Current deferred surface output stream IDs:\n");
        for (auto& streamId : mDeferredStreams) {
            dprintf(fd, "        Stream %d\n", streamId);
        }
    } else {
        dprintf(fd, "      No output streams configured.\n");
    }
    // TODO: print dynamic/request section from most recent requests
    mFrameProcessor->dump(fd, args);

    return dumpDevice(fd, args);
}

void CameraDeviceClient::notifyError(int32_t errorCode,
                                     const CaptureResultExtras& resultExtras) {
    // Thread safe. Don't bother locking.
    sp<hardware::camera2::ICameraDeviceCallbacks> remoteCb = getRemoteCallback();

    // Composites can have multiple internal streams. Error notifications coming from such internal
    // streams may need to remain within camera service.
    bool skipClientNotification = false;
    for (size_t i = 0; i < mCompositeStreamMap.size(); i++) {
        skipClientNotification |= mCompositeStreamMap.valueAt(i)->onError(errorCode, resultExtras);
    }

    if ((remoteCb != 0) && (!skipClientNotification)) {
        remoteCb->onDeviceError(errorCode, resultExtras);
    }
}

void CameraDeviceClient::notifyRepeatingRequestError(long lastFrameNumber) {
    sp<hardware::camera2::ICameraDeviceCallbacks> remoteCb = getRemoteCallback();

    if (remoteCb != 0) {
        remoteCb->onRepeatingRequestError(lastFrameNumber, mStreamingRequestId);
    }

    Mutex::Autolock idLock(mStreamingRequestIdLock);
    mStreamingRequestId = REQUEST_ID_NONE;
}

void CameraDeviceClient::notifyIdle() {
    // Thread safe. Don't bother locking.
    sp<hardware::camera2::ICameraDeviceCallbacks> remoteCb = getRemoteCallback();

    if (remoteCb != 0) {
        remoteCb->onDeviceIdle();
    }
    Camera2ClientBase::notifyIdle();
}

void CameraDeviceClient::notifyShutter(const CaptureResultExtras& resultExtras,
        nsecs_t timestamp) {
    // Thread safe. Don't bother locking.
    sp<hardware::camera2::ICameraDeviceCallbacks> remoteCb = getRemoteCallback();
    if (remoteCb != 0) {
        remoteCb->onCaptureStarted(resultExtras, timestamp);
    }
    Camera2ClientBase::notifyShutter(resultExtras, timestamp);

    for (size_t i = 0; i < mCompositeStreamMap.size(); i++) {
        mCompositeStreamMap.valueAt(i)->onShutter(resultExtras, timestamp);
    }
}

void CameraDeviceClient::notifyPrepared(int streamId) {
    // Thread safe. Don't bother locking.
    sp<hardware::camera2::ICameraDeviceCallbacks> remoteCb = getRemoteCallback();
    if (remoteCb != 0) {
        remoteCb->onPrepared(streamId);
    }
}

void CameraDeviceClient::notifyRequestQueueEmpty() {
    // Thread safe. Don't bother locking.
    sp<hardware::camera2::ICameraDeviceCallbacks> remoteCb = getRemoteCallback();
    if (remoteCb != 0) {
        remoteCb->onRequestQueueEmpty();
    }
}

void CameraDeviceClient::detachDevice() {
    if (mDevice == 0) return;

    ALOGV("Camera %s: Stopping processors", mCameraIdStr.string());

    mFrameProcessor->removeListener(camera2::FrameProcessorBase::FRAME_PROCESSOR_LISTENER_MIN_ID,
                                    camera2::FrameProcessorBase::FRAME_PROCESSOR_LISTENER_MAX_ID,
                                    /*listener*/this);
    mFrameProcessor->requestExit();
    ALOGV("Camera %s: Waiting for threads", mCameraIdStr.string());
    mFrameProcessor->join();
    ALOGV("Camera %s: Disconnecting device", mCameraIdStr.string());

    // WORKAROUND: HAL refuses to disconnect while there's streams in flight
    {
        int64_t lastFrameNumber;
        status_t code;
        if ((code = mDevice->flush(&lastFrameNumber)) != OK) {
            ALOGE("%s: flush failed with code 0x%x", __FUNCTION__, code);
        }

        if ((code = mDevice->waitUntilDrained()) != OK) {
            ALOGE("%s: waitUntilDrained failed with code 0x%x", __FUNCTION__,
                  code);
        }
    }

    for (size_t i = 0; i < mCompositeStreamMap.size(); i++) {
        auto ret = mCompositeStreamMap.valueAt(i)->deleteInternalStreams();
        if (ret != OK) {
            ALOGE("%s: Failed removing composite stream  %s (%d)", __FUNCTION__,
                    strerror(-ret), ret);
        }
    }
    mCompositeStreamMap.clear();

    Camera2ClientBase::detachDevice();
}

/** Device-related methods */
void CameraDeviceClient::onResultAvailable(const CaptureResult& result) {
    ATRACE_CALL();
    ALOGV("%s", __FUNCTION__);

    // Thread-safe. No lock necessary.
    sp<hardware::camera2::ICameraDeviceCallbacks> remoteCb = mRemoteCallback;
    if (remoteCb != NULL) {
        remoteCb->onResultReceived(result.mMetadata, result.mResultExtras,
                result.mPhysicalMetadatas);
    }

    for (size_t i = 0; i < mCompositeStreamMap.size(); i++) {
        mCompositeStreamMap.valueAt(i)->onResultAvailable(result);
    }
}

binder::Status CameraDeviceClient::checkPidStatus(const char* checkLocation) {
    if (mDisconnected) {
        return STATUS_ERROR(CameraService::ERROR_DISCONNECTED,
                "The camera device has been disconnected");
    }
    status_t res = checkPid(checkLocation);
    return (res == OK) ? binder::Status::ok() :
            STATUS_ERROR(CameraService::ERROR_PERMISSION_DENIED,
                    "Attempt to use camera from a different process than original client");
}

// TODO: move to Camera2ClientBase
bool CameraDeviceClient::enforceRequestPermissions(CameraMetadata& metadata) {

    const int pid = CameraThreadState::getCallingPid();
    const int selfPid = getpid();
    camera_metadata_entry_t entry;

    /**
     * Mixin default important security values
     * - android.led.transmit = defaulted ON
     */
    CameraMetadata staticInfo = mDevice->info();
    entry = staticInfo.find(ANDROID_LED_AVAILABLE_LEDS);
    for(size_t i = 0; i < entry.count; ++i) {
        uint8_t led = entry.data.u8[i];

        switch(led) {
            case ANDROID_LED_AVAILABLE_LEDS_TRANSMIT: {
                uint8_t transmitDefault = ANDROID_LED_TRANSMIT_ON;
                if (!metadata.exists(ANDROID_LED_TRANSMIT)) {
                    metadata.update(ANDROID_LED_TRANSMIT,
                                    &transmitDefault, 1);
                }
                break;
            }
        }
    }

    // We can do anything!
    if (pid == selfPid) {
        return true;
    }

    /**
     * Permission check special fields in the request
     * - android.led.transmit = android.permission.CAMERA_DISABLE_TRANSMIT
     */
    entry = metadata.find(ANDROID_LED_TRANSMIT);
    if (entry.count > 0 && entry.data.u8[0] != ANDROID_LED_TRANSMIT_ON) {
        String16 permissionString =
            String16("android.permission.CAMERA_DISABLE_TRANSMIT_LED");
        if (!checkCallingPermission(permissionString)) {
            const int uid = CameraThreadState::getCallingUid();
            ALOGE("Permission Denial: "
                  "can't disable transmit LED pid=%d, uid=%d", pid, uid);
            return false;
        }
    }

    return true;
}

status_t CameraDeviceClient::getRotationTransformLocked(int32_t* transform) {
    ALOGV("%s: begin", __FUNCTION__);

    const CameraMetadata& staticInfo = mDevice->info();
    return CameraUtils::getRotationTransform(staticInfo, transform);
}

} // namespace android<|MERGE_RESOLUTION|>--- conflicted
+++ resolved
@@ -91,14 +91,9 @@
                 cameraFacing, clientPid, clientUid, servicePid),
     mInputStream(),
     mStreamingRequestId(REQUEST_ID_NONE),
-<<<<<<< HEAD
     mRequestIdCounter(0) {
     mPrivilegedClient = false;
-=======
-    mRequestIdCounter(0),
-    mPrivilegedClient(false) {
-
->>>>>>> bf6316ac
+
     char value[PROPERTY_VALUE_MAX];
     property_get("persist.vendor.camera.privapp.list", value, "");
     String16 packagelist(value);
@@ -1438,12 +1433,7 @@
     uint64_t allowedFlags = GraphicBuffer::USAGE_SW_READ_MASK |
                            GraphicBuffer::USAGE_HW_TEXTURE |
                            GraphicBuffer::USAGE_HW_COMPOSER;
-<<<<<<< HEAD
     bool flexibleConsumer = !mPrivilegedClient && (consumerUsage & disallowedFlags) == 0 &&
-=======
-    // TODO(b/149088757) - restore privileged client check
-    bool flexibleConsumer = /*!mPrivilegedClient &&*/ (consumerUsage & disallowedFlags) == 0 &&
->>>>>>> bf6316ac
             (consumerUsage & allowedFlags) != 0;
 
     surface = new Surface(gbp, useAsync);
