cc_defaults {
    name: "libaaudio_tests_defaults",
    cflags: [
        "-Wall",
        "-Werror",
    ],
}

cc_test {
    name: "test_aaudio_marshalling",
    defaults: ["libaaudio_tests_defaults"],
    srcs: ["test_marshalling.cpp"],
    shared_libs: [
        "libaaudio_internal",
        "libbinder",
        "libcutils",
        "libutils",
    ],
}

cc_test {
    name: "test_clock_model",
    defaults: ["libaaudio_tests_defaults"],
    srcs: ["test_clock_model.cpp"],
    shared_libs: [
<<<<<<< HEAD
        "libaaudio",
=======
        "libaaudio_internal",
>>>>>>> c1aabf30
        "libaudioutils",
        "libcutils",
        "libutils",
    ],
}

cc_test {
    name: "test_block_adapter",
    defaults: ["libaaudio_tests_defaults"],
    srcs: ["test_block_adapter.cpp"],
    shared_libs: ["libaaudio_internal"],
}

cc_test {
    name: "test_timestamps",
    defaults: ["libaaudio_tests_defaults"],
    srcs: ["test_timestamps.cpp"],
    header_libs: ["libaaudio_example_utils"],
    shared_libs: ["libaaudio"],
}

cc_test {
    name: "test_open_params",
    defaults: ["libaaudio_tests_defaults"],
    srcs: ["test_open_params.cpp"],
    shared_libs: [
        "libaaudio",
        "libbinder",
        "libcutils",
        "libutils",
    ],
}

cc_test {
    name: "test_no_close",
    defaults: ["libaaudio_tests_defaults"],
    srcs: ["test_no_close.cpp"],
    shared_libs: [
        "libaaudio",
        "libbinder",
        "libcutils",
        "libutils",
    ],
}

cc_test {
    name: "test_aaudio_recovery",
    defaults: ["libaaudio_tests_defaults"],
    srcs: ["test_recovery.cpp"],
    shared_libs: [
        "libaaudio",
        "libbinder",
        "libcutils",
        "libutils",
    ],
}

cc_test {
    name: "test_n_streams",
    defaults: ["libaaudio_tests_defaults"],
    srcs: ["test_n_streams.cpp"],
    shared_libs: [
        "libaaudio",
        "libbinder",
        "libcutils",
        "libutils",
    ],
}

cc_test {
    name: "test_bad_disconnect",
    defaults: ["libaaudio_tests_defaults"],
    srcs: ["test_bad_disconnect.cpp"],
    shared_libs: [
        "libaaudio",
        "libbinder",
        "libcutils",
        "libutils",
    ],
}

cc_test {
    name: "test_various",
    defaults: ["libaaudio_tests_defaults"],
    srcs: ["test_various.cpp"],
    shared_libs: [
        "libaaudio",
        "libbinder",
        "libcutils",
        "libutils",
    ],
}

cc_test {
    name: "test_session_id",
    defaults: ["libaaudio_tests_defaults"],
    srcs: ["test_session_id.cpp"],
    shared_libs: [
        "libaaudio",
        "libbinder",
        "libcutils",
        "libutils",
    ],
}

cc_test {
    name: "test_aaudio_monkey",
    defaults: ["libaaudio_tests_defaults"],
    srcs: ["test_aaudio_monkey.cpp"],
    header_libs: ["libaaudio_example_utils"],
    shared_libs: [
        "libaaudio",
        "libbinder",
        "libcutils",
        "libutils",
    ],
}

cc_test {
    name: "test_attributes",
    defaults: ["libaaudio_tests_defaults"],
    srcs: ["test_attributes.cpp"],
    shared_libs: [
        "libaaudio",
        "libbinder",
        "libcutils",
        "libutils",
    ],
}

cc_test {
    name: "test_interference",
    defaults: ["libaaudio_tests_defaults"],
    srcs: ["test_interference.cpp"],
    shared_libs: [
        "libaaudio",
        "libbinder",
        "libcutils",
        "libutils",
    ],
}

cc_test {
    name: "test_atomic_fifo",
    defaults: ["libaaudio_tests_defaults"],
    srcs: ["test_atomic_fifo.cpp"],
    shared_libs: ["libaaudio_internal"],
}

cc_test {
    name: "test_flowgraph",
    defaults: ["libaaudio_tests_defaults"],
    srcs: ["test_flowgraph.cpp"],
    shared_libs: [
        "libaaudio_internal",
        "libbinder",
        "libcutils",
        "libutils",
    ],
}

cc_test {
    name: "test_return_stop",
    defaults: ["libaaudio_tests_defaults"],
    srcs: ["test_return_stop.cpp"],
    shared_libs: [
        "libaaudio",
        "libbinder",
        "libcutils",
        "libutils",
    ],
}

cc_test {
    name: "test_stop_hang",
    defaults: ["libaaudio_tests_defaults"],
    srcs: ["test_stop_hang.cpp"],
    shared_libs: [
        "libaaudio",
        "libbinder",
        "libcutils",
        "libutils",
    ],
}

cc_test {
    name: "test_full_queue",
    defaults: ["libaaudio_tests_defaults"],
    srcs: ["test_full_queue.cpp"],
    shared_libs: ["libaaudio"],
}

cc_test {
    name: "test_flowgraph",
    defaults: ["libaaudio_tests_defaults"],
    srcs: ["test_flowgraph.cpp"],
    shared_libs: [
        "libaaudio",
        "libbinder",
        "libcutils",
        "libutils",
    ],
}

cc_test {
    name: "test_return_stop",
    defaults: ["libaaudio_tests_defaults"],
    srcs: ["test_return_stop.cpp"],
    shared_libs: [
        "libaaudio",
        "libbinder",
        "libcutils",
        "libutils",
    ],
}

cc_test {
    name: "test_stop_hang",
    defaults: ["libaaudio_tests_defaults"],
    srcs: ["test_stop_hang.cpp"],
    shared_libs: [
        "libaaudio",
        "libbinder",
        "libcutils",
        "libutils",
    ],
}

cc_test {
    name: "test_full_queue",
    defaults: ["libaaudio_tests_defaults"],
    srcs: ["test_full_queue.cpp"],
    shared_libs: ["libaaudio"],
}<|MERGE_RESOLUTION|>--- conflicted
+++ resolved
@@ -23,11 +23,7 @@
     defaults: ["libaaudio_tests_defaults"],
     srcs: ["test_clock_model.cpp"],
     shared_libs: [
-<<<<<<< HEAD
-        "libaaudio",
-=======
         "libaaudio_internal",
->>>>>>> c1aabf30
         "libaudioutils",
         "libcutils",
         "libutils",
@@ -218,47 +214,4 @@
     defaults: ["libaaudio_tests_defaults"],
     srcs: ["test_full_queue.cpp"],
     shared_libs: ["libaaudio"],
-}
-
-cc_test {
-    name: "test_flowgraph",
-    defaults: ["libaaudio_tests_defaults"],
-    srcs: ["test_flowgraph.cpp"],
-    shared_libs: [
-        "libaaudio",
-        "libbinder",
-        "libcutils",
-        "libutils",
-    ],
-}
-
-cc_test {
-    name: "test_return_stop",
-    defaults: ["libaaudio_tests_defaults"],
-    srcs: ["test_return_stop.cpp"],
-    shared_libs: [
-        "libaaudio",
-        "libbinder",
-        "libcutils",
-        "libutils",
-    ],
-}
-
-cc_test {
-    name: "test_stop_hang",
-    defaults: ["libaaudio_tests_defaults"],
-    srcs: ["test_stop_hang.cpp"],
-    shared_libs: [
-        "libaaudio",
-        "libbinder",
-        "libcutils",
-        "libutils",
-    ],
-}
-
-cc_test {
-    name: "test_full_queue",
-    defaults: ["libaaudio_tests_defaults"],
-    srcs: ["test_full_queue.cpp"],
-    shared_libs: ["libaaudio"],
 }