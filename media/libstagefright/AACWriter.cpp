/*
 * Copyright (C) 2011 The Android Open Source Project
 *
 * Licensed under the Apache License, Version 2.0 (the "License");
 * you may not use this file except in compliance with the License.
 * You may obtain a copy of the License at
 *
 *      http://www.apache.org/licenses/LICENSE-2.0
 *
 * Unless required by applicable law or agreed to in writing, software
 * distributed under the License is distributed on an "AS IS" BASIS,
 * WITHOUT WARRANTIES OR CONDITIONS OF ANY KIND, either express or implied.
 * See the License for the specific language governing permissions and
 * limitations under the License.
 */

#include <fcntl.h>
#include <inttypes.h>
#include <sys/prctl.h>
#include <sys/stat.h>
#include <sys/types.h>

//#define LOG_NDEBUG 0
#define LOG_TAG "AACWriter"
#include <utils/Log.h>

#include <media/openmax/OMX_Audio.h>
#include <media/stagefright/AACWriter.h>
#include <media/stagefright/MediaBuffer.h>
#include <media/stagefright/foundation/ADebug.h>
#include <media/stagefright/MediaDefs.h>
#include <media/stagefright/MediaErrors.h>
#include <media/stagefright/MetaData.h>
#include <media/MediaSource.h>
#include <media/mediarecorder.h>

namespace android {

AACWriter::AACWriter(int fd)
    : mFd(dup(fd)),
      mInitCheck(mFd < 0? NO_INIT: OK),
      mStarted(false),
      mPaused(false),
      mResumed(false),
      mThread(0),
      mEstimatedSizeBytes(0),
      mEstimatedDurationUs(0),
      mChannelCount(-1),
      mSampleRate(-1),
      mAACProfile(OMX_AUDIO_AACObjectLC),
      mFrameDurationUs(0) {
}

AACWriter::~AACWriter() {
    if (mStarted) {
        reset();
    }

    if (mFd != -1) {
        close(mFd);
        mFd = -1;
    }
}

status_t AACWriter::initCheck() const {
    return mInitCheck;
}


status_t AACWriter::addSource(const sp<MediaSource> &source) {
    if (mInitCheck != OK) {
        return mInitCheck;
    }

    if (mSource != NULL) {
        ALOGE("AAC files only support a single track of audio.");
        return UNKNOWN_ERROR;
    }

    sp<MetaData> meta = source->getFormat();

    const char *mime;
    CHECK(meta->findCString(kKeyMIMEType, &mime));

    CHECK(!strcasecmp(mime, MEDIA_MIMETYPE_AUDIO_AAC));
    CHECK(meta->findInt32(kKeyChannelCount, &mChannelCount));
    CHECK(meta->findInt32(kKeySampleRate, &mSampleRate));
<<<<<<< HEAD
    CHECK(mChannelCount == 1 || mChannelCount == 2 || mChannelCount == 4);
=======
    CHECK(mChannelCount >= 1 && mChannelCount <= 7);
>>>>>>> c89594a9

    // Optionally, we want to check whether AACProfile is also set.
    if (meta->findInt32(kKeyAACProfile, &mAACProfile)) {
        ALOGI("AAC profile is changed to %d", mAACProfile);
    }

    mSource = source;
    return OK;
}

status_t AACWriter::start(MetaData * /* params */) {
    if (mInitCheck != OK) {
        return mInitCheck;
    }

    if (mSource == NULL) {
        return UNKNOWN_ERROR;
    }

    if (mStarted && mPaused) {
        mPaused = false;
        mResumed = true;
        return OK;
    } else if (mStarted) {
        // Already started, does nothing
        return OK;
    }

    mFrameDurationUs = (kSamplesPerFrame * 1000000LL + (mSampleRate >> 1))
                            / mSampleRate;

    status_t err = mSource->start();

    if (err != OK) {
        return err;
    }

    pthread_attr_t attr;
    pthread_attr_init(&attr);
    pthread_attr_setdetachstate(&attr, PTHREAD_CREATE_JOINABLE);

    mReachedEOS = false;
    mDone = false;

    pthread_create(&mThread, &attr, ThreadWrapper, this);
    pthread_attr_destroy(&attr);

    mStarted = true;

    return OK;
}

status_t AACWriter::pause() {
    if (!mStarted) {
        return OK;
    }
    mPaused = true;
    return OK;
}

status_t AACWriter::reset() {
    if (!mStarted) {
        return OK;
    }

    mDone = true;

    void *dummy;
    status_t status = mSource->stop();
    pthread_join(mThread, &dummy);

    status_t err = static_cast<status_t>(reinterpret_cast<uintptr_t>(dummy));
    {
        if (err == OK &&
            (status != OK && status != ERROR_END_OF_STREAM)) {
            err = status;
        }
    }

    mStarted = false;
    return err;
}

bool AACWriter::exceedsFileSizeLimit() {
    if (mMaxFileSizeLimitBytes == 0) {
        return false;
    }
    return mEstimatedSizeBytes >= mMaxFileSizeLimitBytes;
}

bool AACWriter::exceedsFileDurationLimit() {
    if (mMaxFileDurationLimitUs == 0) {
        return false;
    }
    return mEstimatedDurationUs >= mMaxFileDurationLimitUs;
}

// static
void *AACWriter::ThreadWrapper(void *me) {
    return (void *)(uintptr_t)static_cast<AACWriter *>(me)->threadFunc();
}

/*
* Returns an index into the sample rate table if the
* given sample rate is found; otherwise, returns -1.
*/
static bool getSampleRateTableIndex(int sampleRate, uint8_t* tableIndex) {
    static const int kSampleRateTable[] = {
        96000, 88200, 64000, 48000, 44100, 32000,
        24000, 22050, 16000, 12000, 11025, 8000
    };
    const int tableSize =
        sizeof(kSampleRateTable) / sizeof(kSampleRateTable[0]);

    *tableIndex = 0;
    for (int index = 0; index < tableSize; ++index) {
        if (sampleRate == kSampleRateTable[index]) {
            ALOGV("Sample rate: %d and index: %d",
                sampleRate, index);
            *tableIndex = index;
            return true;
        }
    }

    ALOGE("Sampling rate %d bps is not supported", sampleRate);
    return false;
}

/*
 * ADTS (Audio data transport stream) header structure.
 * It consists of 7 or 9 bytes (with or without CRC):
 * 12 bits of syncword 0xFFF, all bits must be 1
 * 1 bit of field ID. 0 for MPEG-4, and 1 for MPEG-2
 * 2 bits of MPEG layer. If in MPEG-TS, set to 0
 * 1 bit of protection absense. Set to 1 if no CRC.
 * 2 bits of profile code. Set to 1 (The MPEG-4 Audio
 *   object type minus 1. We are using AAC-LC = 2)
 * 4 bits of sampling frequency index code (15 is not allowed)
 * 1 bit of private stream. Set to 0.
 * 3 bits of channel configuration code. 0 resevered for inband PCM
 * 1 bit of originality. Set to 0.
 * 1 bit of home. Set to 0.
 * 1 bit of copyrighted steam. Set to 0.
 * 1 bit of copyright start. Set to 0.
 * 13 bits of frame length. It included 7 ot 9 bytes header length.
 *   it is set to (protection absense? 7: 9) + size(AAC frame)
 * 11 bits of buffer fullness. 0x7FF for VBR.
 * 2 bits of frames count in one packet. Set to 0.
 */
status_t AACWriter::writeAdtsHeader(uint32_t frameLength) {
    uint8_t data = 0xFF;
    write(mFd, &data, 1);

    const uint8_t kFieldId = 0;
    const uint8_t kMpegLayer = 0;
    const uint8_t kProtectionAbsense = 1;  // 1: kAdtsHeaderLength = 7
    data = 0xF0;
    data |= (kFieldId << 3);
    data |= (kMpegLayer << 1);
    data |= kProtectionAbsense;
    write(mFd, &data, 1);

    const uint8_t kProfileCode = mAACProfile - 1;
    uint8_t kSampleFreqIndex;
    CHECK(getSampleRateTableIndex(mSampleRate, &kSampleFreqIndex));
    const uint8_t kPrivateStream = 0;
    const uint8_t kChannelConfigCode = mChannelCount;
    data = (kProfileCode << 6);
    data |= (kSampleFreqIndex << 2);
    data |= (kPrivateStream << 1);
    data |= (kChannelConfigCode >> 2);
    write(mFd, &data, 1);

    // 4 bits from originality to copyright start
    const uint8_t kCopyright = 0;
    const uint32_t kFrameLength = frameLength;
    data = ((kChannelConfigCode & 3) << 6);
    data |= (kCopyright << 2);
    data |= ((kFrameLength & 0x1800) >> 11);
    write(mFd, &data, 1);

    data = ((kFrameLength & 0x07F8) >> 3);
    write(mFd, &data, 1);

    const uint32_t kBufferFullness = 0x7FF;  // VBR
    data = ((kFrameLength & 0x07) << 5);
    data |= ((kBufferFullness & 0x07C0) >> 6);
    write(mFd, &data, 1);

    const uint8_t kFrameCount = 0;
    data = ((kBufferFullness & 0x03F) << 2);
    data |= kFrameCount;
    write(mFd, &data, 1);

    return OK;
}

status_t AACWriter::threadFunc() {
    mEstimatedDurationUs = 0;
    mEstimatedSizeBytes = 0;
    int64_t previousPausedDurationUs = 0;
    int64_t maxTimestampUs = 0;
    status_t err = OK;
    bool stoppedPrematurely = true;

    prctl(PR_SET_NAME, (unsigned long)"AACWriterThread", 0, 0, 0);

    while (!mDone && err == OK) {
        MediaBufferBase *buffer;
        err = mSource->read(&buffer);

        if (err != OK) {
            break;
        }

        if (mPaused) {
            buffer->release();
            buffer = NULL;
            continue;
        }

        mEstimatedSizeBytes += kAdtsHeaderLength + buffer->range_length();
        if (exceedsFileSizeLimit()) {
            buffer->release();
            buffer = NULL;
            notify(MEDIA_RECORDER_EVENT_INFO, MEDIA_RECORDER_INFO_MAX_FILESIZE_REACHED, 0);
            break;
        }

        int32_t isCodecSpecific = 0;
        if (buffer->meta_data().findInt32(kKeyIsCodecConfig, &isCodecSpecific) && isCodecSpecific) {
            ALOGV("Drop codec specific info buffer");
            buffer->release();
            buffer = NULL;
            continue;
        }

        int64_t timestampUs;
        CHECK(buffer->meta_data().findInt64(kKeyTime, &timestampUs));
        if (timestampUs > mEstimatedDurationUs) {
            mEstimatedDurationUs = timestampUs;
        }
        if (mResumed) {
            previousPausedDurationUs += (timestampUs - maxTimestampUs - mFrameDurationUs);
            mResumed = false;
        }
        timestampUs -= previousPausedDurationUs;
        ALOGV("time stamp: %" PRId64 ", previous paused duration: %" PRId64,
            timestampUs, previousPausedDurationUs);
        if (timestampUs > maxTimestampUs) {
            maxTimestampUs = timestampUs;
        }

        if (exceedsFileDurationLimit()) {
            buffer->release();
            buffer = NULL;
            notify(MEDIA_RECORDER_EVENT_INFO, MEDIA_RECORDER_INFO_MAX_DURATION_REACHED, 0);
            break;
        }

        // Each output AAC audio frame to the file contains
        // 1. an ADTS header, followed by
        // 2. the compressed audio data.
        ssize_t dataLength = buffer->range_length();
        uint8_t *data = (uint8_t *)buffer->data() + buffer->range_offset();
        if (writeAdtsHeader(kAdtsHeaderLength + dataLength) != OK ||
            dataLength != write(mFd, data, dataLength)) {
            err = ERROR_IO;
        }

        buffer->release();
        buffer = NULL;

        if (err != OK) {
            break;
        }

        if (stoppedPrematurely) {
            stoppedPrematurely = false;
        }
    }

    if ((err == OK || err == ERROR_END_OF_STREAM) && stoppedPrematurely) {
        err = ERROR_MALFORMED;
    }

    close(mFd);
    mFd = -1;
    mReachedEOS = true;
    if (err == ERROR_END_OF_STREAM) {
        return OK;
    }
    return err;
}

bool AACWriter::reachedEOS() {
    return mReachedEOS;
}

}  // namespace android<|MERGE_RESOLUTION|>--- conflicted
+++ resolved
@@ -85,11 +85,7 @@
     CHECK(!strcasecmp(mime, MEDIA_MIMETYPE_AUDIO_AAC));
     CHECK(meta->findInt32(kKeyChannelCount, &mChannelCount));
     CHECK(meta->findInt32(kKeySampleRate, &mSampleRate));
-<<<<<<< HEAD
-    CHECK(mChannelCount == 1 || mChannelCount == 2 || mChannelCount == 4);
-=======
     CHECK(mChannelCount >= 1 && mChannelCount <= 7);
->>>>>>> c89594a9
 
     // Optionally, we want to check whether AACProfile is also set.
     if (meta->findInt32(kKeyAACProfile, &mAACProfile)) {
