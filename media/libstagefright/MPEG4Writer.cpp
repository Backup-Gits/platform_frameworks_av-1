--- conflicted
+++ resolved
@@ -126,13 +126,8 @@
     bool isHeic() const { return mIsHeic; }
     bool isAudio() const { return mIsAudio; }
     bool isMPEG4() const { return mIsMPEG4; }
-<<<<<<< HEAD
-    bool isExifData(const MediaBufferBase *buffer) const;
     bool usePrefix() const { return (mIsAvc || mIsHevc || mIsHeic) && !mNalLengthBitstream; }
-=======
-    bool usePrefix() const { return mIsAvc || mIsHevc || mIsHeic; }
     bool isExifData(MediaBufferBase *buffer, uint32_t *tiffHdrOffset) const;
->>>>>>> 414a6f57
     void addChunkOffset(off64_t offset);
     void addItemOffsetAndSize(off64_t offset, size_t size, bool isExif);
     void flushItemRefs();
