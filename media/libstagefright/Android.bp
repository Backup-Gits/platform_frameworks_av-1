--- conflicted
+++ resolved
@@ -269,26 +269,18 @@
         "libnetd_client",
         "libutils",
         "libstagefright_foundation",
-<<<<<<< HEAD
         "libdl",
         "libhidlmemory",
         "libcrypto",
         "libstagefright_omx",
-        "libziparchive",
     ],
 
     static_libs: [
-        "libstagefright_esds",
+        "libmedia_player2_util",
         "libstagefright_id3",
         "libstagefright_mpeg2support",
         "libstagefright_timedtext",
         "libavextensions",
-=======
-    ],
-
-    static_libs: [
->>>>>>> 42aa5dfe
-        "libmedia_player2_util",
     ],
 
     export_include_dirs: [
