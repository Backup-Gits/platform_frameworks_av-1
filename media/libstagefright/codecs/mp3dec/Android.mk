--- conflicted
+++ resolved
@@ -50,16 +50,8 @@
 LOCAL_CFLAGS := \
         -DOSCL_UNUSED_ARG=
 
-<<<<<<< HEAD
 LOCAL_CFLAGS += -Werror
 
-# We need this because the current asm generates the following link error:
-# requires unsupported dynamic reloc R_ARM_REL32; recompile with -fPIC
-# Bug: 16853291
-LOCAL_LDFLAGS := -Wl,-Bsymbolic
-
-=======
->>>>>>> aed1d581
 LOCAL_MODULE := libstagefright_mp3dec
 
 LOCAL_ARM_MODE := arm
