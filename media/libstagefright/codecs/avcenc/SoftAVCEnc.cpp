/*
 * Copyright 2015 The Android Open Source Project
 *
 * Licensed under the Apache License, Version 2.0 (the "License");
 * you may not use this file except in compliance with the License.
 * You may obtain a copy of the License at
 *
 *      http://www.apache.org/licenses/LICENSE-2.0
 *
 * Unless required by applicable law or agreed to in writing, software
 * distributed under the License is distributed on an "AS IS" BASIS,
 * WITHOUT WARRANTIES OR CONDITIONS OF ANY KIND, either express or implied.
 * See the License for the specific language governing permissions and
 * limitations under the License.
 */

//#define LOG_NDEBUG 0
#define LOG_TAG "SoftAVCEnc"
#include <utils/Log.h>
#include <utils/misc.h>

#include "OMX_Video.h"

#include <HardwareAPI.h>
#include <MetadataBufferType.h>
#include <media/stagefright/foundation/ADebug.h>
#include <media/stagefright/MediaDefs.h>
#include <media/stagefright/MediaErrors.h>
#include <media/stagefright/MetaData.h>
#include <media/stagefright/Utils.h>
#include <ui/Rect.h>

#include "ih264_typedefs.h"
#include "iv2.h"
#include "ive2.h"
#include "ih264e.h"
#include "SoftAVCEnc.h"

namespace android {

    #define ive_api_function ih264e_api_function

template<class T>
static void InitOMXParams(T *params) {
    params->nSize = sizeof(T);
    params->nVersion.s.nVersionMajor = 1;
    params->nVersion.s.nVersionMinor = 0;
    params->nVersion.s.nRevision = 0;
    params->nVersion.s.nStep = 0;
}

struct LevelConversion {
    OMX_VIDEO_AVCLEVELTYPE omxLevel;
    WORD32 avcLevel;
};

static LevelConversion ConversionTable[] = {
    { OMX_VIDEO_AVCLevel1,  10 },
    { OMX_VIDEO_AVCLevel1b, 9  },
    { OMX_VIDEO_AVCLevel11, 11 },
    { OMX_VIDEO_AVCLevel12, 12 },
    { OMX_VIDEO_AVCLevel13, 13 },
    { OMX_VIDEO_AVCLevel2,  20 },
    { OMX_VIDEO_AVCLevel21, 21 },
    { OMX_VIDEO_AVCLevel22, 22 },
    { OMX_VIDEO_AVCLevel3,  30 },
    { OMX_VIDEO_AVCLevel31, 31 },
    { OMX_VIDEO_AVCLevel32, 32 },
    { OMX_VIDEO_AVCLevel4,  40 },
    { OMX_VIDEO_AVCLevel41, 41 },
    { OMX_VIDEO_AVCLevel42, 42 },
    { OMX_VIDEO_AVCLevel5,  50 },
    { OMX_VIDEO_AVCLevel51, 51 },
};

static const CodecProfileLevel kProfileLevels[] = {
    { OMX_VIDEO_AVCProfileBaseline, OMX_VIDEO_AVCLevel1  },
    { OMX_VIDEO_AVCProfileBaseline, OMX_VIDEO_AVCLevel1b },
    { OMX_VIDEO_AVCProfileBaseline, OMX_VIDEO_AVCLevel11 },
    { OMX_VIDEO_AVCProfileBaseline, OMX_VIDEO_AVCLevel12 },
    { OMX_VIDEO_AVCProfileBaseline, OMX_VIDEO_AVCLevel13 },
    { OMX_VIDEO_AVCProfileBaseline, OMX_VIDEO_AVCLevel2  },
    { OMX_VIDEO_AVCProfileBaseline, OMX_VIDEO_AVCLevel21 },
    { OMX_VIDEO_AVCProfileBaseline, OMX_VIDEO_AVCLevel22 },
    { OMX_VIDEO_AVCProfileBaseline, OMX_VIDEO_AVCLevel3  },
    { OMX_VIDEO_AVCProfileBaseline, OMX_VIDEO_AVCLevel31 },
    { OMX_VIDEO_AVCProfileBaseline, OMX_VIDEO_AVCLevel32 },
    { OMX_VIDEO_AVCProfileBaseline, OMX_VIDEO_AVCLevel4  },
    { OMX_VIDEO_AVCProfileBaseline, OMX_VIDEO_AVCLevel41 },
    { OMX_VIDEO_AVCProfileMain, OMX_VIDEO_AVCLevel1  },
    { OMX_VIDEO_AVCProfileMain, OMX_VIDEO_AVCLevel1b },
    { OMX_VIDEO_AVCProfileMain, OMX_VIDEO_AVCLevel11 },
    { OMX_VIDEO_AVCProfileMain, OMX_VIDEO_AVCLevel12 },
    { OMX_VIDEO_AVCProfileMain, OMX_VIDEO_AVCLevel13 },
    { OMX_VIDEO_AVCProfileMain, OMX_VIDEO_AVCLevel2  },
    { OMX_VIDEO_AVCProfileMain, OMX_VIDEO_AVCLevel21 },
    { OMX_VIDEO_AVCProfileMain, OMX_VIDEO_AVCLevel22 },
    { OMX_VIDEO_AVCProfileMain, OMX_VIDEO_AVCLevel3  },
    { OMX_VIDEO_AVCProfileMain, OMX_VIDEO_AVCLevel31 },
    { OMX_VIDEO_AVCProfileMain, OMX_VIDEO_AVCLevel32 },
    { OMX_VIDEO_AVCProfileMain, OMX_VIDEO_AVCLevel4  },
    { OMX_VIDEO_AVCProfileMain, OMX_VIDEO_AVCLevel41 },

};

static size_t GetCPUCoreCount() {
    long cpuCoreCount = 1;
#if defined(_SC_NPROCESSORS_ONLN)
    cpuCoreCount = sysconf(_SC_NPROCESSORS_ONLN);
#else
    // _SC_NPROC_ONLN must be defined...
    cpuCoreCount = sysconf(_SC_NPROC_ONLN);
#endif
    CHECK(cpuCoreCount >= 1);
    ALOGV("Number of CPU cores: %ld", cpuCoreCount);
    return (size_t)cpuCoreCount;
}

static status_t ConvertOmxAvcLevelToAvcSpecLevel(
        OMX_VIDEO_AVCLEVELTYPE omxLevel, WORD32 *avcLevel) {
    for (size_t i = 0; i < NELEM(ConversionTable); ++i) {
        if (omxLevel == ConversionTable[i].omxLevel) {
            *avcLevel = ConversionTable[i].avcLevel;
            return OK;
        }
    }

    ALOGE("ConvertOmxAvcLevelToAvcSpecLevel: %d level not supported",
            (int32_t)omxLevel);

    return BAD_VALUE;
}

static status_t ConvertAvcSpecLevelToOmxAvcLevel(
        WORD32 avcLevel, OMX_VIDEO_AVCLEVELTYPE *omxLevel) {
    for (size_t i = 0; i < NELEM(ConversionTable); ++i) {
        if (avcLevel == ConversionTable[i].avcLevel) {
            *omxLevel = ConversionTable[i].omxLevel;
            return OK;
        }
    }

    ALOGE("ConvertAvcSpecLevelToOmxAvcLevel: %d level not supported",
            (int32_t)avcLevel);

    return BAD_VALUE;
}


SoftAVC::SoftAVC(
        const char *name,
        const OMX_CALLBACKTYPE *callbacks,
        OMX_PTR appData,
        OMX_COMPONENTTYPE **component)
    : SoftVideoEncoderOMXComponent(
            name, "video_encoder.avc", OMX_VIDEO_CodingAVC,
            kProfileLevels, NELEM(kProfileLevels),
            176 /* width */, 144 /* height */,
            callbacks, appData, component),
      mBitrateUpdated(false),
      mKeyFrameRequested(false),
      mIvVideoColorFormat(IV_YUV_420P),
      mAVCEncProfile(IV_PROFILE_BASE),
      mAVCEncLevel(41),
      mStarted(false),
      mSawInputEOS(false),
      mSawOutputEOS(false),
      mSignalledError(false),
      mCodecCtx(NULL) {

    initPorts(kNumBuffers, kNumBuffers, ((mWidth * mHeight * 3) >> 1),
            MEDIA_MIMETYPE_VIDEO_AVC, 2);

    // If dump is enabled, then open create an empty file
    GENERATE_FILE_NAMES();
    CREATE_DUMP_FILE(mInFile);
    CREATE_DUMP_FILE(mOutFile);
    memset(mConversionBuffers, 0, sizeof(mConversionBuffers));
    memset(mInputBufferInfo, 0, sizeof(mInputBufferInfo));

    initEncParams();

}

SoftAVC::~SoftAVC() {
    releaseEncoder();
    List<BufferInfo *> &outQueue = getPortQueue(1);
    List<BufferInfo *> &inQueue = getPortQueue(0);
    CHECK(outQueue.empty());
    CHECK(inQueue.empty());
}

void  SoftAVC::initEncParams() {
    mCodecCtx = NULL;
    mMemRecords = NULL;
    mNumMemRecords = DEFAULT_MEM_REC_CNT;
    mHeaderGenerated = 0;
    mNumCores = GetCPUCoreCount();
    mArch = DEFAULT_ARCH;
    mSliceMode = DEFAULT_SLICE_MODE;
    mSliceParam = DEFAULT_SLICE_PARAM;
    mHalfPelEnable = DEFAULT_HPEL;
    mIInterval = DEFAULT_I_INTERVAL;
    mIDRInterval = DEFAULT_IDR_INTERVAL;
    mDisableDeblkLevel = DEFAULT_DISABLE_DEBLK_LEVEL;
    mEnableFastSad = DEFAULT_ENABLE_FAST_SAD;
    mEnableAltRef = DEFAULT_ENABLE_ALT_REF;
    mEncSpeed = DEFAULT_ENC_SPEED;
    mIntra4x4 = DEFAULT_INTRA4x4;
    mAIRMode = DEFAULT_AIR;
    mAIRRefreshPeriod = DEFAULT_AIR_REFRESH_PERIOD;
    mPSNREnable = DEFAULT_PSNR_ENABLE;
    mReconEnable = DEFAULT_RECON_ENABLE;
    mEntropyMode = DEFAULT_ENTROPY_MODE;
    mBframes = DEFAULT_B_FRAMES;

    gettimeofday(&mTimeStart, NULL);
    gettimeofday(&mTimeEnd, NULL);

}


OMX_ERRORTYPE SoftAVC::setDimensions() {
    ive_ctl_set_dimensions_ip_t s_dimensions_ip;
    ive_ctl_set_dimensions_op_t s_dimensions_op;
    IV_STATUS_T status;

    s_dimensions_ip.e_cmd = IVE_CMD_VIDEO_CTL;
    s_dimensions_ip.e_sub_cmd = IVE_CMD_CTL_SET_DIMENSIONS;
    s_dimensions_ip.u4_ht = mHeight;
    s_dimensions_ip.u4_wd = mWidth;
    s_dimensions_ip.u4_strd = mStride;

    s_dimensions_ip.u4_timestamp_high = -1;
    s_dimensions_ip.u4_timestamp_low = -1;

    s_dimensions_ip.u4_size = sizeof(ive_ctl_set_dimensions_ip_t);
    s_dimensions_op.u4_size = sizeof(ive_ctl_set_dimensions_op_t);

    status = ive_api_function(mCodecCtx, &s_dimensions_ip, &s_dimensions_op);
    if (status != IV_SUCCESS) {
        ALOGE("Unable to set frame dimensions = 0x%x\n",
                s_dimensions_op.u4_error_code);
        return OMX_ErrorUndefined;
    }
    return OMX_ErrorNone;
}

OMX_ERRORTYPE SoftAVC::setNumCores() {
    IV_STATUS_T status;
    ive_ctl_set_num_cores_ip_t s_num_cores_ip;
    ive_ctl_set_num_cores_op_t s_num_cores_op;
    s_num_cores_ip.e_cmd = IVE_CMD_VIDEO_CTL;
    s_num_cores_ip.e_sub_cmd = IVE_CMD_CTL_SET_NUM_CORES;
    s_num_cores_ip.u4_num_cores = MIN(mNumCores, CODEC_MAX_CORES);
    s_num_cores_ip.u4_timestamp_high = -1;
    s_num_cores_ip.u4_timestamp_low = -1;
    s_num_cores_ip.u4_size = sizeof(ive_ctl_set_num_cores_ip_t);

    s_num_cores_op.u4_size = sizeof(ive_ctl_set_num_cores_op_t);

    status = ive_api_function(
            mCodecCtx, (void *) &s_num_cores_ip, (void *) &s_num_cores_op);
    if (status != IV_SUCCESS) {
        ALOGE("Unable to set processor params = 0x%x\n",
                s_num_cores_op.u4_error_code);
        return OMX_ErrorUndefined;
    }
    return OMX_ErrorNone;
}

OMX_ERRORTYPE SoftAVC::setFrameRate() {
    ive_ctl_set_frame_rate_ip_t s_frame_rate_ip;
    ive_ctl_set_frame_rate_op_t s_frame_rate_op;
    IV_STATUS_T status;

    s_frame_rate_ip.e_cmd = IVE_CMD_VIDEO_CTL;
    s_frame_rate_ip.e_sub_cmd = IVE_CMD_CTL_SET_FRAMERATE;

    s_frame_rate_ip.u4_src_frame_rate = mFramerate >> 16;
    s_frame_rate_ip.u4_tgt_frame_rate = mFramerate >> 16;

    s_frame_rate_ip.u4_timestamp_high = -1;
    s_frame_rate_ip.u4_timestamp_low = -1;

    s_frame_rate_ip.u4_size = sizeof(ive_ctl_set_frame_rate_ip_t);
    s_frame_rate_op.u4_size = sizeof(ive_ctl_set_frame_rate_op_t);

    status = ive_api_function(mCodecCtx, &s_frame_rate_ip, &s_frame_rate_op);
    if (status != IV_SUCCESS) {
        ALOGE("Unable to set frame rate = 0x%x\n",
                s_frame_rate_op.u4_error_code);
        return OMX_ErrorUndefined;
    }
    return OMX_ErrorNone;
}

OMX_ERRORTYPE SoftAVC::setIpeParams() {
    ive_ctl_set_ipe_params_ip_t s_ipe_params_ip;
    ive_ctl_set_ipe_params_op_t s_ipe_params_op;
    IV_STATUS_T status;

    s_ipe_params_ip.e_cmd = IVE_CMD_VIDEO_CTL;
    s_ipe_params_ip.e_sub_cmd = IVE_CMD_CTL_SET_IPE_PARAMS;

    s_ipe_params_ip.u4_enable_intra_4x4 = mIntra4x4;
    s_ipe_params_ip.u4_enc_speed_preset = mEncSpeed;

    s_ipe_params_ip.u4_timestamp_high = -1;
    s_ipe_params_ip.u4_timestamp_low = -1;

    s_ipe_params_ip.u4_size = sizeof(ive_ctl_set_ipe_params_ip_t);
    s_ipe_params_op.u4_size = sizeof(ive_ctl_set_ipe_params_op_t);

    status = ive_api_function(mCodecCtx, &s_ipe_params_ip, &s_ipe_params_op);
    if (status != IV_SUCCESS) {
        ALOGE("Unable to set ipe params = 0x%x\n",
                s_ipe_params_op.u4_error_code);
        return OMX_ErrorUndefined;
    }
    return OMX_ErrorNone;
}

OMX_ERRORTYPE SoftAVC::setBitRate() {
    ive_ctl_set_bitrate_ip_t s_bitrate_ip;
    ive_ctl_set_bitrate_op_t s_bitrate_op;
    IV_STATUS_T status;

    s_bitrate_ip.e_cmd = IVE_CMD_VIDEO_CTL;
    s_bitrate_ip.e_sub_cmd = IVE_CMD_CTL_SET_BITRATE;

    s_bitrate_ip.u4_target_bitrate = mBitrate;

    s_bitrate_ip.u4_timestamp_high = -1;
    s_bitrate_ip.u4_timestamp_low = -1;

    s_bitrate_ip.u4_size = sizeof(ive_ctl_set_bitrate_ip_t);
    s_bitrate_op.u4_size = sizeof(ive_ctl_set_bitrate_op_t);

    status = ive_api_function(mCodecCtx, &s_bitrate_ip, &s_bitrate_op);
    if (status != IV_SUCCESS) {
        ALOGE("Unable to set bit rate = 0x%x\n", s_bitrate_op.u4_error_code);
        return OMX_ErrorUndefined;
    }
    return OMX_ErrorNone;
}

OMX_ERRORTYPE SoftAVC::setFrameType(IV_PICTURE_CODING_TYPE_T e_frame_type) {
    ive_ctl_set_frame_type_ip_t s_frame_type_ip;
    ive_ctl_set_frame_type_op_t s_frame_type_op;
    IV_STATUS_T status;
    s_frame_type_ip.e_cmd = IVE_CMD_VIDEO_CTL;
    s_frame_type_ip.e_sub_cmd = IVE_CMD_CTL_SET_FRAMETYPE;

    s_frame_type_ip.e_frame_type = e_frame_type;

    s_frame_type_ip.u4_timestamp_high = -1;
    s_frame_type_ip.u4_timestamp_low = -1;

    s_frame_type_ip.u4_size = sizeof(ive_ctl_set_frame_type_ip_t);
    s_frame_type_op.u4_size = sizeof(ive_ctl_set_frame_type_op_t);

    status = ive_api_function(mCodecCtx, &s_frame_type_ip, &s_frame_type_op);
    if (status != IV_SUCCESS) {
        ALOGE("Unable to set frame type = 0x%x\n",
                s_frame_type_op.u4_error_code);
        return OMX_ErrorUndefined;
    }
    return OMX_ErrorNone;
}

OMX_ERRORTYPE SoftAVC::setQp() {
    ive_ctl_set_qp_ip_t s_qp_ip;
    ive_ctl_set_qp_op_t s_qp_op;
    IV_STATUS_T status;

    s_qp_ip.e_cmd = IVE_CMD_VIDEO_CTL;
    s_qp_ip.e_sub_cmd = IVE_CMD_CTL_SET_QP;

    s_qp_ip.u4_i_qp = DEFAULT_I_QP;
    s_qp_ip.u4_i_qp_max = DEFAULT_QP_MAX;
    s_qp_ip.u4_i_qp_min = DEFAULT_QP_MIN;

    s_qp_ip.u4_p_qp = DEFAULT_P_QP;
    s_qp_ip.u4_p_qp_max = DEFAULT_QP_MAX;
    s_qp_ip.u4_p_qp_min = DEFAULT_QP_MIN;

    s_qp_ip.u4_b_qp = DEFAULT_P_QP;
    s_qp_ip.u4_b_qp_max = DEFAULT_QP_MAX;
    s_qp_ip.u4_b_qp_min = DEFAULT_QP_MIN;

    s_qp_ip.u4_timestamp_high = -1;
    s_qp_ip.u4_timestamp_low = -1;

    s_qp_ip.u4_size = sizeof(ive_ctl_set_qp_ip_t);
    s_qp_op.u4_size = sizeof(ive_ctl_set_qp_op_t);

    status = ive_api_function(mCodecCtx, &s_qp_ip, &s_qp_op);
    if (status != IV_SUCCESS) {
        ALOGE("Unable to set qp 0x%x\n", s_qp_op.u4_error_code);
        return OMX_ErrorUndefined;
    }
    return OMX_ErrorNone;
}

OMX_ERRORTYPE SoftAVC::setEncMode(IVE_ENC_MODE_T e_enc_mode) {
    IV_STATUS_T status;
    ive_ctl_set_enc_mode_ip_t s_enc_mode_ip;
    ive_ctl_set_enc_mode_op_t s_enc_mode_op;

    s_enc_mode_ip.e_cmd = IVE_CMD_VIDEO_CTL;
    s_enc_mode_ip.e_sub_cmd = IVE_CMD_CTL_SET_ENC_MODE;

    s_enc_mode_ip.e_enc_mode = e_enc_mode;

    s_enc_mode_ip.u4_timestamp_high = -1;
    s_enc_mode_ip.u4_timestamp_low = -1;

    s_enc_mode_ip.u4_size = sizeof(ive_ctl_set_enc_mode_ip_t);
    s_enc_mode_op.u4_size = sizeof(ive_ctl_set_enc_mode_op_t);

    status = ive_api_function(mCodecCtx, &s_enc_mode_ip, &s_enc_mode_op);
    if (status != IV_SUCCESS) {
        ALOGE("Unable to set in header encode mode = 0x%x\n",
                s_enc_mode_op.u4_error_code);
        return OMX_ErrorUndefined;
    }
    return OMX_ErrorNone;
}

OMX_ERRORTYPE SoftAVC::setVbvParams() {
    ive_ctl_set_vbv_params_ip_t s_vbv_ip;
    ive_ctl_set_vbv_params_op_t s_vbv_op;
    IV_STATUS_T status;

    s_vbv_ip.e_cmd = IVE_CMD_VIDEO_CTL;
    s_vbv_ip.e_sub_cmd = IVE_CMD_CTL_SET_VBV_PARAMS;

    s_vbv_ip.u4_vbv_buf_size = 0;
    s_vbv_ip.u4_vbv_buffer_delay = 1000;

    s_vbv_ip.u4_timestamp_high = -1;
    s_vbv_ip.u4_timestamp_low = -1;

    s_vbv_ip.u4_size = sizeof(ive_ctl_set_vbv_params_ip_t);
    s_vbv_op.u4_size = sizeof(ive_ctl_set_vbv_params_op_t);

    status = ive_api_function(mCodecCtx, &s_vbv_ip, &s_vbv_op);
    if (status != IV_SUCCESS) {
        ALOGE("Unable to set VBC params = 0x%x\n", s_vbv_op.u4_error_code);
        return OMX_ErrorUndefined;
    }
    return OMX_ErrorNone;
}

OMX_ERRORTYPE SoftAVC::setAirParams() {
    ive_ctl_set_air_params_ip_t s_air_ip;
    ive_ctl_set_air_params_op_t s_air_op;
    IV_STATUS_T status;

    s_air_ip.e_cmd = IVE_CMD_VIDEO_CTL;
    s_air_ip.e_sub_cmd = IVE_CMD_CTL_SET_AIR_PARAMS;

    s_air_ip.e_air_mode = mAIRMode;
    s_air_ip.u4_air_refresh_period = mAIRRefreshPeriod;

    s_air_ip.u4_timestamp_high = -1;
    s_air_ip.u4_timestamp_low = -1;

    s_air_ip.u4_size = sizeof(ive_ctl_set_air_params_ip_t);
    s_air_op.u4_size = sizeof(ive_ctl_set_air_params_op_t);

    status = ive_api_function(mCodecCtx, &s_air_ip, &s_air_op);
    if (status != IV_SUCCESS) {
        ALOGE("Unable to set air params = 0x%x\n", s_air_op.u4_error_code);
        return OMX_ErrorUndefined;
    }
    return OMX_ErrorNone;
}

OMX_ERRORTYPE SoftAVC::setMeParams() {
    IV_STATUS_T status;
    ive_ctl_set_me_params_ip_t s_me_params_ip;
    ive_ctl_set_me_params_op_t s_me_params_op;

    s_me_params_ip.e_cmd = IVE_CMD_VIDEO_CTL;
    s_me_params_ip.e_sub_cmd = IVE_CMD_CTL_SET_ME_PARAMS;

    s_me_params_ip.u4_enable_fast_sad = mEnableFastSad;
    s_me_params_ip.u4_enable_alt_ref = mEnableAltRef;

    s_me_params_ip.u4_enable_hpel = mHalfPelEnable;
    s_me_params_ip.u4_enable_qpel = DEFAULT_QPEL;
    s_me_params_ip.u4_me_speed_preset = DEFAULT_ME_SPEED;
    s_me_params_ip.u4_srch_rng_x = DEFAULT_SRCH_RNG_X;
    s_me_params_ip.u4_srch_rng_y = DEFAULT_SRCH_RNG_Y;

    s_me_params_ip.u4_timestamp_high = -1;
    s_me_params_ip.u4_timestamp_low = -1;

    s_me_params_ip.u4_size = sizeof(ive_ctl_set_me_params_ip_t);
    s_me_params_op.u4_size = sizeof(ive_ctl_set_me_params_op_t);

    status = ive_api_function(mCodecCtx, &s_me_params_ip, &s_me_params_op);
    if (status != IV_SUCCESS) {
        ALOGE("Unable to set me params = 0x%x\n", s_me_params_op.u4_error_code);
        return OMX_ErrorUndefined;
    }
    return OMX_ErrorNone;
}

OMX_ERRORTYPE SoftAVC::setGopParams() {
    IV_STATUS_T status;
    ive_ctl_set_gop_params_ip_t s_gop_params_ip;
    ive_ctl_set_gop_params_op_t s_gop_params_op;

    s_gop_params_ip.e_cmd = IVE_CMD_VIDEO_CTL;
    s_gop_params_ip.e_sub_cmd = IVE_CMD_CTL_SET_GOP_PARAMS;

    s_gop_params_ip.u4_i_frm_interval = mIInterval;
    s_gop_params_ip.u4_idr_frm_interval = mIDRInterval;

    s_gop_params_ip.u4_timestamp_high = -1;
    s_gop_params_ip.u4_timestamp_low = -1;

    s_gop_params_ip.u4_size = sizeof(ive_ctl_set_gop_params_ip_t);
    s_gop_params_op.u4_size = sizeof(ive_ctl_set_gop_params_op_t);

    status = ive_api_function(mCodecCtx, &s_gop_params_ip, &s_gop_params_op);
    if (status != IV_SUCCESS) {
        ALOGE("Unable to set ME params = 0x%x\n",
                s_gop_params_op.u4_error_code);
        return OMX_ErrorUndefined;
    }
    return OMX_ErrorNone;
}

OMX_ERRORTYPE SoftAVC::setProfileParams() {
    IV_STATUS_T status;
    ive_ctl_set_profile_params_ip_t s_profile_params_ip;
    ive_ctl_set_profile_params_op_t s_profile_params_op;

    s_profile_params_ip.e_cmd = IVE_CMD_VIDEO_CTL;
    s_profile_params_ip.e_sub_cmd = IVE_CMD_CTL_SET_PROFILE_PARAMS;

    s_profile_params_ip.e_profile = DEFAULT_EPROFILE;
    s_profile_params_ip.u4_entropy_coding_mode = mEntropyMode;
    s_profile_params_ip.u4_timestamp_high = -1;
    s_profile_params_ip.u4_timestamp_low = -1;

    s_profile_params_ip.u4_size = sizeof(ive_ctl_set_profile_params_ip_t);
    s_profile_params_op.u4_size = sizeof(ive_ctl_set_profile_params_op_t);

    status = ive_api_function(mCodecCtx, &s_profile_params_ip, &s_profile_params_op);
    if (status != IV_SUCCESS) {
        ALOGE("Unable to set profile params = 0x%x\n",
                s_profile_params_op.u4_error_code);
        return OMX_ErrorUndefined;
    }
    return OMX_ErrorNone;
}

OMX_ERRORTYPE SoftAVC::setDeblockParams() {
    IV_STATUS_T status;
    ive_ctl_set_deblock_params_ip_t s_deblock_params_ip;
    ive_ctl_set_deblock_params_op_t s_deblock_params_op;

    s_deblock_params_ip.e_cmd = IVE_CMD_VIDEO_CTL;
    s_deblock_params_ip.e_sub_cmd = IVE_CMD_CTL_SET_DEBLOCK_PARAMS;

    s_deblock_params_ip.u4_disable_deblock_level = mDisableDeblkLevel;

    s_deblock_params_ip.u4_timestamp_high = -1;
    s_deblock_params_ip.u4_timestamp_low = -1;

    s_deblock_params_ip.u4_size = sizeof(ive_ctl_set_deblock_params_ip_t);
    s_deblock_params_op.u4_size = sizeof(ive_ctl_set_deblock_params_op_t);

    status = ive_api_function(mCodecCtx, &s_deblock_params_ip, &s_deblock_params_op);
    if (status != IV_SUCCESS) {
        ALOGE("Unable to enable/disable deblock params = 0x%x\n",
                s_deblock_params_op.u4_error_code);
        return OMX_ErrorUndefined;
    }
    return OMX_ErrorNone;
}

void SoftAVC::logVersion() {
    ive_ctl_getversioninfo_ip_t s_ctl_ip;
    ive_ctl_getversioninfo_op_t s_ctl_op;
    UWORD8 au1_buf[512];
    IV_STATUS_T status;

    s_ctl_ip.e_cmd = IVE_CMD_VIDEO_CTL;
    s_ctl_ip.e_sub_cmd = IVE_CMD_CTL_GETVERSION;
    s_ctl_ip.u4_size = sizeof(ive_ctl_getversioninfo_ip_t);
    s_ctl_op.u4_size = sizeof(ive_ctl_getversioninfo_op_t);
    s_ctl_ip.pu1_version = au1_buf;
    s_ctl_ip.u4_version_bufsize = sizeof(au1_buf);

    status = ive_api_function(mCodecCtx, (void *) &s_ctl_ip, (void *) &s_ctl_op);

    if (status != IV_SUCCESS) {
        ALOGE("Error in getting version: 0x%x", s_ctl_op.u4_error_code);
    } else {
        ALOGV("Ittiam encoder version: %s", (char *)s_ctl_ip.pu1_version);
    }
    return;
}

OMX_ERRORTYPE SoftAVC::initEncoder() {
    IV_STATUS_T status;
    WORD32 level;
    uint32_t displaySizeY;
    CHECK(!mStarted);

    OMX_ERRORTYPE errType = OMX_ErrorNone;

    displaySizeY = mWidth * mHeight;
    if (displaySizeY > (1920 * 1088)) {
        level = 50;
    } else if (displaySizeY > (1280 * 720)) {
        level = 40;
    } else if (displaySizeY > (720 * 576)) {
        level = 31;
    } else if (displaySizeY > (624 * 320)) {
        level = 30;
    } else if (displaySizeY > (352 * 288)) {
        level = 21;
    } else {
        level = 20;
    }
    mAVCEncLevel = MAX(level, mAVCEncLevel);

    mStride = mWidth;

    if (mInputDataIsMeta) {
        for (size_t i = 0; i < MAX_CONVERSION_BUFFERS; i++) {
            if (mConversionBuffers[i] != NULL) {
                free(mConversionBuffers[i]);
            }

<<<<<<< HEAD
        if (mConversionBuffer == NULL) {
            if (((uint64_t)mStride * mHeight) > (((uint64_t)INT32_MAX / 3) * 2)) {
                ALOGE("Buffer size is too big.");
                return OMX_ErrorUndefined;
            }
            mConversionBuffer = (uint8_t *)malloc(mStride * mHeight * 3 / 2);
            if (mConversionBuffer == NULL) {
=======
            mConversionBuffers[i] = (uint8_t *)malloc(mStride * mHeight * 3 / 2);

            if (mConversionBuffers[i] == NULL) {
>>>>>>> 697a449f
                ALOGE("Allocating conversion buffer failed.");
                return OMX_ErrorUndefined;
            }

            mConversionBuffersFree[i] = 1;
        }
    }

    switch (mColorFormat) {
        case OMX_COLOR_FormatYUV420SemiPlanar:
            mIvVideoColorFormat = IV_YUV_420SP_UV;
            ALOGV("colorFormat YUV_420SP");
            break;
        default:
        case OMX_COLOR_FormatYUV420Planar:
            mIvVideoColorFormat = IV_YUV_420P;
            ALOGV("colorFormat YUV_420P");
            break;
    }

    ALOGD("Params width %d height %d level %d colorFormat %d", mWidth,
            mHeight, mAVCEncLevel, mIvVideoColorFormat);

    /* Getting Number of MemRecords */
    {
        iv_num_mem_rec_ip_t s_num_mem_rec_ip;
        iv_num_mem_rec_op_t s_num_mem_rec_op;

        s_num_mem_rec_ip.u4_size = sizeof(iv_num_mem_rec_ip_t);
        s_num_mem_rec_op.u4_size = sizeof(iv_num_mem_rec_op_t);

        s_num_mem_rec_ip.e_cmd = IV_CMD_GET_NUM_MEM_REC;

        status = ive_api_function(0, &s_num_mem_rec_ip, &s_num_mem_rec_op);

        if (status != IV_SUCCESS) {
            ALOGE("Get number of memory records failed = 0x%x\n",
                    s_num_mem_rec_op.u4_error_code);
            return OMX_ErrorUndefined;
        }

        mNumMemRecords = s_num_mem_rec_op.u4_num_mem_rec;
    }

    /* Allocate array to hold memory records */
    if (mNumMemRecords > SIZE_MAX / sizeof(iv_mem_rec_t)) {
        ALOGE("requested memory size is too big.");
        return OMX_ErrorUndefined;
    }
    mMemRecords = (iv_mem_rec_t *)malloc(mNumMemRecords * sizeof(iv_mem_rec_t));
    if (NULL == mMemRecords) {
        ALOGE("Unable to allocate memory for hold memory records: Size %zu",
                mNumMemRecords * sizeof(iv_mem_rec_t));
        mSignalledError = true;
        notify(OMX_EventError, OMX_ErrorUndefined, 0, 0);
        return OMX_ErrorUndefined;
    }

    {
        iv_mem_rec_t *ps_mem_rec;
        ps_mem_rec = mMemRecords;
        for (size_t i = 0; i < mNumMemRecords; i++) {
            ps_mem_rec->u4_size = sizeof(iv_mem_rec_t);
            ps_mem_rec->pv_base = NULL;
            ps_mem_rec->u4_mem_size = 0;
            ps_mem_rec->u4_mem_alignment = 0;
            ps_mem_rec->e_mem_type = IV_NA_MEM_TYPE;

            ps_mem_rec++;
        }
    }

    /* Getting MemRecords Attributes */
    {
        iv_fill_mem_rec_ip_t s_fill_mem_rec_ip;
        iv_fill_mem_rec_op_t s_fill_mem_rec_op;

        s_fill_mem_rec_ip.u4_size = sizeof(iv_fill_mem_rec_ip_t);
        s_fill_mem_rec_op.u4_size = sizeof(iv_fill_mem_rec_op_t);

        s_fill_mem_rec_ip.e_cmd = IV_CMD_FILL_NUM_MEM_REC;
        s_fill_mem_rec_ip.ps_mem_rec = mMemRecords;
        s_fill_mem_rec_ip.u4_num_mem_rec = mNumMemRecords;
        s_fill_mem_rec_ip.u4_max_wd = mWidth;
        s_fill_mem_rec_ip.u4_max_ht = mHeight;
        s_fill_mem_rec_ip.u4_max_level = mAVCEncLevel;
        s_fill_mem_rec_ip.e_color_format = DEFAULT_INP_COLOR_FORMAT;
        s_fill_mem_rec_ip.u4_max_ref_cnt = DEFAULT_MAX_REF_FRM;
        s_fill_mem_rec_ip.u4_max_reorder_cnt = DEFAULT_MAX_REORDER_FRM;
        s_fill_mem_rec_ip.u4_max_srch_rng_x = DEFAULT_MAX_SRCH_RANGE_X;
        s_fill_mem_rec_ip.u4_max_srch_rng_y = DEFAULT_MAX_SRCH_RANGE_Y;

        status = ive_api_function(0, &s_fill_mem_rec_ip, &s_fill_mem_rec_op);

        if (status != IV_SUCCESS) {
            ALOGE("Fill memory records failed = 0x%x\n",
                    s_fill_mem_rec_op.u4_error_code);
            mSignalledError = true;
            notify(OMX_EventError, OMX_ErrorUndefined, 0, 0);
            return OMX_ErrorUndefined;
        }
    }

    /* Allocating Memory for Mem Records */
    {
        WORD32 total_size;
        iv_mem_rec_t *ps_mem_rec;
        total_size = 0;
        ps_mem_rec = mMemRecords;

        for (size_t i = 0; i < mNumMemRecords; i++) {
            ps_mem_rec->pv_base = ive_aligned_malloc(
                    ps_mem_rec->u4_mem_alignment, ps_mem_rec->u4_mem_size);
            if (ps_mem_rec->pv_base == NULL) {
                ALOGE("Allocation failure for mem record id %zu size %u\n", i,
                        ps_mem_rec->u4_mem_size);
                mSignalledError = true;
                notify(OMX_EventError, OMX_ErrorUndefined, 0, 0);
                return OMX_ErrorUndefined;

            }
            total_size += ps_mem_rec->u4_mem_size;

            ps_mem_rec++;
        }
    }

    /* Codec Instance Creation */
    {
        ive_init_ip_t s_init_ip;
        ive_init_op_t s_init_op;

        mCodecCtx = (iv_obj_t *)mMemRecords[0].pv_base;
        mCodecCtx->u4_size = sizeof(iv_obj_t);
        mCodecCtx->pv_fxns = (void *)ive_api_function;

        s_init_ip.u4_size = sizeof(ive_init_ip_t);
        s_init_op.u4_size = sizeof(ive_init_op_t);

        s_init_ip.e_cmd = IV_CMD_INIT;
        s_init_ip.u4_num_mem_rec = mNumMemRecords;
        s_init_ip.ps_mem_rec = mMemRecords;
        s_init_ip.u4_max_wd = mWidth;
        s_init_ip.u4_max_ht = mHeight;
        s_init_ip.u4_max_ref_cnt = DEFAULT_MAX_REF_FRM;
        s_init_ip.u4_max_reorder_cnt = DEFAULT_MAX_REORDER_FRM;
        s_init_ip.u4_max_level = mAVCEncLevel;
        s_init_ip.e_inp_color_fmt = mIvVideoColorFormat;

        if (mReconEnable || mPSNREnable) {
            s_init_ip.u4_enable_recon = 1;
        } else {
            s_init_ip.u4_enable_recon = 0;
        }
        s_init_ip.e_recon_color_fmt = DEFAULT_RECON_COLOR_FORMAT;
        s_init_ip.e_rc_mode = DEFAULT_RC_MODE;
        s_init_ip.u4_max_framerate = DEFAULT_MAX_FRAMERATE;
        s_init_ip.u4_max_bitrate = DEFAULT_MAX_BITRATE;
        s_init_ip.u4_num_bframes = mBframes;
        s_init_ip.e_content_type = IV_PROGRESSIVE;
        s_init_ip.u4_max_srch_rng_x = DEFAULT_MAX_SRCH_RANGE_X;
        s_init_ip.u4_max_srch_rng_y = DEFAULT_MAX_SRCH_RANGE_Y;
        s_init_ip.e_slice_mode = mSliceMode;
        s_init_ip.u4_slice_param = mSliceParam;
        s_init_ip.e_arch = mArch;
        s_init_ip.e_soc = DEFAULT_SOC;

        status = ive_api_function(mCodecCtx, &s_init_ip, &s_init_op);

        if (status != IV_SUCCESS) {
            ALOGE("Init memory records failed = 0x%x\n",
                    s_init_op.u4_error_code);
            mSignalledError = true;
            notify(OMX_EventError, OMX_ErrorUndefined, 0 /* arg2 */, NULL /* data */);
            return OMX_ErrorUndefined;
        }
    }

    /* Get Codec Version */
    logVersion();

    /* set processor details */
    setNumCores();

    /* Video control Set Frame dimensions */
    setDimensions();

    /* Video control Set Frame rates */
    setFrameRate();

    /* Video control Set IPE Params */
    setIpeParams();

    /* Video control Set Bitrate */
    setBitRate();

    /* Video control Set QP */
    setQp();

    /* Video control Set AIR params */
    setAirParams();

    /* Video control Set VBV params */
    setVbvParams();

    /* Video control Set Motion estimation params */
    setMeParams();

    /* Video control Set GOP params */
    setGopParams();

    /* Video control Set Deblock params */
    setDeblockParams();

    /* Video control Set Profile params */
    setProfileParams();

    /* Video control Set in Encode header mode */
    setEncMode(IVE_ENC_MODE_HEADER);

    ALOGV("init_codec successfull");

    mSpsPpsHeaderReceived = false;
    mStarted = true;

    return OMX_ErrorNone;
}

OMX_ERRORTYPE SoftAVC::releaseEncoder() {
    IV_STATUS_T status = IV_SUCCESS;
    iv_retrieve_mem_rec_ip_t s_retrieve_mem_ip;
    iv_retrieve_mem_rec_op_t s_retrieve_mem_op;
    iv_mem_rec_t *ps_mem_rec;

    if (!mStarted) {
        return OMX_ErrorNone;
    }

    s_retrieve_mem_ip.u4_size = sizeof(iv_retrieve_mem_rec_ip_t);
    s_retrieve_mem_op.u4_size = sizeof(iv_retrieve_mem_rec_op_t);
    s_retrieve_mem_ip.e_cmd = IV_CMD_RETRIEVE_MEMREC;
    s_retrieve_mem_ip.ps_mem_rec = mMemRecords;

    status = ive_api_function(mCodecCtx, &s_retrieve_mem_ip, &s_retrieve_mem_op);

    if (status != IV_SUCCESS) {
        ALOGE("Unable to retrieve memory records = 0x%x\n",
                s_retrieve_mem_op.u4_error_code);
        return OMX_ErrorUndefined;
    }

    /* Free memory records */
    ps_mem_rec = mMemRecords;
    for (size_t i = 0; i < s_retrieve_mem_op.u4_num_mem_rec_filled; i++) {
        ive_aligned_free(ps_mem_rec->pv_base);
        ps_mem_rec++;
    }

    free(mMemRecords);

    for (size_t i = 0; i < MAX_CONVERSION_BUFFERS; i++) {
        if (mConversionBuffers[i]) {
            free(mConversionBuffers[i]);
            mConversionBuffers[i] = NULL;
        }
    }

    mStarted = false;

    return OMX_ErrorNone;
}

OMX_ERRORTYPE SoftAVC::internalGetParameter(OMX_INDEXTYPE index, OMX_PTR params) {
    switch (index) {
        case OMX_IndexParamVideoBitrate:
        {
            OMX_VIDEO_PARAM_BITRATETYPE *bitRate =
                (OMX_VIDEO_PARAM_BITRATETYPE *)params;

            if (bitRate->nPortIndex != 1) {
                return OMX_ErrorUndefined;
            }

            bitRate->eControlRate = OMX_Video_ControlRateVariable;
            bitRate->nTargetBitrate = mBitrate;
            return OMX_ErrorNone;
        }

        case OMX_IndexParamVideoAvc:
        {
            OMX_VIDEO_PARAM_AVCTYPE *avcParams = (OMX_VIDEO_PARAM_AVCTYPE *)params;

            if (avcParams->nPortIndex != 1) {
                return OMX_ErrorUndefined;
            }

            OMX_VIDEO_AVCLEVELTYPE omxLevel = OMX_VIDEO_AVCLevel41;
            if (OMX_ErrorNone
                    != ConvertAvcSpecLevelToOmxAvcLevel(mAVCEncLevel, &omxLevel)) {
                return OMX_ErrorUndefined;
            }

            avcParams->eProfile = OMX_VIDEO_AVCProfileBaseline;
            avcParams->eLevel = omxLevel;
            avcParams->nRefFrames = 1;
            avcParams->bUseHadamard = OMX_TRUE;
            avcParams->nAllowedPictureTypes = (OMX_VIDEO_PictureTypeI
                    | OMX_VIDEO_PictureTypeP | OMX_VIDEO_PictureTypeB);
            avcParams->nRefIdx10ActiveMinus1 = 0;
            avcParams->nRefIdx11ActiveMinus1 = 0;
            avcParams->bWeightedPPrediction = OMX_FALSE;
            avcParams->bconstIpred = OMX_FALSE;
            avcParams->bDirect8x8Inference = OMX_FALSE;
            avcParams->bDirectSpatialTemporal = OMX_FALSE;
            avcParams->nCabacInitIdc = 0;
            return OMX_ErrorNone;
        }

        default:
            return SoftVideoEncoderOMXComponent::internalGetParameter(index, params);
    }
}

OMX_ERRORTYPE SoftAVC::internalSetParameter(OMX_INDEXTYPE index, const OMX_PTR params) {
    int32_t indexFull = index;

    switch (indexFull) {
        case OMX_IndexParamVideoBitrate:
        {
            return internalSetBitrateParams(
                    (const OMX_VIDEO_PARAM_BITRATETYPE *)params);
        }

        case OMX_IndexParamVideoAvc:
        {
            OMX_VIDEO_PARAM_AVCTYPE *avcType = (OMX_VIDEO_PARAM_AVCTYPE *)params;

            if (avcType->nPortIndex != 1) {
                return OMX_ErrorUndefined;
            }

            mEntropyMode = 0;

            if (OMX_TRUE == avcType->bEntropyCodingCABAC)
                mEntropyMode = 1;

            if ((avcType->nAllowedPictureTypes & OMX_VIDEO_PictureTypeB) &&
                    avcType->nPFrames) {
                mBframes = avcType->nBFrames / avcType->nPFrames;
            }

            mIInterval = avcType->nPFrames + avcType->nBFrames;

            if (OMX_VIDEO_AVCLoopFilterDisable == avcType->eLoopFilterMode)
                mDisableDeblkLevel = 4;

            if (avcType->nRefFrames != 1
                    || avcType->bUseHadamard != OMX_TRUE
                    || avcType->nRefIdx10ActiveMinus1 != 0
                    || avcType->nRefIdx11ActiveMinus1 != 0
                    || avcType->bWeightedPPrediction != OMX_FALSE
                    || avcType->bconstIpred != OMX_FALSE
                    || avcType->bDirect8x8Inference != OMX_FALSE
                    || avcType->bDirectSpatialTemporal != OMX_FALSE
                    || avcType->nCabacInitIdc != 0) {
                return OMX_ErrorUndefined;
            }

            if (OK != ConvertOmxAvcLevelToAvcSpecLevel(avcType->eLevel, &mAVCEncLevel)) {
                return OMX_ErrorUndefined;
            }

            return OMX_ErrorNone;
        }

        default:
            return SoftVideoEncoderOMXComponent::internalSetParameter(index, params);
    }
}

OMX_ERRORTYPE SoftAVC::setConfig(
        OMX_INDEXTYPE index, const OMX_PTR _params) {
    switch (index) {
        case OMX_IndexConfigVideoIntraVOPRefresh:
        {
            OMX_CONFIG_INTRAREFRESHVOPTYPE *params =
                (OMX_CONFIG_INTRAREFRESHVOPTYPE *)_params;

            if (params->nPortIndex != kOutputPortIndex) {
                return OMX_ErrorBadPortIndex;
            }

            mKeyFrameRequested = params->IntraRefreshVOP;
            return OMX_ErrorNone;
        }

        case OMX_IndexConfigVideoBitrate:
        {
            OMX_VIDEO_CONFIG_BITRATETYPE *params =
                (OMX_VIDEO_CONFIG_BITRATETYPE *)_params;

            if (params->nPortIndex != kOutputPortIndex) {
                return OMX_ErrorBadPortIndex;
            }

            if (mBitrate != params->nEncodeBitrate) {
                mBitrate = params->nEncodeBitrate;
                mBitrateUpdated = true;
            }
            return OMX_ErrorNone;
        }

        default:
            return SimpleSoftOMXComponent::setConfig(index, _params);
    }
}

OMX_ERRORTYPE SoftAVC::internalSetBitrateParams(
        const OMX_VIDEO_PARAM_BITRATETYPE *bitrate) {
    if (bitrate->nPortIndex != kOutputPortIndex) {
        return OMX_ErrorUnsupportedIndex;
    }

    mBitrate = bitrate->nTargetBitrate;
    mBitrateUpdated = true;

    return OMX_ErrorNone;
}

OMX_ERRORTYPE SoftAVC::setEncodeArgs(
        ive_video_encode_ip_t *ps_encode_ip,
        ive_video_encode_op_t *ps_encode_op,
        OMX_BUFFERHEADERTYPE *inputBufferHeader,
        OMX_BUFFERHEADERTYPE *outputBufferHeader) {
    iv_raw_buf_t *ps_inp_raw_buf;
    const uint8_t *source;
    UWORD8 *pu1_buf;

    ps_inp_raw_buf = &ps_encode_ip->s_inp_buf;
    ps_encode_ip->s_out_buf.pv_buf = outputBufferHeader->pBuffer;
    ps_encode_ip->s_out_buf.u4_bytes = 0;
    ps_encode_ip->s_out_buf.u4_bufsize = outputBufferHeader->nAllocLen;
    ps_encode_ip->u4_size = sizeof(ive_video_encode_ip_t);
    ps_encode_op->u4_size = sizeof(ive_video_encode_op_t);

    ps_encode_ip->e_cmd = IVE_CMD_VIDEO_ENCODE;
    ps_encode_ip->pv_bufs = NULL;
    ps_encode_ip->pv_mb_info = NULL;
    ps_encode_ip->pv_pic_info = NULL;
    ps_encode_ip->u4_mb_info_type = 0;
    ps_encode_ip->u4_pic_info_type = 0;
    ps_encode_op->s_out_buf.pv_buf = NULL;

    /* Initialize color formats */
    ps_inp_raw_buf->e_color_fmt = mIvVideoColorFormat;
    source = NULL;
    if ((inputBufferHeader != NULL) && inputBufferHeader->nFilledLen) {
        source = inputBufferHeader->pBuffer + inputBufferHeader->nOffset;

        if (mInputDataIsMeta) {
            uint8_t *conversionBuffer = NULL;
            for (size_t i = 0; i < MAX_CONVERSION_BUFFERS; i++) {
                if (mConversionBuffersFree[i]) {
                    mConversionBuffersFree[i] = 0;
                    conversionBuffer = mConversionBuffers[i];
                    break;
                }
            }

            if (NULL == conversionBuffer) {
                ALOGE("No free buffers to hold conversion data");
                return OMX_ErrorUndefined;
            }

            source = extractGraphicBuffer(
                    conversionBuffer, (mWidth * mHeight * 3 / 2), source,
                    inputBufferHeader->nFilledLen, mWidth, mHeight);

            if (source == NULL) {
                ALOGE("Error in extractGraphicBuffer");
                notify(OMX_EventError, OMX_ErrorUndefined, 0, 0);
                return OMX_ErrorUndefined;
            }
        }
        ps_encode_ip->u4_is_last = 0;
        ps_encode_ip->u4_timestamp_high = (inputBufferHeader->nTimeStamp) >> 32;
        ps_encode_ip->u4_timestamp_low = (inputBufferHeader->nTimeStamp) & 0xFFFFFFFF;
    }
    else {
        if (mSawInputEOS){
            ps_encode_ip->u4_is_last = 1;
        }
        memset(ps_inp_raw_buf, 0, sizeof(iv_raw_buf_t));
        ps_inp_raw_buf->e_color_fmt = mIvVideoColorFormat;
        ps_inp_raw_buf->u4_size = sizeof(iv_raw_buf_t);
        return OMX_ErrorNone;
    }

    pu1_buf = (UWORD8 *)source;
    switch (mIvVideoColorFormat) {
        case IV_YUV_420P:
        {
            ps_inp_raw_buf->apv_bufs[0] = pu1_buf;
            pu1_buf += (mStride) * mHeight;
            ps_inp_raw_buf->apv_bufs[1] = pu1_buf;
            pu1_buf += (mStride / 2) * mHeight / 2;
            ps_inp_raw_buf->apv_bufs[2] = pu1_buf;

            ps_inp_raw_buf->au4_wd[0] = mWidth;
            ps_inp_raw_buf->au4_wd[1] = mWidth / 2;
            ps_inp_raw_buf->au4_wd[2] = mWidth / 2;

            ps_inp_raw_buf->au4_ht[0] = mHeight;
            ps_inp_raw_buf->au4_ht[1] = mHeight / 2;
            ps_inp_raw_buf->au4_ht[2] = mHeight / 2;

            ps_inp_raw_buf->au4_strd[0] = mStride;
            ps_inp_raw_buf->au4_strd[1] = (mStride / 2);
            ps_inp_raw_buf->au4_strd[2] = (mStride / 2);
            break;
        }

        case IV_YUV_422ILE:
        {
            ps_inp_raw_buf->apv_bufs[0] = pu1_buf;
            ps_inp_raw_buf->au4_wd[0] = mWidth * 2;
            ps_inp_raw_buf->au4_ht[0] = mHeight;
            ps_inp_raw_buf->au4_strd[0] = mStride * 2;
            break;
        }

        case IV_YUV_420SP_UV:
        case IV_YUV_420SP_VU:
        default:
        {
            ps_inp_raw_buf->apv_bufs[0] = pu1_buf;
            pu1_buf += (mStride) * mHeight;
            ps_inp_raw_buf->apv_bufs[1] = pu1_buf;

            ps_inp_raw_buf->au4_wd[0] = mWidth;
            ps_inp_raw_buf->au4_wd[1] = mWidth;

            ps_inp_raw_buf->au4_ht[0] = mHeight;
            ps_inp_raw_buf->au4_ht[1] = mHeight / 2;

            ps_inp_raw_buf->au4_strd[0] = mStride;
            ps_inp_raw_buf->au4_strd[1] = mStride;
            break;
        }
    }
    return OMX_ErrorNone;
}

void SoftAVC::onQueueFilled(OMX_U32 portIndex) {
    IV_STATUS_T status;
    WORD32 timeDelay, timeTaken;

    UNUSED(portIndex);

    // Initialize encoder if not already initialized
    if (mCodecCtx == NULL) {
        if (OMX_ErrorNone != initEncoder()) {
            ALOGE("Failed to initialize encoder");
            notify(OMX_EventError, OMX_ErrorUndefined, 0 /* arg2 */, NULL /* data */);
            return;
        }
    }
    if (mSignalledError) {
        return;
    }

    List<BufferInfo *> &inQueue = getPortQueue(0);
    List<BufferInfo *> &outQueue = getPortQueue(1);

    while (!mSawOutputEOS && !outQueue.empty()) {

        OMX_ERRORTYPE error;
        ive_video_encode_ip_t s_encode_ip;
        ive_video_encode_op_t s_encode_op;
        BufferInfo *outputBufferInfo = *outQueue.begin();
        OMX_BUFFERHEADERTYPE *outputBufferHeader = outputBufferInfo->mHeader;

<<<<<<< HEAD
        if (inputBufferHeader->nFlags & OMX_BUFFERFLAG_EOS &&
                inputBufferHeader->nFilledLen == 0) {
            mSawInputEOS = true;

            inQueue.erase(inQueue.begin());
            inputBufferInfo->mOwnedByUs = false;
            notifyEmptyBufferDone(inputBufferHeader);

            outputBufferHeader->nFilledLen = 0;
            outputBufferHeader->nFlags = OMX_BUFFERFLAG_EOS;
=======
        BufferInfo *inputBufferInfo;
        OMX_BUFFERHEADERTYPE *inputBufferHeader;
>>>>>>> 697a449f

        if (mSawInputEOS) {
            inputBufferHeader = NULL;
            inputBufferInfo = NULL;
        } else if (!inQueue.empty()) {
            inputBufferInfo = *inQueue.begin();
            inputBufferHeader = inputBufferInfo->mHeader;
        } else {
            return;
        }

        outputBufferHeader->nTimeStamp = 0;
        outputBufferHeader->nFlags = 0;
        outputBufferHeader->nOffset = 0;
        outputBufferHeader->nFilledLen = 0;
        outputBufferHeader->nOffset = 0;

        if (inputBufferHeader != NULL) {
            outputBufferHeader->nFlags = inputBufferHeader->nFlags;
        }

        uint8_t *outPtr = (uint8_t *)outputBufferHeader->pBuffer;

        if (!mSpsPpsHeaderReceived) {
            error = setEncodeArgs(&s_encode_ip, &s_encode_op, NULL, outputBufferHeader);
            if (error != OMX_ErrorNone) {
                mSignalledError = true;
                notify(OMX_EventError, OMX_ErrorUndefined, 0, 0);
                return;
            }
            status = ive_api_function(mCodecCtx, &s_encode_ip, &s_encode_op);

            if (IV_SUCCESS != status) {
                ALOGE("Encode Frame failed = 0x%x\n",
                        s_encode_op.u4_error_code);
            } else {
                ALOGV("Bytes Generated in header %d\n",
                        s_encode_op.s_out_buf.u4_bytes);
            }

            mSpsPpsHeaderReceived = true;

            outputBufferHeader->nFlags = OMX_BUFFERFLAG_CODECCONFIG;
            outputBufferHeader->nFilledLen = s_encode_op.s_out_buf.u4_bytes;
            if (inputBufferHeader != NULL) {
                outputBufferHeader->nTimeStamp = inputBufferHeader->nTimeStamp;
            }

            outQueue.erase(outQueue.begin());
            outputBufferInfo->mOwnedByUs = false;

            DUMP_TO_FILE(
                    mOutFile, outputBufferHeader->pBuffer,
                    outputBufferHeader->nFilledLen);
            notifyFillBufferDone(outputBufferHeader);

            setEncMode(IVE_ENC_MODE_PICTURE);
            return;
        }

        if (mBitrateUpdated) {
            setBitRate();
        }

        if (mKeyFrameRequested) {
            setFrameType(IV_IDR_FRAME);
        }

        if ((inputBufferHeader != NULL)
                && (inputBufferHeader->nFlags & OMX_BUFFERFLAG_EOS)) {
            mSawInputEOS = true;
        }

        /* In normal mode, store inputBufferInfo and this will be returned
           when encoder consumes this input */
        if (!mInputDataIsMeta && (inputBufferInfo != NULL)) {
            for (size_t i = 0; i < MAX_INPUT_BUFFER_HEADERS; i++) {
                if (NULL == mInputBufferInfo[i]) {
                    mInputBufferInfo[i] = inputBufferInfo;
                    break;
                }
            }
        }
        error = setEncodeArgs(
                &s_encode_ip, &s_encode_op, inputBufferHeader, outputBufferHeader);

        if (error != OMX_ErrorNone) {
            mSignalledError = true;
            notify(OMX_EventError, OMX_ErrorUndefined, 0, 0);
            return;
        }

        DUMP_TO_FILE(
                mInFile, s_encode_ip.s_inp_buf.apv_bufs[0],
                (mHeight * mStride * 3 / 2));

        GETTIME(&mTimeStart, NULL);
        /* Compute time elapsed between end of previous decode()
         * to start of current decode() */
        TIME_DIFF(mTimeEnd, mTimeStart, timeDelay);
        status = ive_api_function(mCodecCtx, &s_encode_ip, &s_encode_op);

        if (IV_SUCCESS != status) {
            ALOGE("Encode Frame failed = 0x%x\n",
                    s_encode_op.u4_error_code);
            mSignalledError = true;
            notify(OMX_EventError, OMX_ErrorUndefined, 0, 0);
            return;
        }

        GETTIME(&mTimeEnd, NULL);
        /* Compute time taken for decode() */
        TIME_DIFF(mTimeStart, mTimeEnd, timeTaken);

        ALOGV("timeTaken=%6d delay=%6d numBytes=%6d", timeTaken, timeDelay,
                s_encode_op.s_out_buf.u4_bytes);

        /* In encoder frees up an input buffer, mark it as free */
        if (s_encode_op.s_inp_buf.apv_bufs[0] != NULL) {
            if (mInputDataIsMeta) {
                for (size_t i = 0; i < MAX_CONVERSION_BUFFERS; i++) {
                    if (mConversionBuffers[i] == s_encode_op.s_inp_buf.apv_bufs[0]) {
                        mConversionBuffersFree[i] = 1;
                        break;
                    }
                }
            } else {
                /* In normal mode, call EBD on inBuffeHeader that is freed by the codec */
                for (size_t i = 0; i < MAX_INPUT_BUFFER_HEADERS; i++) {
                    uint8_t *buf = NULL;
                    OMX_BUFFERHEADERTYPE *bufHdr = NULL;
                    if (mInputBufferInfo[i] != NULL) {
                        bufHdr = mInputBufferInfo[i]->mHeader;
                        buf = bufHdr->pBuffer + bufHdr->nOffset;
                    }
                    if (s_encode_op.s_inp_buf.apv_bufs[0] == buf) {
                        mInputBufferInfo[i]->mOwnedByUs = false;
                        notifyEmptyBufferDone(bufHdr);
                        mInputBufferInfo[i] = NULL;
                        break;
                    }
                }
            }
        }

        outputBufferHeader->nFilledLen = s_encode_op.s_out_buf.u4_bytes;

        if (IV_IDR_FRAME == s_encode_op.u4_encoded_frame_type) {
            outputBufferHeader->nFlags |= OMX_BUFFERFLAG_SYNCFRAME;
        }

        if (inputBufferHeader != NULL) {
            inQueue.erase(inQueue.begin());

            /* If in meta data, call EBD on input */
            /* In case of normal mode, EBD will be done once encoder
            releases the input buffer */
            if (mInputDataIsMeta) {
                inputBufferInfo->mOwnedByUs = false;
                notifyEmptyBufferDone(inputBufferHeader);
            }
        }

        if (s_encode_op.u4_is_last) {
            outputBufferHeader->nFlags |= OMX_BUFFERFLAG_EOS;
            mSawOutputEOS = true;
        } else {
            outputBufferHeader->nFlags &= ~OMX_BUFFERFLAG_EOS;
        }

        if (outputBufferHeader->nFilledLen || s_encode_op.u4_is_last) {
            outputBufferHeader->nTimeStamp = s_encode_op.u4_timestamp_high;
            outputBufferHeader->nTimeStamp <<= 32;
            outputBufferHeader->nTimeStamp |= s_encode_op.u4_timestamp_low;
            outputBufferInfo->mOwnedByUs = false;
            outQueue.erase(outQueue.begin());
            DUMP_TO_FILE(mOutFile, outputBufferHeader->pBuffer,
                    outputBufferHeader->nFilledLen);
            notifyFillBufferDone(outputBufferHeader);
        }

        if (s_encode_op.u4_is_last == 1) {
            return;
        }
    }
    return;
}

}  // namespace android

android::SoftOMXComponent *createSoftOMXComponent(
        const char *name, const OMX_CALLBACKTYPE *callbacks,
        OMX_PTR appData, OMX_COMPONENTTYPE **component) {
    return new android::SoftAVC(name, callbacks, appData, component);
}<|MERGE_RESOLUTION|>--- conflicted
+++ resolved
@@ -638,21 +638,16 @@
         for (size_t i = 0; i < MAX_CONVERSION_BUFFERS; i++) {
             if (mConversionBuffers[i] != NULL) {
                 free(mConversionBuffers[i]);
-            }
-
-<<<<<<< HEAD
-        if (mConversionBuffer == NULL) {
+                mConversionBuffers[i] = 0;
+            }
+
             if (((uint64_t)mStride * mHeight) > (((uint64_t)INT32_MAX / 3) * 2)) {
                 ALOGE("Buffer size is too big.");
                 return OMX_ErrorUndefined;
             }
-            mConversionBuffer = (uint8_t *)malloc(mStride * mHeight * 3 / 2);
-            if (mConversionBuffer == NULL) {
-=======
             mConversionBuffers[i] = (uint8_t *)malloc(mStride * mHeight * 3 / 2);
 
             if (mConversionBuffers[i] == NULL) {
->>>>>>> 697a449f
                 ALOGE("Allocating conversion buffer failed.");
                 return OMX_ErrorUndefined;
             }
@@ -1235,21 +1230,8 @@
         BufferInfo *outputBufferInfo = *outQueue.begin();
         OMX_BUFFERHEADERTYPE *outputBufferHeader = outputBufferInfo->mHeader;
 
-<<<<<<< HEAD
-        if (inputBufferHeader->nFlags & OMX_BUFFERFLAG_EOS &&
-                inputBufferHeader->nFilledLen == 0) {
-            mSawInputEOS = true;
-
-            inQueue.erase(inQueue.begin());
-            inputBufferInfo->mOwnedByUs = false;
-            notifyEmptyBufferDone(inputBufferHeader);
-
-            outputBufferHeader->nFilledLen = 0;
-            outputBufferHeader->nFlags = OMX_BUFFERFLAG_EOS;
-=======
         BufferInfo *inputBufferInfo;
         OMX_BUFFERHEADERTYPE *inputBufferHeader;
->>>>>>> 697a449f
 
         if (mSawInputEOS) {
             inputBufferHeader = NULL;
