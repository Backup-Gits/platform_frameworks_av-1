/*
 * Copyright (C) 2009 The Android Open Source Project
 *
 * Licensed under the Apache License, Version 2.0 (the "License");
 * you may not use this file except in compliance with the License.
 * You may obtain a copy of the License at
 *
 *      http://www.apache.org/licenses/LICENSE-2.0
 *
 * Unless required by applicable law or agreed to in writing, software
 * distributed under the License is distributed on an "AS IS" BASIS,
 * WITHOUT WARRANTIES OR CONDITIONS OF ANY KIND, either express or implied.
 * See the License for the specific language governing permissions and
 * limitations under the License.
 */

#define LOG_TAG "SampleTable"
//#define LOG_NDEBUG 0
#include <utils/Log.h>

#include <limits>

#include "include/SampleTable.h"
#include "include/SampleIterator.h"

#include <arpa/inet.h>

#include <media/stagefright/foundation/ADebug.h>
#include <media/stagefright/DataSource.h>
#include <media/stagefright/Utils.h>

/* TODO: remove after being merged into other branches */
#ifndef UINT32_MAX
#define UINT32_MAX       (4294967295U)
#endif

namespace android {

// static
const uint32_t SampleTable::kChunkOffsetType32 = FOURCC('s', 't', 'c', 'o');
// static
const uint32_t SampleTable::kChunkOffsetType64 = FOURCC('c', 'o', '6', '4');
// static
const uint32_t SampleTable::kSampleSizeType32 = FOURCC('s', 't', 's', 'z');
// static
const uint32_t SampleTable::kSampleSizeTypeCompact = FOURCC('s', 't', 'z', '2');

////////////////////////////////////////////////////////////////////////////////

const off64_t kMaxOffset = std::numeric_limits<off64_t>::max();

struct SampleTable::CompositionDeltaLookup {
    CompositionDeltaLookup();

    void setEntries(
            const int32_t *deltaEntries, size_t numDeltaEntries);

    int32_t getCompositionTimeOffset(uint32_t sampleIndex);

private:
    Mutex mLock;

    const int32_t *mDeltaEntries;
    size_t mNumDeltaEntries;

    size_t mCurrentDeltaEntry;
    size_t mCurrentEntrySampleIndex;

    DISALLOW_EVIL_CONSTRUCTORS(CompositionDeltaLookup);
};

SampleTable::CompositionDeltaLookup::CompositionDeltaLookup()
    : mDeltaEntries(NULL),
      mNumDeltaEntries(0),
      mCurrentDeltaEntry(0),
      mCurrentEntrySampleIndex(0) {
}

void SampleTable::CompositionDeltaLookup::setEntries(
        const int32_t *deltaEntries, size_t numDeltaEntries) {
    Mutex::Autolock autolock(mLock);

    mDeltaEntries = deltaEntries;
    mNumDeltaEntries = numDeltaEntries;
    mCurrentDeltaEntry = 0;
    mCurrentEntrySampleIndex = 0;
}

int32_t SampleTable::CompositionDeltaLookup::getCompositionTimeOffset(
        uint32_t sampleIndex) {
    Mutex::Autolock autolock(mLock);

    if (mDeltaEntries == NULL) {
        return 0;
    }

    if (sampleIndex < mCurrentEntrySampleIndex) {
        mCurrentDeltaEntry = 0;
        mCurrentEntrySampleIndex = 0;
    }

    while (mCurrentDeltaEntry < mNumDeltaEntries) {
        uint32_t sampleCount = mDeltaEntries[2 * mCurrentDeltaEntry];
        if (sampleIndex < mCurrentEntrySampleIndex + sampleCount) {
            return mDeltaEntries[2 * mCurrentDeltaEntry + 1];
        }

        mCurrentEntrySampleIndex += sampleCount;
        ++mCurrentDeltaEntry;
    }

    return 0;
}

////////////////////////////////////////////////////////////////////////////////

SampleTable::SampleTable(const sp<DataSource> &source)
    : mDataSource(source),
      mChunkOffsetOffset(-1),
      mChunkOffsetType(0),
      mNumChunkOffsets(0),
      mSampleToChunkOffset(-1),
      mNumSampleToChunkOffsets(0),
      mSampleSizeOffset(-1),
      mSampleSizeFieldSize(0),
      mDefaultSampleSize(0),
      mNumSampleSizes(0),
      mHasTimeToSample(false),
      mTimeToSampleCount(0),
      mTimeToSample(NULL),
      mSampleTimeEntries(NULL),
      mCompositionTimeDeltaEntries(NULL),
      mNumCompositionTimeDeltaEntries(0),
      mCompositionDeltaLookup(new CompositionDeltaLookup),
      mSyncSampleOffset(-1),
      mNumSyncSamples(0),
      mSyncSamples(NULL),
      mLastSyncSampleIndex(0),
      mSampleToChunkEntries(NULL),
      mTotalSize(0) {
    mSampleIterator = new SampleIterator(this);
}

SampleTable::~SampleTable() {
    delete[] mSampleToChunkEntries;
    mSampleToChunkEntries = NULL;

    delete[] mSyncSamples;
    mSyncSamples = NULL;

    delete[] mTimeToSample;
    mTimeToSample = NULL;

    delete mCompositionDeltaLookup;
    mCompositionDeltaLookup = NULL;

    delete[] mCompositionTimeDeltaEntries;
    mCompositionTimeDeltaEntries = NULL;

    delete[] mSampleTimeEntries;
    mSampleTimeEntries = NULL;

    delete mSampleIterator;
    mSampleIterator = NULL;
}

bool SampleTable::isValid() const {
    return mChunkOffsetOffset >= 0
        && mSampleToChunkOffset >= 0
        && mSampleSizeOffset >= 0
        && mHasTimeToSample;
}

status_t SampleTable::setChunkOffsetParams(
        uint32_t type, off64_t data_offset, size_t data_size) {
    if (mChunkOffsetOffset >= 0) {
        return ERROR_MALFORMED;
    }

    CHECK(type == kChunkOffsetType32 || type == kChunkOffsetType64);

    mChunkOffsetOffset = data_offset;
    mChunkOffsetType = type;

    if (data_size < 8) {
        return ERROR_MALFORMED;
    }

    uint8_t header[8];
    if (mDataSource->readAt(
                data_offset, header, sizeof(header)) < (ssize_t)sizeof(header)) {
        return ERROR_IO;
    }

    if (U32_AT(header) != 0) {
        // Expected version = 0, flags = 0.
        return ERROR_MALFORMED;
    }

    mNumChunkOffsets = U32_AT(&header[4]);

    if (mChunkOffsetType == kChunkOffsetType32) {
      if ((data_size - 8) / 4 < mNumChunkOffsets) {
            return ERROR_MALFORMED;
        }
    } else {
      if ((data_size - 8) / 8 < mNumChunkOffsets) {
            return ERROR_MALFORMED;
        }
    }

    return OK;
}

status_t SampleTable::setSampleToChunkParams(
        off64_t data_offset, size_t data_size) {
    if (mSampleToChunkOffset >= 0) {
        return ERROR_MALFORMED;
    }

    mSampleToChunkOffset = data_offset;

    if (data_size < 8) {
        return ERROR_MALFORMED;
    }

    uint8_t header[8];
    if (mDataSource->readAt(
                data_offset, header, sizeof(header)) < (ssize_t)sizeof(header)) {
        return ERROR_IO;
    }

    if (U32_AT(header) != 0) {
        // Expected version = 0, flags = 0.
        return ERROR_MALFORMED;
    }

    mNumSampleToChunkOffsets = U32_AT(&header[4]);

    if ((data_size - 8) / sizeof(SampleToChunkEntry) < mNumSampleToChunkOffsets) {
        return ERROR_MALFORMED;
    }

    if ((uint64_t)kMaxTotalSize / sizeof(SampleToChunkEntry) <=
            (uint64_t)mNumSampleToChunkOffsets) {
        ALOGE("Sample-to-chunk table size too large.");
        return ERROR_OUT_OF_RANGE;
    }

    mTotalSize += (uint64_t)mNumSampleToChunkOffsets *
            sizeof(SampleToChunkEntry);
    if (mTotalSize > kMaxTotalSize) {
        ALOGE("Sample-to-chunk table size would make sample table too large.\n"
              "    Requested sample-to-chunk table size = %llu\n"
              "    Eventual sample table size >= %llu\n"
              "    Allowed sample table size = %llu\n",
              (unsigned long long)mNumSampleToChunkOffsets *
                      sizeof(SampleToChunkEntry),
              (unsigned long long)mTotalSize,
              (unsigned long long)kMaxTotalSize);
        return ERROR_OUT_OF_RANGE;
    }

    mSampleToChunkEntries =
        new (std::nothrow) SampleToChunkEntry[mNumSampleToChunkOffsets];
    if (!mSampleToChunkEntries) {
        ALOGE("Cannot allocate sample-to-chunk table with %llu entries.",
                (unsigned long long)mNumSampleToChunkOffsets);
        return ERROR_OUT_OF_RANGE;
    }

    if (mNumSampleToChunkOffsets == 0) {
        return OK;
    }

    if ((off64_t)(kMaxOffset - 8 -
            ((mNumSampleToChunkOffsets - 1) * sizeof(SampleToChunkEntry)))
            < mSampleToChunkOffset) {
        return ERROR_MALFORMED;
    }

    for (uint32_t i = 0; i < mNumSampleToChunkOffsets; ++i) {
        uint8_t buffer[sizeof(SampleToChunkEntry)];

        if (mDataSource->readAt(
                    mSampleToChunkOffset + 8 + i * sizeof(SampleToChunkEntry),
                    buffer,
                    sizeof(buffer))
                != (ssize_t)sizeof(buffer)) {
            return ERROR_IO;
        }
        // chunk index is 1 based in the spec.
        if (U32_AT(buffer) < 1) {
            ALOGE("b/23534160");
            return ERROR_OUT_OF_RANGE;
        }

        // We want the chunk index to be 0-based.
        mSampleToChunkEntries[i].startChunk = U32_AT(buffer) - 1;
        mSampleToChunkEntries[i].samplesPerChunk = U32_AT(&buffer[4]);
        mSampleToChunkEntries[i].chunkDesc = U32_AT(&buffer[8]);
    }

    return OK;
}

status_t SampleTable::setSampleSizeParams(
        uint32_t type, off64_t data_offset, size_t data_size) {
    if (mSampleSizeOffset >= 0) {
        return ERROR_MALFORMED;
    }

    CHECK(type == kSampleSizeType32 || type == kSampleSizeTypeCompact);

    mSampleSizeOffset = data_offset;

    if (data_size < 12) {
        return ERROR_MALFORMED;
    }

    uint8_t header[12];
    if (mDataSource->readAt(
                data_offset, header, sizeof(header)) < (ssize_t)sizeof(header)) {
        return ERROR_IO;
    }

    if (U32_AT(header) != 0) {
        // Expected version = 0, flags = 0.
        return ERROR_MALFORMED;
    }

    mDefaultSampleSize = U32_AT(&header[4]);
    mNumSampleSizes = U32_AT(&header[8]);
    if (mNumSampleSizes > (UINT32_MAX - 12) / 16) {
        ALOGE("b/23247055, mNumSampleSizes(%u)", mNumSampleSizes);
        return ERROR_MALFORMED;
    }

    if (type == kSampleSizeType32) {
        mSampleSizeFieldSize = 32;

        if (mDefaultSampleSize != 0) {
            return OK;
        }

        if (data_size < 12 + mNumSampleSizes * 4) {
            return ERROR_MALFORMED;
        }
    } else {
        if ((mDefaultSampleSize & 0xffffff00) != 0) {
            // The high 24 bits are reserved and must be 0.
            return ERROR_MALFORMED;
        }

        mSampleSizeFieldSize = mDefaultSampleSize & 0xff;
        mDefaultSampleSize = 0;

        if (mSampleSizeFieldSize != 4 && mSampleSizeFieldSize != 8
            && mSampleSizeFieldSize != 16) {
            return ERROR_MALFORMED;
        }

        if (data_size < 12 + (mNumSampleSizes * mSampleSizeFieldSize + 4) / 8) {
            return ERROR_MALFORMED;
        }
    }

    return OK;
}

status_t SampleTable::setTimeToSampleParams(
        off64_t data_offset, size_t data_size) {
    if (mHasTimeToSample || data_size < 8) {
        return ERROR_MALFORMED;
    }

    uint8_t header[8];
    if (mDataSource->readAt(
                data_offset, header, sizeof(header)) < (ssize_t)sizeof(header)) {
        return ERROR_IO;
    }

    if (U32_AT(header) != 0) {
        // Expected version = 0, flags = 0.
        return ERROR_MALFORMED;
    }

    mTimeToSampleCount = U32_AT(&header[4]);
    if (mTimeToSampleCount > UINT32_MAX / (2 * sizeof(uint32_t))) {
        // Choose this bound because
        // 1) 2 * sizeof(uint32_t) is the amount of memory needed for one
        //    time-to-sample entry in the time-to-sample table.
        // 2) mTimeToSampleCount is the number of entries of the time-to-sample
        //    table.
        // 3) We hope that the table size does not exceed UINT32_MAX.
        ALOGE("Time-to-sample table size too large.");
        return ERROR_OUT_OF_RANGE;
    }

    // Note: At this point, we know that mTimeToSampleCount * 2 will not
    // overflow because of the above condition.

    uint64_t allocSize = (uint64_t)mTimeToSampleCount * 2 * sizeof(uint32_t);
    mTotalSize += allocSize;
    if (mTotalSize > kMaxTotalSize) {
        ALOGE("Time-to-sample table size would make sample table too large.\n"
              "    Requested time-to-sample table size = %llu\n"
              "    Eventual sample table size >= %llu\n"
              "    Allowed sample table size = %llu\n",
              (unsigned long long)allocSize,
              (unsigned long long)mTotalSize,
              (unsigned long long)kMaxTotalSize);
        return ERROR_OUT_OF_RANGE;
    }

    mTimeToSample = new (std::nothrow) uint32_t[mTimeToSampleCount * 2];
    if (!mTimeToSample) {
        ALOGE("Cannot allocate time-to-sample table with %llu entries.",
                (unsigned long long)mTimeToSampleCount);
        return ERROR_OUT_OF_RANGE;
    }

    if (mDataSource->readAt(data_offset + 8, mTimeToSample,
            (size_t)allocSize) < (ssize_t)allocSize) {
        ALOGE("Incomplete data read for time-to-sample table.");
        return ERROR_IO;
    }

    for (size_t i = 0; i < mTimeToSampleCount * 2; ++i) {
        mTimeToSample[i] = ntohl(mTimeToSample[i]);
    }

    mHasTimeToSample = true;
    return OK;
}

// NOTE: per 14996-12, version 0 ctts contains unsigned values, while version 1
// contains signed values, however some software creates version 0 files that
// contain signed values, so we're always treating the values as signed,
// regardless of version.
status_t SampleTable::setCompositionTimeToSampleParams(
        off64_t data_offset, size_t data_size) {
    ALOGI("There are reordered frames present.");

    if (mCompositionTimeDeltaEntries != NULL || data_size < 8) {
        return ERROR_MALFORMED;
    }

    uint8_t header[8];
    if (mDataSource->readAt(
                data_offset, header, sizeof(header))
            < (ssize_t)sizeof(header)) {
        return ERROR_IO;
    }

    uint32_t flags = U32_AT(header);
    uint32_t version = flags >> 24;
    flags &= 0xffffff;

    if ((version != 0 && version != 1) || flags != 0) {
        // Expected version = 0 or 1, flags = 0.
        return ERROR_MALFORMED;
    }

    size_t numEntries = U32_AT(&header[4]);

    if (((SIZE_MAX / 8) - 1 < numEntries) || (data_size != (numEntries + 1) * 8)) {
        return ERROR_MALFORMED;
    }

    mNumCompositionTimeDeltaEntries = numEntries;
    uint64_t allocSize = (uint64_t)numEntries * 2 * sizeof(int32_t);
    if (allocSize > kMaxTotalSize) {
        ALOGE("Composition-time-to-sample table size too large.");
        return ERROR_OUT_OF_RANGE;
    }

    mTotalSize += allocSize;
    if (mTotalSize > kMaxTotalSize) {
        ALOGE("Composition-time-to-sample table would make sample table too large.\n"
              "    Requested composition-time-to-sample table size = %llu\n"
              "    Eventual sample table size >= %llu\n"
              "    Allowed sample table size = %llu\n",
              (unsigned long long)allocSize,
              (unsigned long long)mTotalSize,
              (unsigned long long)kMaxTotalSize);
        return ERROR_OUT_OF_RANGE;
    }

    mCompositionTimeDeltaEntries = new (std::nothrow) int32_t[2 * numEntries];
    if (!mCompositionTimeDeltaEntries) {
        ALOGE("Cannot allocate composition-time-to-sample table with %llu "
                "entries.", (unsigned long long)numEntries);
        return ERROR_OUT_OF_RANGE;
    }

    if (mDataSource->readAt(data_offset + 8, mCompositionTimeDeltaEntries,
            (size_t)allocSize) < (ssize_t)allocSize) {
        delete[] mCompositionTimeDeltaEntries;
        mCompositionTimeDeltaEntries = NULL;

        return ERROR_IO;
    }

    for (size_t i = 0; i < 2 * numEntries; ++i) {
        mCompositionTimeDeltaEntries[i] = ntohl(mCompositionTimeDeltaEntries[i]);
    }

    mCompositionDeltaLookup->setEntries(
            mCompositionTimeDeltaEntries, mNumCompositionTimeDeltaEntries);

    return OK;
}

status_t SampleTable::setSyncSampleParams(off64_t data_offset, size_t data_size) {
    if (mSyncSampleOffset >= 0 || data_size < 8) {
        return ERROR_MALFORMED;
    }

    uint8_t header[8];
    if (mDataSource->readAt(
                data_offset, header, sizeof(header)) < (ssize_t)sizeof(header)) {
        return ERROR_IO;
    }

    if (U32_AT(header) != 0) {
        // Expected version = 0, flags = 0.
        return ERROR_MALFORMED;
    }

    uint32_t numSyncSamples = U32_AT(&header[4]);

    if (numSyncSamples < 2) {
        ALOGV("Table of sync samples is empty or has only a single entry!");
    }

    uint64_t allocSize = (uint64_t)numSyncSamples * sizeof(uint32_t);
    if (allocSize > kMaxTotalSize) {
        ALOGE("Sync sample table size too large.");
        return ERROR_OUT_OF_RANGE;
    }

    mTotalSize += allocSize;
    if (mTotalSize > kMaxTotalSize) {
        ALOGE("Sync sample table size would make sample table too large.\n"
              "    Requested sync sample table size = %llu\n"
              "    Eventual sample table size >= %llu\n"
              "    Allowed sample table size = %llu\n",
              (unsigned long long)allocSize,
              (unsigned long long)mTotalSize,
              (unsigned long long)kMaxTotalSize);
        return ERROR_OUT_OF_RANGE;
    }

    mSyncSamples = new (std::nothrow) uint32_t[numSyncSamples];
    if (!mSyncSamples) {
        ALOGE("Cannot allocate sync sample table with %llu entries.",
                (unsigned long long)numSyncSamples);
        return ERROR_OUT_OF_RANGE;
    }

    if (mDataSource->readAt(data_offset + 8, mSyncSamples,
            (size_t)allocSize) != (ssize_t)allocSize) {
        delete mSyncSamples;
        mSyncSamples = NULL;
        return ERROR_IO;
    }

<<<<<<< HEAD
    for (size_t i = 0; i < mNumSyncSamples; ++i) {
        if (mSyncSamples[i] == 0) {
            ALOGE("b/32423862, unexpected zero value in stss");
            continue;
        }
=======
    for (size_t i = 0; i < numSyncSamples; ++i) {
>>>>>>> 1038297e
        mSyncSamples[i] = ntohl(mSyncSamples[i]) - 1;
    }

    mSyncSampleOffset = data_offset;
    mNumSyncSamples = numSyncSamples;

    return OK;
}

uint32_t SampleTable::countChunkOffsets() const {
    return mNumChunkOffsets;
}

uint32_t SampleTable::countSamples() const {
    return mNumSampleSizes;
}

status_t SampleTable::getMaxSampleSize(size_t *max_size) {
    Mutex::Autolock autoLock(mLock);

    *max_size = 0;

    for (uint32_t i = 0; i < mNumSampleSizes; ++i) {
        size_t sample_size;
        status_t err = getSampleSize_l(i, &sample_size);

        if (err != OK) {
            return err;
        }

        if (sample_size > *max_size) {
            *max_size = sample_size;
        }
    }

    return OK;
}

uint32_t abs_difference(uint32_t time1, uint32_t time2) {
    return time1 > time2 ? time1 - time2 : time2 - time1;
}

// static
int SampleTable::CompareIncreasingTime(const void *_a, const void *_b) {
    const SampleTimeEntry *a = (const SampleTimeEntry *)_a;
    const SampleTimeEntry *b = (const SampleTimeEntry *)_b;

    if (a->mCompositionTime < b->mCompositionTime) {
        return -1;
    } else if (a->mCompositionTime > b->mCompositionTime) {
        return 1;
    }

    return 0;
}

void SampleTable::buildSampleEntriesTable() {
    Mutex::Autolock autoLock(mLock);

    if (mSampleTimeEntries != NULL || mNumSampleSizes == 0) {
        if (mNumSampleSizes == 0) {
            ALOGE("b/23247055, mNumSampleSizes(%u)", mNumSampleSizes);
        }
        return;
    }

    mTotalSize += (uint64_t)mNumSampleSizes * sizeof(SampleTimeEntry);
    if (mTotalSize > kMaxTotalSize) {
        ALOGE("Sample entry table size would make sample table too large.\n"
              "    Requested sample entry table size = %llu\n"
              "    Eventual sample table size >= %llu\n"
              "    Allowed sample table size = %llu\n",
              (unsigned long long)mNumSampleSizes * sizeof(SampleTimeEntry),
              (unsigned long long)mTotalSize,
              (unsigned long long)kMaxTotalSize);
        return;
    }

    mSampleTimeEntries = new (std::nothrow) SampleTimeEntry[mNumSampleSizes];
    if (!mSampleTimeEntries) {
        ALOGE("Cannot allocate sample entry table with %llu entries.",
                (unsigned long long)mNumSampleSizes);
        return;
    }

    uint32_t sampleIndex = 0;
    uint32_t sampleTime = 0;

    for (uint32_t i = 0; i < mTimeToSampleCount; ++i) {
        uint32_t n = mTimeToSample[2 * i];
        uint32_t delta = mTimeToSample[2 * i + 1];

        for (uint32_t j = 0; j < n; ++j) {
            if (sampleIndex < mNumSampleSizes) {
                // Technically this should always be the case if the file
                // is well-formed, but you know... there's (gasp) malformed
                // content out there.

                mSampleTimeEntries[sampleIndex].mSampleIndex = sampleIndex;

                int32_t compTimeDelta =
                    mCompositionDeltaLookup->getCompositionTimeOffset(
                            sampleIndex);

                if ((compTimeDelta < 0 && sampleTime <
                        (compTimeDelta == INT32_MIN ?
                                INT32_MAX : uint32_t(-compTimeDelta)))
                        || (compTimeDelta > 0 &&
                                sampleTime > UINT32_MAX - compTimeDelta)) {
                    ALOGE("%u + %d would overflow, clamping",
                            sampleTime, compTimeDelta);
                    if (compTimeDelta < 0) {
                        sampleTime = 0;
                    } else {
                        sampleTime = UINT32_MAX;
                    }
                    compTimeDelta = 0;
                }

                mSampleTimeEntries[sampleIndex].mCompositionTime =
                        compTimeDelta > 0 ? sampleTime + compTimeDelta:
                                sampleTime - (-compTimeDelta);
            }

            ++sampleIndex;
            sampleTime += delta;
        }
    }

    qsort(mSampleTimeEntries, mNumSampleSizes, sizeof(SampleTimeEntry),
          CompareIncreasingTime);
}

status_t SampleTable::findSampleAtTime(
        uint64_t req_time, uint64_t scale_num, uint64_t scale_den,
        uint32_t *sample_index, uint32_t flags) {
    buildSampleEntriesTable();

    if (mSampleTimeEntries == NULL) {
        return ERROR_OUT_OF_RANGE;
    }

    uint32_t left = 0;
    uint32_t right_plus_one = mNumSampleSizes;
    while (left < right_plus_one) {
        uint32_t center = left + (right_plus_one - left) / 2;
        uint64_t centerTime =
            getSampleTime(center, scale_num, scale_den);

        if (req_time < centerTime) {
            right_plus_one = center;
        } else if (req_time > centerTime) {
            left = center + 1;
        } else {
            *sample_index = mSampleTimeEntries[center].mSampleIndex;
            return OK;
        }
    }

    uint32_t closestIndex = left;

    if (closestIndex == mNumSampleSizes) {
        if (flags == kFlagAfter) {
            return ERROR_OUT_OF_RANGE;
        }
        flags = kFlagBefore;
    } else if (closestIndex == 0) {
        if (flags == kFlagBefore) {
            // normally we should return out of range, but that is
            // treated as end-of-stream.  instead return first sample
            //
            // return ERROR_OUT_OF_RANGE;
        }
        flags = kFlagAfter;
    }

    switch (flags) {
        case kFlagBefore:
        {
            --closestIndex;
            break;
        }

        case kFlagAfter:
        {
            // nothing to do
            break;
        }

        default:
        {
            CHECK(flags == kFlagClosest);
            // pick closest based on timestamp. use abs_difference for safety
            if (abs_difference(
                    getSampleTime(closestIndex, scale_num, scale_den), req_time) >
                abs_difference(
                    req_time, getSampleTime(closestIndex - 1, scale_num, scale_den))) {
                --closestIndex;
            }
            break;
        }
    }

    *sample_index = mSampleTimeEntries[closestIndex].mSampleIndex;
    return OK;
}

status_t SampleTable::findSyncSampleNear(
        uint32_t start_sample_index, uint32_t *sample_index, uint32_t flags) {
    Mutex::Autolock autoLock(mLock);

    *sample_index = 0;

    if (mSyncSampleOffset < 0) {
        // All samples are sync-samples.
        *sample_index = start_sample_index;
        return OK;
    }

    if (mNumSyncSamples == 0) {
        *sample_index = 0;
        return OK;
    }

    uint32_t left = 0;
    uint32_t right_plus_one = mNumSyncSamples;
    while (left < right_plus_one) {
        uint32_t center = left + (right_plus_one - left) / 2;
        uint32_t x = mSyncSamples[center];

        if (start_sample_index < x) {
            right_plus_one = center;
        } else if (start_sample_index > x) {
            left = center + 1;
        } else {
            *sample_index = x;
            return OK;
        }
    }

    if (left == mNumSyncSamples) {
        if (flags == kFlagAfter) {
            ALOGE("tried to find a sync frame after the last one: %d", left);
            return ERROR_OUT_OF_RANGE;
        }
        flags = kFlagBefore;
    }
    else if (left == 0) {
        if (flags == kFlagBefore) {
            ALOGE("tried to find a sync frame before the first one: %d", left);

            // normally we should return out of range, but that is
            // treated as end-of-stream.  instead seek to first sync
            //
            // return ERROR_OUT_OF_RANGE;
        }
        flags = kFlagAfter;
    }

    // Now ssi[left - 1] <(=) start_sample_index <= ssi[left]
    switch (flags) {
        case kFlagBefore:
        {
            --left;
            break;
        }
        case kFlagAfter:
        {
            // nothing to do
            break;
        }
        default:
        {
            // this route is not used, but implement it nonetheless
            CHECK(flags == kFlagClosest);

            status_t err = mSampleIterator->seekTo(start_sample_index);
            if (err != OK) {
                return err;
            }
            uint32_t sample_time = mSampleIterator->getSampleTime();

            err = mSampleIterator->seekTo(mSyncSamples[left]);
            if (err != OK) {
                return err;
            }
            uint32_t upper_time = mSampleIterator->getSampleTime();

            err = mSampleIterator->seekTo(mSyncSamples[left - 1]);
            if (err != OK) {
                return err;
            }
            uint32_t lower_time = mSampleIterator->getSampleTime();

            // use abs_difference for safety
            if (abs_difference(upper_time, sample_time) >
                abs_difference(sample_time, lower_time)) {
                --left;
            }
            break;
        }
    }

    *sample_index = mSyncSamples[left];
    return OK;
}

status_t SampleTable::findThumbnailSample(uint32_t *sample_index) {
    Mutex::Autolock autoLock(mLock);

    if (mSyncSampleOffset < 0) {
        // All samples are sync-samples.
        *sample_index = 0;
        return OK;
    }

    uint32_t bestSampleIndex = 0;
    size_t maxSampleSize = 0;

    static const size_t kMaxNumSyncSamplesToScan = 20;

    // Consider the first kMaxNumSyncSamplesToScan sync samples and
    // pick the one with the largest (compressed) size as the thumbnail.

    size_t numSamplesToScan = mNumSyncSamples;
    if (numSamplesToScan > kMaxNumSyncSamplesToScan) {
        numSamplesToScan = kMaxNumSyncSamplesToScan;
    }

    for (size_t i = 0; i < numSamplesToScan; ++i) {
        uint32_t x = mSyncSamples[i];

        // Now x is a sample index.
        size_t sampleSize;
        status_t err = getSampleSize_l(x, &sampleSize);
        if (err != OK) {
            return err;
        }

        if (i == 0 || sampleSize > maxSampleSize) {
            bestSampleIndex = x;
            maxSampleSize = sampleSize;
        }
    }

    *sample_index = bestSampleIndex;

    return OK;
}

status_t SampleTable::getSampleSize_l(
        uint32_t sampleIndex, size_t *sampleSize) {
    return mSampleIterator->getSampleSizeDirect(
            sampleIndex, sampleSize);
}

status_t SampleTable::getMetaDataForSample(
        uint32_t sampleIndex,
        off64_t *offset,
        size_t *size,
        uint32_t *compositionTime,
        bool *isSyncSample,
        uint32_t *sampleDuration) {
    Mutex::Autolock autoLock(mLock);

    status_t err;
    if ((err = mSampleIterator->seekTo(sampleIndex)) != OK) {
        return err;
    }

    if (offset) {
        *offset = mSampleIterator->getSampleOffset();
    }

    if (size) {
        *size = mSampleIterator->getSampleSize();
    }

    if (compositionTime) {
        *compositionTime = mSampleIterator->getSampleTime();
    }

    if (isSyncSample) {
        *isSyncSample = false;
        if (mSyncSampleOffset < 0) {
            // Every sample is a sync sample.
            *isSyncSample = true;
        } else {
            size_t i = (mLastSyncSampleIndex < mNumSyncSamples)
                    && (mSyncSamples[mLastSyncSampleIndex] <= sampleIndex)
                ? mLastSyncSampleIndex : 0;

            while (i < mNumSyncSamples && mSyncSamples[i] < sampleIndex) {
                ++i;
            }

            if (i < mNumSyncSamples && mSyncSamples[i] == sampleIndex) {
                *isSyncSample = true;
            }

            mLastSyncSampleIndex = i;
        }
    }

    if (sampleDuration) {
        *sampleDuration = mSampleIterator->getSampleDuration();
    }

    return OK;
}

int32_t SampleTable::getCompositionTimeOffset(uint32_t sampleIndex) {
    return mCompositionDeltaLookup->getCompositionTimeOffset(sampleIndex);
}

}  // namespace android
<|MERGE_RESOLUTION|>--- conflicted
+++ resolved
@@ -566,15 +566,11 @@
         return ERROR_IO;
     }
 
-<<<<<<< HEAD
-    for (size_t i = 0; i < mNumSyncSamples; ++i) {
+    for (size_t i = 0; i < numSyncSamples; ++i) {
         if (mSyncSamples[i] == 0) {
             ALOGE("b/32423862, unexpected zero value in stss");
             continue;
         }
-=======
-    for (size_t i = 0; i < numSyncSamples; ++i) {
->>>>>>> 1038297e
         mSyncSamples[i] = ntohl(mSyncSamples[i]) - 1;
     }
 
