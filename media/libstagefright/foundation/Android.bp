--- conflicted
+++ resolved
@@ -6,13 +6,10 @@
 
 cc_defaults {
     name: "libstagefright_foundation_defaults",
-<<<<<<< HEAD
-=======
     vendor_available: true,
     vndk: {
         enabled: true,
     },
->>>>>>> 1a8d3dbb
     double_loadable: true,
     include_dirs: [
         "frameworks/av/include",
@@ -85,7 +82,6 @@
 
 cc_library {
     name: "libstagefright_foundation",
-<<<<<<< HEAD
     vendor_available: true,
     vndk: {
         enabled: true,
@@ -106,29 +102,23 @@
 
 cc_library {
     name: "libstagefright_foundation_ext",
-    vendor: true,
-    vndk: {
-        enabled: true,
-        extends: "libstagefright_foundation"
-    },
     defaults: ["libstagefright_foundation_defaults"],
-=======
-    defaults: ["libstagefright_foundation_defaults"],
+    cflags: [
+        "-Wno-multichar",
+        "-Werror",
+        "-Wall",
+        "-D__ANDROID_VNDK_EXT__"
+    ],
 }
 
 cc_library_static {
     name: "libstagefright_foundation_without_imemory",
     defaults: ["libstagefright_foundation_defaults"],
 
->>>>>>> 1a8d3dbb
     cflags: [
         "-Wno-multichar",
         "-Werror",
         "-Wall",
-<<<<<<< HEAD
-        "-D__ANDROID_VNDK_EXT__"
-=======
         "-DNO_IMEMORY",
->>>>>>> 1a8d3dbb
     ],
 }