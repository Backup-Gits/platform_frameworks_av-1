--- conflicted
+++ resolved
@@ -77,11 +77,7 @@
             <Limit name="bitrate" range="1-40000000" />
             <Feature name="adaptive-playback" />
         </MediaCodec>
-<<<<<<< HEAD
-        <MediaCodec name="c2.android.av1.decoder" type="video/av01">
-=======
         <MediaCodec name="c2.android.gav1.decoder" type="video/av01">
->>>>>>> c1aabf30
             <Limit name="size" min="96x96" max="1920x1080" />
             <Limit name="alignment" value="2x2" />
             <Limit name="block-size" value="16x16" />
