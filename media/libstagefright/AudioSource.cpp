--- conflicted
+++ resolved
@@ -402,17 +402,10 @@
     }
 
     while (numLostBytes > 0) {
-<<<<<<< HEAD
-        size_t bufferSize = numLostBytes;
+        uint64_t bufferSize = numLostBytes;
         if (numLostBytes > mMaxBufferSize) {
             numLostBytes -= mMaxBufferSize;
             bufferSize = mMaxBufferSize;
-=======
-        uint64_t bufferSize = numLostBytes;
-        if (numLostBytes > kMaxBufferSize) {
-            numLostBytes -= kMaxBufferSize;
-            bufferSize = kMaxBufferSize;
->>>>>>> b0d8bbaf
         } else {
             numLostBytes = 0;
         }
