/*
 * Copyright (C) 2009 The Android Open Source Project
 *
 * Licensed under the Apache License, Version 2.0 (the "License");
 * you may not use this file except in compliance with the License.
 * You may obtain a copy of the License at
 *
 *      http://www.apache.org/licenses/LICENSE-2.0
 *
 * Unless required by applicable law or agreed to in writing, software
 * distributed under the License is distributed on an "AS IS" BASIS,
 * WITHOUT WARRANTIES OR CONDITIONS OF ANY KIND, either express or implied.
 * See the License for the specific language governing permissions and
 * limitations under the License.
 */

//#define LOG_NDEBUG 0
#define LOG_TAG "OMXNodeInstance"
#include <utils/Log.h>

#include <inttypes.h>

#include "../include/OMXNodeInstance.h"
#include "OMXMaster.h"
#include "GraphicBufferSource.h"

#include <OMX_Component.h>
#include <OMX_IndexExt.h>
#include <OMX_AsString.h>

#include <binder/IMemory.h>
#include <gui/BufferQueue.h>
#include <HardwareAPI.h>
#include <media/stagefright/foundation/ADebug.h>
#include <media/stagefright/MediaErrors.h>

#include <utils/misc.h>

static const OMX_U32 kPortIndexInput = 0;
static const OMX_U32 kPortIndexOutput = 1;

#define CLOGW(fmt, ...) ALOGW("[%x:%s] " fmt, mNodeID, mName, ##__VA_ARGS__)

#define CLOG_ERROR_IF(cond, fn, err, fmt, ...) \
    ALOGE_IF(cond, #fn "(%x:%s, " fmt ") ERROR: %s(%#x)", \
    mNodeID, mName, ##__VA_ARGS__, asString(err), err)
#define CLOG_ERROR(fn, err, fmt, ...) CLOG_ERROR_IF(true, fn, err, fmt, ##__VA_ARGS__)
#define CLOG_IF_ERROR(fn, err, fmt, ...) \
    CLOG_ERROR_IF((err) != OMX_ErrorNone, fn, err, fmt, ##__VA_ARGS__)

#define CLOGI_(level, fn, fmt, ...) \
    ALOGI_IF(DEBUG >= (level), #fn "(%x:%s, " fmt ")", mNodeID, mName, ##__VA_ARGS__)
#define CLOGD_(level, fn, fmt, ...) \
    ALOGD_IF(DEBUG >= (level), #fn "(%x:%s, " fmt ")", mNodeID, mName, ##__VA_ARGS__)

#define CLOG_LIFE(fn, fmt, ...)     CLOGI_(ADebug::kDebugLifeCycle,     fn, fmt, ##__VA_ARGS__)
#define CLOG_STATE(fn, fmt, ...)    CLOGI_(ADebug::kDebugState,         fn, fmt, ##__VA_ARGS__)
#define CLOG_CONFIG(fn, fmt, ...)   CLOGI_(ADebug::kDebugConfig,        fn, fmt, ##__VA_ARGS__)
#define CLOG_INTERNAL(fn, fmt, ...) CLOGD_(ADebug::kDebugInternalState, fn, fmt, ##__VA_ARGS__)

#define CLOG_DEBUG_IF(cond, fn, fmt, ...) \
    ALOGD_IF(cond, #fn "(%x, " fmt ")", mNodeID, ##__VA_ARGS__)

#define CLOG_BUFFER(fn, fmt, ...) \
    CLOG_DEBUG_IF(DEBUG >= ADebug::kDebugAll, fn, fmt, ##__VA_ARGS__)
#define CLOG_BUMPED_BUFFER(fn, fmt, ...) \
    CLOG_DEBUG_IF(DEBUG_BUMP >= ADebug::kDebugAll, fn, fmt, ##__VA_ARGS__)

/* buffer formatting */
#define BUFFER_FMT(port, fmt, ...) "%s:%u " fmt, portString(port), (port), ##__VA_ARGS__
#define NEW_BUFFER_FMT(buffer_id, port, fmt, ...) \
    BUFFER_FMT(port, fmt ") (#%zu => %#x", ##__VA_ARGS__, mActiveBuffers.size(), (buffer_id))

#define SIMPLE_BUFFER(port, size, data) BUFFER_FMT(port, "%zu@%p", (size), (data))
#define SIMPLE_NEW_BUFFER(buffer_id, port, size, data) \
    NEW_BUFFER_FMT(buffer_id, port, "%zu@%p", (size), (data))

#define EMPTY_BUFFER(addr, header) "%#x [%u@%p]", \
    (addr), (header)->nAllocLen, (header)->pBuffer
#define FULL_BUFFER(addr, header) "%#" PRIxPTR " [%u@%p (%u..+%u) f=%x ts=%lld]", \
    (intptr_t)(addr), (header)->nAllocLen, (header)->pBuffer, \
    (header)->nOffset, (header)->nFilledLen, (header)->nFlags, (header)->nTimeStamp

#define WITH_STATS_WRAPPER(fmt, ...) fmt " { IN=%zu/%zu OUT=%zu/%zu }", ##__VA_ARGS__, \
    mInputBuffersWithCodec.size(), mNumPortBuffers[kPortIndexInput], \
    mOutputBuffersWithCodec.size(), mNumPortBuffers[kPortIndexOutput]
// TRICKY: this is needed so formatting macros expand before substitution
#define WITH_STATS(fmt, ...) WITH_STATS_WRAPPER(fmt, ##__VA_ARGS__)

template<class T>
static void InitOMXParams(T *params) {
    memset(params, 0, sizeof(T));
    params->nSize = sizeof(T);
    params->nVersion.s.nVersionMajor = 1;
    params->nVersion.s.nVersionMinor = 0;
    params->nVersion.s.nRevision = 0;
    params->nVersion.s.nStep = 0;
}

namespace android {

struct BufferMeta {
    BufferMeta(const sp<IMemory> &mem, bool is_backup = false)
        : mMem(mem),
          mIsBackup(is_backup) {
    }

    BufferMeta(size_t size)
        : mSize(size),
          mIsBackup(false) {
    }

    BufferMeta(const sp<GraphicBuffer> &graphicBuffer)
        : mGraphicBuffer(graphicBuffer),
          mIsBackup(false) {
    }

    void CopyFromOMX(const OMX_BUFFERHEADERTYPE *header) {
        if (!mIsBackup) {
            return;
        }

        memcpy((OMX_U8 *)mMem->pointer() + header->nOffset,
                header->pBuffer + header->nOffset,
                header->nFilledLen);
    }

    void CopyToOMX(const OMX_BUFFERHEADERTYPE *header) {
        if (!mIsBackup) {
            return;
        }

        memcpy(header->pBuffer + header->nOffset,
                (const OMX_U8 *)mMem->pointer() + header->nOffset,
                header->nFilledLen);
    }

    void setGraphicBuffer(const sp<GraphicBuffer> &graphicBuffer) {
        mGraphicBuffer = graphicBuffer;
    }

private:
    sp<GraphicBuffer> mGraphicBuffer;
    sp<IMemory> mMem;
    size_t mSize;
    bool mIsBackup;

    BufferMeta(const BufferMeta &);
    BufferMeta &operator=(const BufferMeta &);
};

// static
OMX_CALLBACKTYPE OMXNodeInstance::kCallbacks = {
    &OnEvent, &OnEmptyBufferDone, &OnFillBufferDone
};

static inline const char *portString(OMX_U32 portIndex) {
    switch (portIndex) {
        case kPortIndexInput:  return "Input";
        case kPortIndexOutput: return "Output";
        case ~0:               return "All";
        default:               return "port";
    }
}

OMXNodeInstance::OMXNodeInstance(
        OMX *owner, const sp<IOMXObserver> &observer, const char *name)
    : mOwner(owner),
      mNodeID(0),
      mHandle(NULL),
      mObserver(observer),
      mDying(false),
      mBufferIDCount(0)
{
<<<<<<< HEAD
    mName = ADebug::GetDebugName(name);
    DEBUG = ADebug::GetDebugLevelFromProperty(name, "debug.stagefright.omx-debug");
    ALOGV("debug level for %s is %d", name, DEBUG);
    DEBUG_BUMP = DEBUG;
    mNumPortBuffers[0] = 0;
    mNumPortBuffers[1] = 0;
    mDebugLevelBumpPendingBuffers[0] = 0;
    mDebugLevelBumpPendingBuffers[1] = 0;
=======
    mIsSecure = AString(name).endsWith(".secure");
>>>>>>> 0b09da7a
}

OMXNodeInstance::~OMXNodeInstance() {
    free(mName);
    CHECK(mHandle == NULL);
}

void OMXNodeInstance::setHandle(OMX::node_id node_id, OMX_HANDLETYPE handle) {
    mNodeID = node_id;
    CLOG_LIFE(allocateNode, "handle=%p", handle);
    CHECK(mHandle == NULL);
    mHandle = handle;
}

sp<GraphicBufferSource> OMXNodeInstance::getGraphicBufferSource() {
    Mutex::Autolock autoLock(mGraphicBufferSourceLock);
    return mGraphicBufferSource;
}

void OMXNodeInstance::setGraphicBufferSource(
        const sp<GraphicBufferSource>& bufferSource) {
    Mutex::Autolock autoLock(mGraphicBufferSourceLock);
    CLOG_INTERNAL(setGraphicBufferSource, "%p", bufferSource.get());
    mGraphicBufferSource = bufferSource;
}

OMX *OMXNodeInstance::owner() {
    return mOwner;
}

sp<IOMXObserver> OMXNodeInstance::observer() {
    return mObserver;
}

OMX::node_id OMXNodeInstance::nodeID() {
    return mNodeID;
}

static status_t StatusFromOMXError(OMX_ERRORTYPE err) {
    switch (err) {
        case OMX_ErrorNone:
            return OK;
        case OMX_ErrorUnsupportedSetting:
        case OMX_ErrorUnsupportedIndex:
            return ERROR_UNSUPPORTED;
        default:
            return UNKNOWN_ERROR;
    }
}

status_t OMXNodeInstance::freeNode(OMXMaster *master) {
    CLOG_LIFE(freeNode, "handle=%p", mHandle);
    static int32_t kMaxNumIterations = 10;

    // exit if we have already freed the node
    if (mHandle == NULL) {
        return OK;
    }

    // Transition the node from its current state all the way down
    // to "Loaded".
    // This ensures that all active buffers are properly freed even
    // for components that don't do this themselves on a call to
    // "FreeHandle".

    // The code below may trigger some more events to be dispatched
    // by the OMX component - we want to ignore them as our client
    // does not expect them.
    mDying = true;

    OMX_STATETYPE state;
    CHECK_EQ(OMX_GetState(mHandle, &state), OMX_ErrorNone);
    switch (state) {
        case OMX_StateExecuting:
        {
            ALOGV("forcing Executing->Idle");
            sendCommand(OMX_CommandStateSet, OMX_StateIdle);
            OMX_ERRORTYPE err;
            int32_t iteration = 0;
            while ((err = OMX_GetState(mHandle, &state)) == OMX_ErrorNone
                    && state != OMX_StateIdle
                    && state != OMX_StateInvalid) {
                if (++iteration > kMaxNumIterations) {
                    CLOGW("failed to enter Idle state (now %s(%d), aborting.",
                            asString(state), state);
                    state = OMX_StateInvalid;
                    break;
                }

                usleep(100000);
            }
            CHECK_EQ(err, OMX_ErrorNone);

            if (state == OMX_StateInvalid) {
                break;
            }

            // fall through
        }

        case OMX_StateIdle:
        {
            ALOGV("forcing Idle->Loaded");
            sendCommand(OMX_CommandStateSet, OMX_StateLoaded);

            freeActiveBuffers();

            OMX_ERRORTYPE err;
            int32_t iteration = 0;
            while ((err = OMX_GetState(mHandle, &state)) == OMX_ErrorNone
                    && state != OMX_StateLoaded
                    && state != OMX_StateInvalid) {
                if (++iteration > kMaxNumIterations) {
                    CLOGW("failed to enter Loaded state (now %s(%d), aborting.",
                            asString(state), state);
                    state = OMX_StateInvalid;
                    break;
                }

                ALOGV("waiting for Loaded state...");
                usleep(100000);
            }
            CHECK_EQ(err, OMX_ErrorNone);

            // fall through
        }

        case OMX_StateLoaded:
        case OMX_StateInvalid:
            break;

        default:
            LOG_ALWAYS_FATAL("unknown state %s(%#x).", asString(state), state);
            break;
    }

    ALOGV("[%x:%s] calling destroyComponentInstance", mNodeID, mName);
    OMX_ERRORTYPE err = master->destroyComponentInstance(
            static_cast<OMX_COMPONENTTYPE *>(mHandle));

    mHandle = NULL;
    CLOG_IF_ERROR(freeNode, err, "");
    free(mName);
    mName = NULL;

    mOwner->invalidateNodeID(mNodeID);
    mNodeID = 0;

    ALOGV("OMXNodeInstance going away.");
    delete this;

    return StatusFromOMXError(err);
}

status_t OMXNodeInstance::sendCommand(
        OMX_COMMANDTYPE cmd, OMX_S32 param) {
    const sp<GraphicBufferSource>& bufferSource(getGraphicBufferSource());
    if (bufferSource != NULL && cmd == OMX_CommandStateSet) {
        if (param == OMX_StateIdle) {
            // Initiating transition from Executing -> Idle
            // ACodec is waiting for all buffers to be returned, do NOT
            // submit any more buffers to the codec.
            bufferSource->omxIdle();
        } else if (param == OMX_StateLoaded) {
            // Initiating transition from Idle/Executing -> Loaded
            // Buffers are about to be freed.
            bufferSource->omxLoaded();
            setGraphicBufferSource(NULL);
        }

        // fall through
    }

    Mutex::Autolock autoLock(mLock);

    // bump internal-state debug level for 2 input and output frames past a command
    {
        Mutex::Autolock _l(mDebugLock);
        bumpDebugLevel_l(2 /* numInputBuffers */, 2 /* numOutputBuffers */);
    }

    const char *paramString =
        cmd == OMX_CommandStateSet ? asString((OMX_STATETYPE)param) : portString(param);
    CLOG_STATE(sendCommand, "%s(%d), %s(%d)", asString(cmd), cmd, paramString, param);
    OMX_ERRORTYPE err = OMX_SendCommand(mHandle, cmd, param, NULL);
    CLOG_IF_ERROR(sendCommand, err, "%s(%d), %s(%d)", asString(cmd), cmd, paramString, param);
    return StatusFromOMXError(err);
}

status_t OMXNodeInstance::getParameter(
        OMX_INDEXTYPE index, void *params, size_t /* size */) {
    Mutex::Autolock autoLock(mLock);

    OMX_ERRORTYPE err = OMX_GetParameter(mHandle, index, params);
    OMX_INDEXEXTTYPE extIndex = (OMX_INDEXEXTTYPE)index;
    // some errors are expected for getParameter
    if (err != OMX_ErrorNoMore) {
        CLOG_IF_ERROR(getParameter, err, "%s(%#x)", asString(extIndex), index);
    }
    return StatusFromOMXError(err);
}

status_t OMXNodeInstance::setParameter(
        OMX_INDEXTYPE index, const void *params, size_t size) {
    Mutex::Autolock autoLock(mLock);
    OMX_INDEXEXTTYPE extIndex = (OMX_INDEXEXTTYPE)index;
    CLOG_CONFIG(setParameter, "%s(%#x), %zu@%p)", asString(extIndex), index, size, params);

    OMX_ERRORTYPE err = OMX_SetParameter(
            mHandle, index, const_cast<void *>(params));
    CLOG_IF_ERROR(setParameter, err, "%s(%#x)", asString(extIndex), index);
    return StatusFromOMXError(err);
}

status_t OMXNodeInstance::getConfig(
        OMX_INDEXTYPE index, void *params, size_t /* size */) {
    Mutex::Autolock autoLock(mLock);

    OMX_ERRORTYPE err = OMX_GetConfig(mHandle, index, params);
    OMX_INDEXEXTTYPE extIndex = (OMX_INDEXEXTTYPE)index;
    // some errors are expected for getConfig
    if (err != OMX_ErrorNoMore) {
        CLOG_IF_ERROR(getConfig, err, "%s(%#x)", asString(extIndex), index);
    }
    return StatusFromOMXError(err);
}

status_t OMXNodeInstance::setConfig(
        OMX_INDEXTYPE index, const void *params, size_t size) {
    Mutex::Autolock autoLock(mLock);
    OMX_INDEXEXTTYPE extIndex = (OMX_INDEXEXTTYPE)index;
    CLOG_CONFIG(setConfig, "%s(%#x), %zu@%p)", asString(extIndex), index, size, params);

    OMX_ERRORTYPE err = OMX_SetConfig(
            mHandle, index, const_cast<void *>(params));
    CLOG_IF_ERROR(setConfig, err, "%s(%#x)", asString(extIndex), index);
    return StatusFromOMXError(err);
}

status_t OMXNodeInstance::getState(OMX_STATETYPE* state) {
    Mutex::Autolock autoLock(mLock);

    OMX_ERRORTYPE err = OMX_GetState(mHandle, state);
    CLOG_IF_ERROR(getState, err, "");
    return StatusFromOMXError(err);
}

status_t OMXNodeInstance::enableGraphicBuffers(
        OMX_U32 portIndex, OMX_BOOL enable) {
    Mutex::Autolock autoLock(mLock);
    CLOG_CONFIG(enableGraphicBuffers, "%s:%u, %d", portString(portIndex), portIndex, enable);
    OMX_STRING name = const_cast<OMX_STRING>(
            "OMX.google.android.index.enableAndroidNativeBuffers");

    OMX_INDEXTYPE index;
    OMX_ERRORTYPE err = OMX_GetExtensionIndex(mHandle, name, &index);

    if (err != OMX_ErrorNone) {
        CLOG_ERROR_IF(enable, getExtensionIndex, err, "%s", name);
        return StatusFromOMXError(err);
    }

    EnableAndroidNativeBuffersParams params;
    InitOMXParams(&params);
    params.nPortIndex = portIndex;
    params.enable = enable;

    err = OMX_SetParameter(mHandle, index, &params);
    CLOG_IF_ERROR(setParameter, err, "%s(%#x): %s:%u en=%d", name, index,
            portString(portIndex), portIndex, enable);
    return StatusFromOMXError(err);
}

status_t OMXNodeInstance::getGraphicBufferUsage(
        OMX_U32 portIndex, OMX_U32* usage) {
    Mutex::Autolock autoLock(mLock);

    OMX_INDEXTYPE index;
    OMX_STRING name = const_cast<OMX_STRING>(
            "OMX.google.android.index.getAndroidNativeBufferUsage");
    OMX_ERRORTYPE err = OMX_GetExtensionIndex(mHandle, name, &index);

    if (err != OMX_ErrorNone) {
        CLOG_ERROR(getExtensionIndex, err, "%s", name);
        return StatusFromOMXError(err);
    }

    GetAndroidNativeBufferUsageParams params;
    InitOMXParams(&params);
    params.nPortIndex = portIndex;

    err = OMX_GetParameter(mHandle, index, &params);
    if (err != OMX_ErrorNone) {
        CLOG_ERROR(getParameter, err, "%s(%#x): %s:%u", name, index,
                portString(portIndex), portIndex);
        return StatusFromOMXError(err);
    }

    *usage = params.nUsage;

    return OK;
}

status_t OMXNodeInstance::storeMetaDataInBuffers(
        OMX_U32 portIndex,
        OMX_BOOL enable) {
    Mutex::Autolock autolock(mLock);
    CLOG_CONFIG(storeMetaDataInBuffers, "%s:%u en:%d", portString(portIndex), portIndex, enable);
    return storeMetaDataInBuffers_l(
            portIndex, enable,
            OMX_FALSE /* useGraphicBuffer */, NULL /* usingGraphicBufferInMetadata */);
}

status_t OMXNodeInstance::storeMetaDataInBuffers_l(
        OMX_U32 portIndex,
        OMX_BOOL enable,
        OMX_BOOL useGraphicBuffer,
        OMX_BOOL *usingGraphicBufferInMetadata) {
    OMX_INDEXTYPE index;
    OMX_STRING name = const_cast<OMX_STRING>(
            "OMX.google.android.index.storeMetaDataInBuffers");

    OMX_STRING graphicBufferName = const_cast<OMX_STRING>(
            "OMX.google.android.index.storeGraphicBufferInMetaData");
    if (usingGraphicBufferInMetadata == NULL) {
        usingGraphicBufferInMetadata = &useGraphicBuffer;
    }

    OMX_ERRORTYPE err =
        (useGraphicBuffer && portIndex == kPortIndexInput)
                ? OMX_GetExtensionIndex(mHandle, graphicBufferName, &index)
                : OMX_ErrorBadParameter;
    if (err == OMX_ErrorNone) {
        *usingGraphicBufferInMetadata = OMX_TRUE;
        name = graphicBufferName;
    } else {
        err = OMX_GetExtensionIndex(mHandle, name, &index);
    }

    OMX_ERRORTYPE xerr = err;
    if (err == OMX_ErrorNone) {
        StoreMetaDataInBuffersParams params;
        InitOMXParams(&params);
        params.nPortIndex = portIndex;
        params.bStoreMetaData = enable;

        err = OMX_SetParameter(mHandle, index, &params);
    }

    // don't log loud error if component does not support metadata mode on the output
    if (err != OMX_ErrorNone) {
        *usingGraphicBufferInMetadata = OMX_FALSE;
        if (err == OMX_ErrorUnsupportedIndex && portIndex == kPortIndexOutput) {
            CLOGW("component does not support metadata mode; using fallback");
        } else if (xerr != OMX_ErrorNone) {
            CLOG_ERROR(getExtensionIndex, xerr, "%s", name);
        } else {
            CLOG_ERROR(setParameter, err, "%s(%#x): %s:%u en=%d GB=%d", name, index,
                    portString(portIndex), portIndex, enable, useGraphicBuffer);
        }
    }
    return StatusFromOMXError(err);
}

status_t OMXNodeInstance::prepareForAdaptivePlayback(
        OMX_U32 portIndex, OMX_BOOL enable, OMX_U32 maxFrameWidth,
        OMX_U32 maxFrameHeight) {
    Mutex::Autolock autolock(mLock);
    CLOG_CONFIG(prepareForAdaptivePlayback, "%s:%u en=%d max=%ux%u",
            portString(portIndex), portIndex, enable, maxFrameWidth, maxFrameHeight);

    OMX_INDEXTYPE index;
    OMX_STRING name = const_cast<OMX_STRING>(
            "OMX.google.android.index.prepareForAdaptivePlayback");

    OMX_ERRORTYPE err = OMX_GetExtensionIndex(mHandle, name, &index);
    if (err != OMX_ErrorNone) {
        CLOG_ERROR_IF(enable, getExtensionIndex, err, "%s", name);
        return StatusFromOMXError(err);
    }

    PrepareForAdaptivePlaybackParams params;
    InitOMXParams(&params);
    params.nPortIndex = portIndex;
    params.bEnable = enable;
    params.nMaxFrameWidth = maxFrameWidth;
    params.nMaxFrameHeight = maxFrameHeight;

    err = OMX_SetParameter(mHandle, index, &params);
    CLOG_IF_ERROR(setParameter, err, "%s(%#x): %s:%u en=%d max=%ux%u", name, index,
            portString(portIndex), portIndex, enable, maxFrameWidth, maxFrameHeight);
    return StatusFromOMXError(err);
}

status_t OMXNodeInstance::configureVideoTunnelMode(
        OMX_U32 portIndex, OMX_BOOL tunneled, OMX_U32 audioHwSync,
        native_handle_t **sidebandHandle) {
    Mutex::Autolock autolock(mLock);
    CLOG_CONFIG(configureVideoTunnelMode, "%s:%u tun=%d sync=%u",
            portString(portIndex), portIndex, tunneled, audioHwSync);

    OMX_INDEXTYPE index;
    OMX_STRING name = const_cast<OMX_STRING>(
            "OMX.google.android.index.configureVideoTunnelMode");

    OMX_ERRORTYPE err = OMX_GetExtensionIndex(mHandle, name, &index);
    if (err != OMX_ErrorNone) {
        CLOG_ERROR_IF(tunneled, getExtensionIndex, err, "%s", name);
        return StatusFromOMXError(err);
    }

    ConfigureVideoTunnelModeParams tunnelParams;
    InitOMXParams(&tunnelParams);
    tunnelParams.nPortIndex = portIndex;
    tunnelParams.bTunneled = tunneled;
    tunnelParams.nAudioHwSync = audioHwSync;
    err = OMX_SetParameter(mHandle, index, &tunnelParams);
    if (err != OMX_ErrorNone) {
        CLOG_ERROR(setParameter, err, "%s(%#x): %s:%u tun=%d sync=%u", name, index,
                portString(portIndex), portIndex, tunneled, audioHwSync);
        return StatusFromOMXError(err);
    }

    err = OMX_GetParameter(mHandle, index, &tunnelParams);
    if (err != OMX_ErrorNone) {
        CLOG_ERROR(getParameter, err, "%s(%#x): %s:%u tun=%d sync=%u", name, index,
                portString(portIndex), portIndex, tunneled, audioHwSync);
        return StatusFromOMXError(err);
    }
    if (sidebandHandle) {
        *sidebandHandle = (native_handle_t*)tunnelParams.pSidebandWindow;
    }

    return OK;
}

status_t OMXNodeInstance::useBuffer(
        OMX_U32 portIndex, const sp<IMemory> &params,
        OMX::buffer_id *buffer) {
    Mutex::Autolock autoLock(mLock);

    BufferMeta *buffer_meta = new BufferMeta(params);

    OMX_BUFFERHEADERTYPE *header;

    OMX_ERRORTYPE err = OMX_UseBuffer(
            mHandle, &header, portIndex, buffer_meta,
            params->size(), static_cast<OMX_U8 *>(params->pointer()));

    if (err != OMX_ErrorNone) {
        CLOG_ERROR(useBuffer, err, SIMPLE_BUFFER(portIndex, params->size(), params->pointer()));

        delete buffer_meta;
        buffer_meta = NULL;

        *buffer = 0;

        return StatusFromOMXError(err);
    }

    CHECK_EQ(header->pAppPrivate, buffer_meta);

    *buffer = makeBufferID(header);

    addActiveBuffer(portIndex, *buffer);

    sp<GraphicBufferSource> bufferSource(getGraphicBufferSource());
    if (bufferSource != NULL && portIndex == kPortIndexInput) {
        bufferSource->addCodecBuffer(header);
    }

    CLOG_BUFFER(useBuffer, NEW_BUFFER_FMT(
            *buffer, portIndex, "%zu@%p", params->size(), params->pointer()));
    return OK;
}

status_t OMXNodeInstance::useGraphicBuffer2_l(
        OMX_U32 portIndex, const sp<GraphicBuffer>& graphicBuffer,
        OMX::buffer_id *buffer) {

    // port definition
    OMX_PARAM_PORTDEFINITIONTYPE def;
    InitOMXParams(&def);
    def.nPortIndex = portIndex;
    OMX_ERRORTYPE err = OMX_GetParameter(mHandle, OMX_IndexParamPortDefinition, &def);
    if (err != OMX_ErrorNone) {
        OMX_INDEXTYPE index = OMX_IndexParamPortDefinition;
        CLOG_ERROR(getParameter, err, "%s(%#x): %s:%u",
                asString(index), index, portString(portIndex), portIndex);
        return UNKNOWN_ERROR;
    }

    BufferMeta *bufferMeta = new BufferMeta(graphicBuffer);

    OMX_BUFFERHEADERTYPE *header = NULL;
    OMX_U8* bufferHandle = const_cast<OMX_U8*>(
            reinterpret_cast<const OMX_U8*>(graphicBuffer->handle));

    err = OMX_UseBuffer(
            mHandle,
            &header,
            portIndex,
            bufferMeta,
            def.nBufferSize,
            bufferHandle);

    if (err != OMX_ErrorNone) {
        CLOG_ERROR(useBuffer, err, BUFFER_FMT(portIndex, "%u@%p", def.nBufferSize, bufferHandle));
        delete bufferMeta;
        bufferMeta = NULL;
        *buffer = 0;
        return StatusFromOMXError(err);
    }

    CHECK_EQ(header->pBuffer, bufferHandle);
    CHECK_EQ(header->pAppPrivate, bufferMeta);

    *buffer = makeBufferID(header);

    addActiveBuffer(portIndex, *buffer);
    CLOG_BUFFER(useGraphicBuffer2, NEW_BUFFER_FMT(
            *buffer, portIndex, "%u@%p", def.nBufferSize, bufferHandle));
    return OK;
}

// XXX: This function is here for backwards compatibility.  Once the OMX
// implementations have been updated this can be removed and useGraphicBuffer2
// can be renamed to useGraphicBuffer.
status_t OMXNodeInstance::useGraphicBuffer(
        OMX_U32 portIndex, const sp<GraphicBuffer>& graphicBuffer,
        OMX::buffer_id *buffer) {
    Mutex::Autolock autoLock(mLock);

    // See if the newer version of the extension is present.
    OMX_INDEXTYPE index;
    if (OMX_GetExtensionIndex(
            mHandle,
            const_cast<OMX_STRING>("OMX.google.android.index.useAndroidNativeBuffer2"),
            &index) == OMX_ErrorNone) {
        return useGraphicBuffer2_l(portIndex, graphicBuffer, buffer);
    }

    OMX_STRING name = const_cast<OMX_STRING>(
        "OMX.google.android.index.useAndroidNativeBuffer");
    OMX_ERRORTYPE err = OMX_GetExtensionIndex(mHandle, name, &index);
    if (err != OMX_ErrorNone) {
        CLOG_ERROR(getExtensionIndex, err, "%s", name);
        return StatusFromOMXError(err);
    }

    BufferMeta *bufferMeta = new BufferMeta(graphicBuffer);

    OMX_BUFFERHEADERTYPE *header;

    OMX_VERSIONTYPE ver;
    ver.s.nVersionMajor = 1;
    ver.s.nVersionMinor = 0;
    ver.s.nRevision = 0;
    ver.s.nStep = 0;
    UseAndroidNativeBufferParams params = {
        sizeof(UseAndroidNativeBufferParams), ver, portIndex, bufferMeta,
        &header, graphicBuffer,
    };

    err = OMX_SetParameter(mHandle, index, &params);

    if (err != OMX_ErrorNone) {
        CLOG_ERROR(setParameter, err, "%s(%#x): %s:%u meta=%p GB=%p", name, index,
                portString(portIndex), portIndex, bufferMeta, graphicBuffer->handle);

        delete bufferMeta;
        bufferMeta = NULL;

        *buffer = 0;

        return StatusFromOMXError(err);
    }

    CHECK_EQ(header->pAppPrivate, bufferMeta);

    *buffer = makeBufferID(header);

    addActiveBuffer(portIndex, *buffer);
    CLOG_BUFFER(useGraphicBuffer, NEW_BUFFER_FMT(
            *buffer, portIndex, "GB=%p", graphicBuffer->handle));
    return OK;
}

status_t OMXNodeInstance::updateGraphicBufferInMeta(
        OMX_U32 portIndex, const sp<GraphicBuffer>& graphicBuffer,
        OMX::buffer_id buffer) {
    Mutex::Autolock autoLock(mLock);

    OMX_BUFFERHEADERTYPE *header = findBufferHeader(buffer);
    VideoDecoderOutputMetaData *metadata =
        (VideoDecoderOutputMetaData *)(header->pBuffer);
    BufferMeta *bufferMeta = (BufferMeta *)(header->pAppPrivate);
    bufferMeta->setGraphicBuffer(graphicBuffer);
    metadata->eType = kMetadataBufferTypeGrallocSource;
    metadata->pHandle = graphicBuffer->handle;
    CLOG_BUFFER(updateGraphicBufferInMeta, "%s:%u, %#x := %p",
            portString(portIndex), portIndex, buffer, graphicBuffer->handle);
    return OK;
}

status_t OMXNodeInstance::createInputSurface(
        OMX_U32 portIndex, sp<IGraphicBufferProducer> *bufferProducer) {
    Mutex::Autolock autolock(mLock);
    status_t err;

    const sp<GraphicBufferSource>& surfaceCheck = getGraphicBufferSource();
    if (surfaceCheck != NULL) {
        return ALREADY_EXISTS;
    }

    // Input buffers will hold meta-data (gralloc references).
    OMX_BOOL usingGraphicBuffer = OMX_FALSE;
    err = storeMetaDataInBuffers_l(
            portIndex, OMX_TRUE,
            OMX_TRUE /* useGraphicBuffer */, &usingGraphicBuffer);
    if (err != OK) {
        return err;
    }

    // Retrieve the width and height of the graphic buffer, set when the
    // codec was configured.
    OMX_PARAM_PORTDEFINITIONTYPE def;
    InitOMXParams(&def);
    def.nPortIndex = portIndex;
    OMX_ERRORTYPE oerr = OMX_GetParameter(
            mHandle, OMX_IndexParamPortDefinition, &def);
    if (oerr != OMX_ErrorNone) {
        OMX_INDEXTYPE index = OMX_IndexParamPortDefinition;
        CLOG_ERROR(getParameter, oerr, "%s(%#x): %s:%u",
                asString(index), index, portString(portIndex), portIndex);
        return UNKNOWN_ERROR;
    }

    if (def.format.video.eColorFormat != OMX_COLOR_FormatAndroidOpaque) {
        CLOGW("createInputSurface requires COLOR_FormatSurface "
                "(AndroidOpaque) color format instead of %s(%#x)",
                asString(def.format.video.eColorFormat), def.format.video.eColorFormat);
        return INVALID_OPERATION;
    }

    GraphicBufferSource* bufferSource = new GraphicBufferSource(
            this, def.format.video.nFrameWidth, def.format.video.nFrameHeight,
            def.nBufferCountActual, usingGraphicBuffer);
    if ((err = bufferSource->initCheck()) != OK) {
        delete bufferSource;
        return err;
    }
    setGraphicBufferSource(bufferSource);

    *bufferProducer = bufferSource->getIGraphicBufferProducer();
    return OK;
}

status_t OMXNodeInstance::signalEndOfInputStream() {
    // For non-Surface input, the MediaCodec should convert the call to a
    // pair of requests (dequeue input buffer, queue input buffer with EOS
    // flag set).  Seems easier than doing the equivalent from here.
    sp<GraphicBufferSource> bufferSource(getGraphicBufferSource());
    if (bufferSource == NULL) {
        CLOGW("signalEndOfInputStream can only be used with Surface input");
        return INVALID_OPERATION;
    }
    return bufferSource->signalEndOfInputStream();
}

status_t OMXNodeInstance::allocateBuffer(
        OMX_U32 portIndex, size_t size, OMX::buffer_id *buffer,
        void **buffer_data) {
    Mutex::Autolock autoLock(mLock);

    BufferMeta *buffer_meta = new BufferMeta(size);

    OMX_BUFFERHEADERTYPE *header;

    OMX_ERRORTYPE err = OMX_AllocateBuffer(
            mHandle, &header, portIndex, buffer_meta, size);

    if (err != OMX_ErrorNone) {
        CLOG_ERROR(allocateBuffer, err, BUFFER_FMT(portIndex, "%zu@", size));
        delete buffer_meta;
        buffer_meta = NULL;

        *buffer = 0;

        return StatusFromOMXError(err);
    }

    CHECK_EQ(header->pAppPrivate, buffer_meta);

    *buffer = makeBufferID(header);
    *buffer_data = header->pBuffer;

    addActiveBuffer(portIndex, *buffer);

    sp<GraphicBufferSource> bufferSource(getGraphicBufferSource());
    if (bufferSource != NULL && portIndex == kPortIndexInput) {
        bufferSource->addCodecBuffer(header);
    }
    CLOG_BUFFER(allocateBuffer, NEW_BUFFER_FMT(*buffer, portIndex, "%zu@%p", size, *buffer_data));

    return OK;
}

status_t OMXNodeInstance::allocateBufferWithBackup(
        OMX_U32 portIndex, const sp<IMemory> &params,
        OMX::buffer_id *buffer) {
    Mutex::Autolock autoLock(mLock);

    BufferMeta *buffer_meta = new BufferMeta(params, true);

    OMX_BUFFERHEADERTYPE *header;

    OMX_ERRORTYPE err = OMX_AllocateBuffer(
            mHandle, &header, portIndex, buffer_meta, params->size());

    if (err != OMX_ErrorNone) {
        CLOG_ERROR(allocateBufferWithBackup, err,
                SIMPLE_BUFFER(portIndex, params->size(), params->pointer()));
        delete buffer_meta;
        buffer_meta = NULL;

        *buffer = 0;

        return StatusFromOMXError(err);
    }

    CHECK_EQ(header->pAppPrivate, buffer_meta);

    *buffer = makeBufferID(header);

    addActiveBuffer(portIndex, *buffer);

    sp<GraphicBufferSource> bufferSource(getGraphicBufferSource());
    if (bufferSource != NULL && portIndex == kPortIndexInput) {
        bufferSource->addCodecBuffer(header);
    }

    CLOG_BUFFER(allocateBufferWithBackup, NEW_BUFFER_FMT(*buffer, portIndex, "%zu@%p :> %p",
            params->size(), params->pointer(), header->pBuffer));

    return OK;
}

status_t OMXNodeInstance::freeBuffer(
        OMX_U32 portIndex, OMX::buffer_id buffer) {
    Mutex::Autolock autoLock(mLock);
    CLOG_BUFFER(freeBuffer, "%s:%u %#x", portString(portIndex), portIndex, buffer);

    removeActiveBuffer(portIndex, buffer);

    OMX_BUFFERHEADERTYPE *header = findBufferHeader(buffer);
    BufferMeta *buffer_meta = static_cast<BufferMeta *>(header->pAppPrivate);

    OMX_ERRORTYPE err = OMX_FreeBuffer(mHandle, portIndex, header);
    CLOG_IF_ERROR(freeBuffer, err, "%s:%u %#x", portString(portIndex), portIndex, buffer);

    delete buffer_meta;
    buffer_meta = NULL;
    invalidateBufferID(buffer);

    return StatusFromOMXError(err);
}

status_t OMXNodeInstance::fillBuffer(OMX::buffer_id buffer) {
    Mutex::Autolock autoLock(mLock);

    OMX_BUFFERHEADERTYPE *header = findBufferHeader(buffer);
    header->nFilledLen = 0;
    header->nOffset = 0;
    header->nFlags = 0;

    {
        Mutex::Autolock _l(mDebugLock);
        mOutputBuffersWithCodec.add(header);
        CLOG_BUMPED_BUFFER(fillBuffer, WITH_STATS(EMPTY_BUFFER(buffer, header)));
    }

    OMX_ERRORTYPE err = OMX_FillThisBuffer(mHandle, header);
    if (err != OMX_ErrorNone) {
        CLOG_ERROR(fillBuffer, err, EMPTY_BUFFER(buffer, header));
        Mutex::Autolock _l(mDebugLock);
        mOutputBuffersWithCodec.remove(header);
    }
    return StatusFromOMXError(err);
}

status_t OMXNodeInstance::emptyBuffer(
        OMX::buffer_id buffer,
        OMX_U32 rangeOffset, OMX_U32 rangeLength,
        OMX_U32 flags, OMX_TICKS timestamp) {
    Mutex::Autolock autoLock(mLock);

    OMX_BUFFERHEADERTYPE *header = findBufferHeader(buffer);
    // rangeLength and rangeOffset must be a subset of the allocated data in the buffer.
    // corner case: we permit rangeOffset == end-of-buffer with rangeLength == 0.
    if (rangeOffset > header->nAllocLen
            || rangeLength > header->nAllocLen - rangeOffset) {
        return BAD_VALUE;
    }
    header->nFilledLen = rangeLength;
    header->nOffset = rangeOffset;

    BufferMeta *buffer_meta =
        static_cast<BufferMeta *>(header->pAppPrivate);
    buffer_meta->CopyToOMX(header);

    return emptyBuffer_l(header, flags, timestamp, (intptr_t)buffer);
}

// log queued buffer activity for the next few input and/or output frames
// if logging at internal state level
void OMXNodeInstance::bumpDebugLevel_l(size_t numInputBuffers, size_t numOutputBuffers) {
    if (DEBUG == ADebug::kDebugInternalState) {
        DEBUG_BUMP = ADebug::kDebugAll;
        if (numInputBuffers > 0) {
            mDebugLevelBumpPendingBuffers[kPortIndexInput] = numInputBuffers;
        }
        if (numOutputBuffers > 0) {
            mDebugLevelBumpPendingBuffers[kPortIndexOutput] = numOutputBuffers;
        }
    }
}

void OMXNodeInstance::unbumpDebugLevel_l(size_t portIndex) {
    if (mDebugLevelBumpPendingBuffers[portIndex]) {
        --mDebugLevelBumpPendingBuffers[portIndex];
    }
    if (!mDebugLevelBumpPendingBuffers[0]
            && !mDebugLevelBumpPendingBuffers[1]) {
        DEBUG_BUMP = DEBUG;
    }
}

status_t OMXNodeInstance::emptyBuffer_l(
        OMX_BUFFERHEADERTYPE *header, OMX_U32 flags, OMX_TICKS timestamp, intptr_t debugAddr) {
    header->nFlags = flags;
    header->nTimeStamp = timestamp;

    {
        Mutex::Autolock _l(mDebugLock);
        mInputBuffersWithCodec.add(header);

        // bump internal-state debug level for 2 input frames past a buffer with CSD
        if ((flags & OMX_BUFFERFLAG_CODECCONFIG) != 0) {
            bumpDebugLevel_l(2 /* numInputBuffers */, 0 /* numOutputBuffers */);
        }

        CLOG_BUMPED_BUFFER(emptyBuffer, WITH_STATS(FULL_BUFFER(debugAddr, header)));
    }

    OMX_ERRORTYPE err = OMX_EmptyThisBuffer(mHandle, header);
    CLOG_IF_ERROR(emptyBuffer, err, FULL_BUFFER(debugAddr, header));

    {
        Mutex::Autolock _l(mDebugLock);
        if (err != OMX_ErrorNone) {
            mInputBuffersWithCodec.remove(header);
        } else if (!(flags & OMX_BUFFERFLAG_CODECCONFIG)) {
            unbumpDebugLevel_l(kPortIndexInput);
        }
    }

    return StatusFromOMXError(err);
}

// like emptyBuffer, but the data is already in header->pBuffer
status_t OMXNodeInstance::emptyDirectBuffer(
        OMX_BUFFERHEADERTYPE *header,
        OMX_U32 rangeOffset, OMX_U32 rangeLength,
        OMX_U32 flags, OMX_TICKS timestamp) {
    Mutex::Autolock autoLock(mLock);

    header->nFilledLen = rangeLength;
    header->nOffset = rangeOffset;

    return emptyBuffer_l(header, flags, timestamp, (intptr_t)header->pBuffer);
}

status_t OMXNodeInstance::getExtensionIndex(
        const char *parameterName, OMX_INDEXTYPE *index) {
    Mutex::Autolock autoLock(mLock);

    OMX_ERRORTYPE err = OMX_GetExtensionIndex(
            mHandle, const_cast<char *>(parameterName), index);

    return StatusFromOMXError(err);
}

inline static const char *asString(IOMX::InternalOptionType i, const char *def = "??") {
    switch (i) {
        case IOMX::INTERNAL_OPTION_SUSPEND:           return "SUSPEND";
        case IOMX::INTERNAL_OPTION_REPEAT_PREVIOUS_FRAME_DELAY:
            return "REPEAT_PREVIOUS_FRAME_DELAY";
        case IOMX::INTERNAL_OPTION_MAX_TIMESTAMP_GAP: return "MAX_TIMESTAMP_GAP";
        case IOMX::INTERNAL_OPTION_START_TIME:        return "START_TIME";
        case IOMX::INTERNAL_OPTION_TIME_LAPSE:        return "TIME_LAPSE";
        default:                                      return def;
    }
}

status_t OMXNodeInstance::setInternalOption(
        OMX_U32 portIndex,
        IOMX::InternalOptionType type,
        const void *data,
        size_t size) {
    CLOG_CONFIG(setInternalOption, "%s(%d): %s:%u %zu@%p",
            asString(type), type, portString(portIndex), portIndex, size, data);
    switch (type) {
        case IOMX::INTERNAL_OPTION_SUSPEND:
        case IOMX::INTERNAL_OPTION_REPEAT_PREVIOUS_FRAME_DELAY:
        case IOMX::INTERNAL_OPTION_MAX_TIMESTAMP_GAP:
        case IOMX::INTERNAL_OPTION_START_TIME:
        case IOMX::INTERNAL_OPTION_TIME_LAPSE:
        {
            const sp<GraphicBufferSource> &bufferSource =
                getGraphicBufferSource();

            if (bufferSource == NULL || portIndex != kPortIndexInput) {
                CLOGW("setInternalOption is only for Surface input");
                return ERROR_UNSUPPORTED;
            }

            if (type == IOMX::INTERNAL_OPTION_SUSPEND) {
                if (size != sizeof(bool)) {
                    return INVALID_OPERATION;
                }

                bool suspend = *(bool *)data;
                CLOG_CONFIG(setInternalOption, "suspend=%d", suspend);
                bufferSource->suspend(suspend);
            } else if (type ==
                    IOMX::INTERNAL_OPTION_REPEAT_PREVIOUS_FRAME_DELAY){
                if (size != sizeof(int64_t)) {
                    return INVALID_OPERATION;
                }

                int64_t delayUs = *(int64_t *)data;
                CLOG_CONFIG(setInternalOption, "delayUs=%lld", (long long)delayUs);
                return bufferSource->setRepeatPreviousFrameDelayUs(delayUs);
            } else if (type ==
                    IOMX::INTERNAL_OPTION_MAX_TIMESTAMP_GAP){
                if (size != sizeof(int64_t)) {
                    return INVALID_OPERATION;
                }

                int64_t maxGapUs = *(int64_t *)data;
                CLOG_CONFIG(setInternalOption, "gapUs=%lld", (long long)maxGapUs);
                return bufferSource->setMaxTimestampGapUs(maxGapUs);
            } else if (type == IOMX::INTERNAL_OPTION_START_TIME) {
                if (size != sizeof(int64_t)) {
                    return INVALID_OPERATION;
                }

                int64_t skipFramesBeforeUs = *(int64_t *)data;
                CLOG_CONFIG(setInternalOption, "beforeUs=%lld", (long long)skipFramesBeforeUs);
                bufferSource->setSkipFramesBeforeUs(skipFramesBeforeUs);
            } else { // IOMX::INTERNAL_OPTION_TIME_LAPSE
                if (size != sizeof(int64_t) * 2) {
                    return INVALID_OPERATION;
                }

                int64_t timePerFrameUs = ((int64_t *)data)[0];
                int64_t timePerCaptureUs = ((int64_t *)data)[1];
                CLOG_CONFIG(setInternalOption, "perFrameUs=%lld perCaptureUs=%lld",
                        (long long)timePerFrameUs, (long long)timePerCaptureUs);

                bufferSource->setTimeLapseUs((int64_t *)data);
            }

            return OK;
        }

        default:
            return ERROR_UNSUPPORTED;
    }
}

void OMXNodeInstance::onMessage(const omx_message &msg) {
    const sp<GraphicBufferSource>& bufferSource(getGraphicBufferSource());

    if (msg.type == omx_message::FILL_BUFFER_DONE) {
        OMX_BUFFERHEADERTYPE *buffer =
            findBufferHeader(msg.u.extended_buffer_data.buffer);

        {
            Mutex::Autolock _l(mDebugLock);
            mOutputBuffersWithCodec.remove(buffer);

            CLOG_BUMPED_BUFFER(
                    FBD, WITH_STATS(FULL_BUFFER(msg.u.extended_buffer_data.buffer, buffer)));

            unbumpDebugLevel_l(kPortIndexOutput);
        }

        BufferMeta *buffer_meta =
            static_cast<BufferMeta *>(buffer->pAppPrivate);

        buffer_meta->CopyFromOMX(buffer);

        if (bufferSource != NULL) {
            // fix up the buffer info (especially timestamp) if needed
            bufferSource->codecBufferFilled(buffer);

            omx_message newMsg = msg;
            newMsg.u.extended_buffer_data.timestamp = buffer->nTimeStamp;
            mObserver->onMessage(newMsg);
            return;
        }
    } else if (msg.type == omx_message::EMPTY_BUFFER_DONE) {
        OMX_BUFFERHEADERTYPE *buffer =
            findBufferHeader(msg.u.buffer_data.buffer);

        {
            Mutex::Autolock _l(mDebugLock);
            mInputBuffersWithCodec.remove(buffer);

            CLOG_BUMPED_BUFFER(
                    EBD, WITH_STATS(EMPTY_BUFFER(msg.u.buffer_data.buffer, buffer)));
        }

        if (bufferSource != NULL) {
            // This is one of the buffers used exclusively by
            // GraphicBufferSource.
            // Don't dispatch a message back to ACodec, since it doesn't
            // know that anyone asked to have the buffer emptied and will
            // be very confused.
            bufferSource->codecBufferEmptied(buffer);
            return;
        }
    }

    mObserver->onMessage(msg);
}

void OMXNodeInstance::onObserverDied(OMXMaster *master) {
    ALOGE("!!! Observer died. Quickly, do something, ... anything...");

    // Try to force shutdown of the node and hope for the best.
    freeNode(master);
}

void OMXNodeInstance::onGetHandleFailed() {
    delete this;
}

// OMXNodeInstance::OnEvent calls OMX::OnEvent, which then calls here.
// Don't try to acquire mLock here -- in rare circumstances this will hang.
void OMXNodeInstance::onEvent(
        OMX_EVENTTYPE event, OMX_U32 arg1, OMX_U32 arg2) {
    const char *arg1String = "??";
    const char *arg2String = "??";
    ADebug::Level level = ADebug::kDebugInternalState;

    switch (event) {
        case OMX_EventCmdComplete:
            arg1String = asString((OMX_COMMANDTYPE)arg1);
            switch (arg1) {
                case OMX_CommandStateSet:
                    arg2String = asString((OMX_STATETYPE)arg2);
                    level = ADebug::kDebugState;
                    break;
                case OMX_CommandFlush:
                case OMX_CommandPortEnable:
                {
                    // bump internal-state debug level for 2 input and output frames
                    Mutex::Autolock _l(mDebugLock);
                    bumpDebugLevel_l(2 /* numInputBuffers */, 2 /* numOutputBuffers */);
                }
                // fall through
                default:
                    arg2String = portString(arg2);
            }
            break;
        case OMX_EventError:
            arg1String = asString((OMX_ERRORTYPE)arg1);
            level = ADebug::kDebugLifeCycle;
            break;
        case OMX_EventPortSettingsChanged:
            arg2String = asString((OMX_INDEXEXTTYPE)arg2);
            // fall through
        default:
            arg1String = portString(arg1);
    }

    CLOGI_(level, onEvent, "%s(%x), %s(%x), %s(%x)",
            asString(event), event, arg1String, arg1, arg2String, arg2);
    const sp<GraphicBufferSource>& bufferSource(getGraphicBufferSource());

    if (bufferSource != NULL
            && event == OMX_EventCmdComplete
            && arg1 == OMX_CommandStateSet
            && arg2 == OMX_StateExecuting) {
        bufferSource->omxExecuting();
    }
}

// static
OMX_ERRORTYPE OMXNodeInstance::OnEvent(
        OMX_IN OMX_HANDLETYPE /* hComponent */,
        OMX_IN OMX_PTR pAppData,
        OMX_IN OMX_EVENTTYPE eEvent,
        OMX_IN OMX_U32 nData1,
        OMX_IN OMX_U32 nData2,
        OMX_IN OMX_PTR pEventData) {
    OMXNodeInstance *instance = static_cast<OMXNodeInstance *>(pAppData);
    if (instance->mDying) {
        return OMX_ErrorNone;
    }
    return instance->owner()->OnEvent(
            instance->nodeID(), eEvent, nData1, nData2, pEventData);
}

// static
OMX_ERRORTYPE OMXNodeInstance::OnEmptyBufferDone(
        OMX_IN OMX_HANDLETYPE /* hComponent */,
        OMX_IN OMX_PTR pAppData,
        OMX_IN OMX_BUFFERHEADERTYPE* pBuffer) {
    OMXNodeInstance *instance = static_cast<OMXNodeInstance *>(pAppData);
    if (instance->mDying) {
        return OMX_ErrorNone;
    }
    return instance->owner()->OnEmptyBufferDone(instance->nodeID(),
            instance->findBufferID(pBuffer), pBuffer);
}

// static
OMX_ERRORTYPE OMXNodeInstance::OnFillBufferDone(
        OMX_IN OMX_HANDLETYPE /* hComponent */,
        OMX_IN OMX_PTR pAppData,
        OMX_IN OMX_BUFFERHEADERTYPE* pBuffer) {
    OMXNodeInstance *instance = static_cast<OMXNodeInstance *>(pAppData);
    if (instance->mDying) {
        return OMX_ErrorNone;
    }
    return instance->owner()->OnFillBufferDone(instance->nodeID(),
            instance->findBufferID(pBuffer), pBuffer);
}

void OMXNodeInstance::addActiveBuffer(OMX_U32 portIndex, OMX::buffer_id id) {
    ActiveBuffer active;
    active.mPortIndex = portIndex;
    active.mID = id;
    mActiveBuffers.push(active);

    if (portIndex < NELEM(mNumPortBuffers)) {
        ++mNumPortBuffers[portIndex];
    }
}

void OMXNodeInstance::removeActiveBuffer(
        OMX_U32 portIndex, OMX::buffer_id id) {
    for (size_t i = 0; i < mActiveBuffers.size(); ++i) {
        if (mActiveBuffers[i].mPortIndex == portIndex
                && mActiveBuffers[i].mID == id) {
            mActiveBuffers.removeItemsAt(i);

            if (portIndex < NELEM(mNumPortBuffers)) {
                --mNumPortBuffers[portIndex];
            }
            return;
        }
    }

     CLOGW("Attempt to remove an active buffer [%#x] we know nothing about...", id);
}

void OMXNodeInstance::freeActiveBuffers() {
    // Make sure to count down here, as freeBuffer will in turn remove
    // the active buffer from the vector...
    for (size_t i = mActiveBuffers.size(); i--;) {
        freeBuffer(mActiveBuffers[i].mPortIndex, mActiveBuffers[i].mID);
    }
}

OMX::buffer_id OMXNodeInstance::makeBufferID(OMX_BUFFERHEADERTYPE *bufferHeader) {
    if (bufferHeader == NULL) {
        return 0;
    }
    Mutex::Autolock autoLock(mBufferIDLock);
    OMX::buffer_id buffer;
    do { // handle the very unlikely case of ID overflow
        if (++mBufferIDCount == 0) {
            ++mBufferIDCount;
        }
        buffer = (OMX::buffer_id)mBufferIDCount;
    } while (mBufferIDToBufferHeader.indexOfKey(buffer) >= 0);
    mBufferIDToBufferHeader.add(buffer, bufferHeader);
    mBufferHeaderToBufferID.add(bufferHeader, buffer);
    return buffer;
}

OMX_BUFFERHEADERTYPE *OMXNodeInstance::findBufferHeader(OMX::buffer_id buffer) {
    if (buffer == 0) {
        return NULL;
    }
    Mutex::Autolock autoLock(mBufferIDLock);
    return mBufferIDToBufferHeader.valueFor(buffer);
}

OMX::buffer_id OMXNodeInstance::findBufferID(OMX_BUFFERHEADERTYPE *bufferHeader) {
    if (bufferHeader == NULL) {
        return 0;
    }
    Mutex::Autolock autoLock(mBufferIDLock);
    return mBufferHeaderToBufferID.valueFor(bufferHeader);
}

void OMXNodeInstance::invalidateBufferID(OMX::buffer_id buffer) {
    if (buffer == 0) {
        return;
    }
    Mutex::Autolock autoLock(mBufferIDLock);
    mBufferHeaderToBufferID.removeItem(mBufferIDToBufferHeader.valueFor(buffer));
    mBufferIDToBufferHeader.removeItem(buffer);
}

}  // namespace android<|MERGE_RESOLUTION|>--- conflicted
+++ resolved
@@ -172,7 +172,6 @@
       mDying(false),
       mBufferIDCount(0)
 {
-<<<<<<< HEAD
     mName = ADebug::GetDebugName(name);
     DEBUG = ADebug::GetDebugLevelFromProperty(name, "debug.stagefright.omx-debug");
     ALOGV("debug level for %s is %d", name, DEBUG);
@@ -181,9 +180,7 @@
     mNumPortBuffers[1] = 0;
     mDebugLevelBumpPendingBuffers[0] = 0;
     mDebugLevelBumpPendingBuffers[1] = 0;
-=======
     mIsSecure = AString(name).endsWith(".secure");
->>>>>>> 0b09da7a
 }
 
 OMXNodeInstance::~OMXNodeInstance() {
