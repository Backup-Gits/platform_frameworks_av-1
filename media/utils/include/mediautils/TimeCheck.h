--- conflicted
+++ resolved
@@ -34,12 +34,9 @@
     static constexpr uint32_t kDefaultTimeOutMs = 5000;
             TimeCheck(const char *tag);
             ~TimeCheck();
-<<<<<<< HEAD
     static  void setAudioHalPids(const std::vector<pid_t>& pids);
     static  std::vector<pid_t> getAudioHalPids();
-=======
     static void setSystemReadyTimeoutMs(uint32_t timeoutMs);
->>>>>>> a23c3f20
 
 private:
 
