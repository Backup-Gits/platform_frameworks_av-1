/*
** Copyright (c) 2014, The Linux Foundation. All rights reserved.
** Not a Contribution.
**
** Copyright 2010, The Android Open Source Project
**
** Licensed under the Apache License, Version 2.0 (the "License");
** you may not use this file except in compliance with the License.
** You may obtain a copy of the License at
**
**     http://www.apache.org/licenses/LICENSE-2.0
**
** Unless required by applicable law or agreed to in writing, software
** distributed under the License is distributed on an "AS IS" BASIS,
** WITHOUT WARRANTIES OR CONDITIONS OF ANY KIND, either express or implied.
** See the License for the specific language governing permissions and
** limitations under the License.
*/


//#define LOG_NDEBUG 0
#define LOG_TAG "MediaProfiles"

#include <stdlib.h>
#include <utils/Log.h>
#include <utils/Vector.h>
#include <cutils/properties.h>
#include <expat.h>
#include <media/MediaProfiles.h>
#include <media/stagefright/foundation/ADebug.h>
#include <OMX_Video.h>
#include <sys/stat.h>

namespace android {

constexpr char const * const MediaProfiles::xmlFiles[];
Mutex MediaProfiles::sLock;
bool MediaProfiles::sIsInitialized = false;
MediaProfiles *MediaProfiles::sInstance = NULL;

const MediaProfiles::NameToTagMap MediaProfiles::sVideoEncoderNameMap[] = {
    {"h263", VIDEO_ENCODER_H263},
    {"h264", VIDEO_ENCODER_H264},
    {"m4v",  VIDEO_ENCODER_MPEG_4_SP},
    {"hevc", VIDEO_ENCODER_HEVC}
};

const MediaProfiles::NameToTagMap MediaProfiles::sAudioEncoderNameMap[] = {
    {"amrnb",  AUDIO_ENCODER_AMR_NB},
    {"amrwb",  AUDIO_ENCODER_AMR_WB},
    {"aac",    AUDIO_ENCODER_AAC},
    {"heaac",  AUDIO_ENCODER_HE_AAC},
    {"aaceld", AUDIO_ENCODER_AAC_ELD}, 
    {"opus",   AUDIO_ENCODER_OPUS},
    {"lpcm",  AUDIO_ENCODER_LPCM},
};

const MediaProfiles::NameToTagMap MediaProfiles::sFileFormatMap[] = {
    {"3gp", OUTPUT_FORMAT_THREE_GPP},
    {"mp4", OUTPUT_FORMAT_MPEG_4}
};

const MediaProfiles::NameToTagMap MediaProfiles::sVideoDecoderNameMap[] = {
    {"wmv", VIDEO_DECODER_WMV}
};

const MediaProfiles::NameToTagMap MediaProfiles::sAudioDecoderNameMap[] = {
    {"wma", AUDIO_DECODER_WMA}
};

const MediaProfiles::NameToTagMap MediaProfiles::sCamcorderQualityNameMap[] = {
    {"low", CAMCORDER_QUALITY_LOW},
    {"high", CAMCORDER_QUALITY_HIGH},
    {"qcif", CAMCORDER_QUALITY_QCIF},
    {"cif", CAMCORDER_QUALITY_CIF},
    {"480p", CAMCORDER_QUALITY_480P},
    {"720p", CAMCORDER_QUALITY_720P},
    {"1080p", CAMCORDER_QUALITY_1080P},
    {"2160p", CAMCORDER_QUALITY_2160P},
    {"qvga", CAMCORDER_QUALITY_QVGA},

    {"timelapselow",  CAMCORDER_QUALITY_TIME_LAPSE_LOW},
    {"timelapsehigh", CAMCORDER_QUALITY_TIME_LAPSE_HIGH},
    {"timelapseqcif", CAMCORDER_QUALITY_TIME_LAPSE_QCIF},
    {"timelapsecif", CAMCORDER_QUALITY_TIME_LAPSE_CIF},
    {"timelapse480p", CAMCORDER_QUALITY_TIME_LAPSE_480P},
    {"timelapse720p", CAMCORDER_QUALITY_TIME_LAPSE_720P},
    {"timelapse1080p", CAMCORDER_QUALITY_TIME_LAPSE_1080P},
    {"timelapse2160p", CAMCORDER_QUALITY_TIME_LAPSE_2160P},
    {"timelapseqvga", CAMCORDER_QUALITY_TIME_LAPSE_QVGA},

    {"highspeedlow",  CAMCORDER_QUALITY_HIGH_SPEED_LOW},
    {"highspeedhigh", CAMCORDER_QUALITY_HIGH_SPEED_HIGH},
    {"highspeed480p", CAMCORDER_QUALITY_HIGH_SPEED_480P},
    {"highspeed720p", CAMCORDER_QUALITY_HIGH_SPEED_720P},
    {"highspeed1080p", CAMCORDER_QUALITY_HIGH_SPEED_1080P},
    {"highspeed2160p", CAMCORDER_QUALITY_HIGH_SPEED_2160P},

    // Vendor-specific profiles
    {"vga", CAMCORDER_QUALITY_VGA},
    {"4kdci", CAMCORDER_QUALITY_4KDCI},
    {"timelapsevga", CAMCORDER_QUALITY_TIME_LAPSE_VGA},
    {"timelapse4kdci", CAMCORDER_QUALITY_TIME_LAPSE_4KDCI},
    {"highspeedcif", CAMCORDER_QUALITY_HIGH_SPEED_CIF},
    {"highspeedvga", CAMCORDER_QUALITY_HIGH_SPEED_VGA},
    {"highspeed4kdci", CAMCORDER_QUALITY_HIGH_SPEED_4KDCI},
    {"qhd", CAMCORDER_QUALITY_QHD},
    {"2k", CAMCORDER_QUALITY_2k},
    {"timelapseqhd", CAMCORDER_QUALITY_TIME_LAPSE_QHD},
    {"timelapse2k", CAMCORDER_QUALITY_TIME_LAPSE_2k},
    {"8kuhd", CAMCORDER_QUALITY_8KUHD},
    {"timelapse8kuhd", CAMCORDER_QUALITY_TIME_LAPSE_8KUHD},
};

#if LOG_NDEBUG
#define UNUSED __unused
#else
#define UNUSED
#endif

/*static*/ void
MediaProfiles::logVideoCodec(const MediaProfiles::VideoCodec& codec UNUSED)
{
    ALOGV("video codec:");
    ALOGV("codec = %d", codec.mCodec);
    ALOGV("bit rate: %d", codec.mBitRate);
    ALOGV("frame width: %d", codec.mFrameWidth);
    ALOGV("frame height: %d", codec.mFrameHeight);
    ALOGV("frame rate: %d", codec.mFrameRate);
}

/*static*/ void
MediaProfiles::logAudioCodec(const MediaProfiles::AudioCodec& codec UNUSED)
{
    ALOGV("audio codec:");
    ALOGV("codec = %d", codec.mCodec);
    ALOGV("bit rate: %d", codec.mBitRate);
    ALOGV("sample rate: %d", codec.mSampleRate);
    ALOGV("number of channels: %d", codec.mChannels);
}

/*static*/ void
MediaProfiles::logVideoEncoderCap(const MediaProfiles::VideoEncoderCap& cap UNUSED)
{
    ALOGV("video encoder cap:");
    ALOGV("codec = %d", cap.mCodec);
    ALOGV("bit rate: min = %d and max = %d", cap.mMinBitRate, cap.mMaxBitRate);
    ALOGV("frame width: min = %d and max = %d", cap.mMinFrameWidth, cap.mMaxFrameWidth);
    ALOGV("frame height: min = %d and max = %d", cap.mMinFrameHeight, cap.mMaxFrameHeight);
    ALOGV("frame rate: min = %d and max = %d", cap.mMinFrameRate, cap.mMaxFrameRate);
    ALOGV("max HFR width: = %d max HFR height: = %d", cap.mMaxHFRFrameWidth, cap.mMaxHFRFrameHeight);
    ALOGV("max HFR mode: = %d", cap.mMaxHFRMode);
}

/*static*/ void
MediaProfiles::logAudioEncoderCap(const MediaProfiles::AudioEncoderCap& cap UNUSED)
{
    ALOGV("audio encoder cap:");
    ALOGV("codec = %d", cap.mCodec);
    ALOGV("bit rate: min = %d and max = %d", cap.mMinBitRate, cap.mMaxBitRate);
    ALOGV("sample rate: min = %d and max = %d", cap.mMinSampleRate, cap.mMaxSampleRate);
    ALOGV("number of channels: min = %d and max = %d", cap.mMinChannels, cap.mMaxChannels);
}

/*static*/ void
MediaProfiles::logVideoDecoderCap(const MediaProfiles::VideoDecoderCap& cap UNUSED)
{
    ALOGV("video decoder cap:");
    ALOGV("codec = %d", cap.mCodec);
}

/*static*/ void
MediaProfiles::logAudioDecoderCap(const MediaProfiles::AudioDecoderCap& cap UNUSED)
{
    ALOGV("audio codec cap:");
    ALOGV("codec = %d", cap.mCodec);
}

/*static*/ int
MediaProfiles::findTagForName(const MediaProfiles::NameToTagMap *map, size_t nMappings,
        const char *name)
{
    int tag = -1;
    for (size_t i = 0; i < nMappings; ++i) {
        if (!strcmp(map[i].name, name)) {
            tag = map[i].tag;
            break;
        }
    }
    return tag;
}

/*static*/ MediaProfiles::VideoCodec*
MediaProfiles::createVideoCodec(const char **atts, MediaProfiles *profiles)
{
    CHECK(!strcmp("codec",     atts[0]) &&
          !strcmp("bitRate",   atts[2]) &&
          !strcmp("width",     atts[4]) &&
          !strcmp("height",    atts[6]) &&
          !strcmp("frameRate", atts[8]));

    const size_t nMappings = sizeof(sVideoEncoderNameMap)/sizeof(sVideoEncoderNameMap[0]);
    const int codec = findTagForName(sVideoEncoderNameMap, nMappings, atts[1]);
    CHECK(codec != -1);

    MediaProfiles::VideoCodec *videoCodec =
        new MediaProfiles::VideoCodec(static_cast<video_encoder>(codec),
            atoi(atts[3]), atoi(atts[5]), atoi(atts[7]), atoi(atts[9]));
    logVideoCodec(*videoCodec);

    size_t nCamcorderProfiles;
    CHECK((nCamcorderProfiles = profiles->mCamcorderProfiles.size()) >= 1);
    profiles->mCamcorderProfiles[nCamcorderProfiles - 1]->mVideoCodec = videoCodec;
    return videoCodec;
}

/*static*/ MediaProfiles::AudioCodec*
MediaProfiles::createAudioCodec(const char **atts, MediaProfiles *profiles)
{
    CHECK(!strcmp("codec",      atts[0]) &&
          !strcmp("bitRate",    atts[2]) &&
          !strcmp("sampleRate", atts[4]) &&
          !strcmp("channels",   atts[6]));
    const size_t nMappings = sizeof(sAudioEncoderNameMap)/sizeof(sAudioEncoderNameMap[0]);
    const int codec = findTagForName(sAudioEncoderNameMap, nMappings, atts[1]);
    CHECK(codec != -1);

    MediaProfiles::AudioCodec *audioCodec =
        new MediaProfiles::AudioCodec(static_cast<audio_encoder>(codec),
            atoi(atts[3]), atoi(atts[5]), atoi(atts[7]));
    logAudioCodec(*audioCodec);

    size_t nCamcorderProfiles;
    CHECK((nCamcorderProfiles = profiles->mCamcorderProfiles.size()) >= 1);
    profiles->mCamcorderProfiles[nCamcorderProfiles - 1]->mAudioCodec = audioCodec;
    return audioCodec;
}
/*static*/ MediaProfiles::AudioDecoderCap*
MediaProfiles::createAudioDecoderCap(const char **atts)
{
    CHECK(!strcmp("name",    atts[0]) &&
          !strcmp("enabled", atts[2]));

    const size_t nMappings = sizeof(sAudioDecoderNameMap)/sizeof(sAudioDecoderNameMap[0]);
    const int codec = findTagForName(sAudioDecoderNameMap, nMappings, atts[1]);
    CHECK(codec != -1);

    MediaProfiles::AudioDecoderCap *cap =
        new MediaProfiles::AudioDecoderCap(static_cast<audio_decoder>(codec));
    logAudioDecoderCap(*cap);
    return cap;
}

/*static*/ MediaProfiles::VideoDecoderCap*
MediaProfiles::createVideoDecoderCap(const char **atts)
{
    CHECK(!strcmp("name",    atts[0]) &&
          !strcmp("enabled", atts[2]));

    const size_t nMappings = sizeof(sVideoDecoderNameMap)/sizeof(sVideoDecoderNameMap[0]);
    const int codec = findTagForName(sVideoDecoderNameMap, nMappings, atts[1]);
    CHECK(codec != -1);

    MediaProfiles::VideoDecoderCap *cap =
        new MediaProfiles::VideoDecoderCap(static_cast<video_decoder>(codec));
    logVideoDecoderCap(*cap);
    return cap;
}

/*static*/ MediaProfiles::VideoEncoderCap*
MediaProfiles::createVideoEncoderCap(const char **atts)
{
    CHECK(!strcmp("name",           atts[0])  &&
          !strcmp("enabled",        atts[2])  &&
          !strcmp("minBitRate",     atts[4])  &&
          !strcmp("maxBitRate",     atts[6])  &&
          !strcmp("minFrameWidth",  atts[8])  &&
          !strcmp("maxFrameWidth",  atts[10]) &&
          !strcmp("minFrameHeight", atts[12]) &&
          !strcmp("maxFrameHeight", atts[14]) &&
          !strcmp("minFrameRate",   atts[16]) &&
          !strcmp("maxFrameRate",   atts[18]));

    const size_t nMappings = sizeof(sVideoEncoderNameMap)/sizeof(sVideoEncoderNameMap[0]);
    const int codec = findTagForName(sVideoEncoderNameMap, nMappings, atts[1]);
    CHECK(codec != -1);

    int maxHFRWidth = 0, maxHFRHeight = 0, maxHFRMode = 0;
    // Check if there are enough (start through end) attributes in the
    // 0-terminated list, to include our additional HFR params. Then check
    // if each of those match the expected names.
    if (atts[20] && atts[21] && !strcmp("maxHFRFrameWidth", atts[20]) &&
            atts[22] && atts[23] && !strcmp("maxHFRFrameHeight", atts[22]) &&
            atts[24] && atts[25] && !strcmp("maxHFRMode", atts[24])) {
        maxHFRWidth = atoi(atts[21]);
        maxHFRHeight = atoi(atts[23]);
        maxHFRMode = atoi(atts[25]);
    }

    MediaProfiles::VideoEncoderCap *cap =
        new MediaProfiles::VideoEncoderCap(static_cast<video_encoder>(codec),
            atoi(atts[5]), atoi(atts[7]), atoi(atts[9]), atoi(atts[11]), atoi(atts[13]),
            atoi(atts[15]), atoi(atts[17]), atoi(atts[19]),
            maxHFRWidth, maxHFRHeight, maxHFRMode);
    logVideoEncoderCap(*cap);
    return cap;
}

/*static*/ MediaProfiles::AudioEncoderCap*
MediaProfiles::createAudioEncoderCap(const char **atts)
{
    CHECK(!strcmp("name",          atts[0])  &&
          !strcmp("enabled",       atts[2])  &&
          !strcmp("minBitRate",    atts[4])  &&
          !strcmp("maxBitRate",    atts[6])  &&
          !strcmp("minSampleRate", atts[8])  &&
          !strcmp("maxSampleRate", atts[10]) &&
          !strcmp("minChannels",   atts[12]) &&
          !strcmp("maxChannels",   atts[14]));

    const size_t nMappings = sizeof(sAudioEncoderNameMap)/sizeof(sAudioEncoderNameMap[0]);
    const int codec = findTagForName(sAudioEncoderNameMap, nMappings, atts[1]);
    CHECK(codec != -1);

    MediaProfiles::AudioEncoderCap *cap =
        new MediaProfiles::AudioEncoderCap(static_cast<audio_encoder>(codec), atoi(atts[5]),
            atoi(atts[7]), atoi(atts[9]), atoi(atts[11]), atoi(atts[13]), atoi(atts[15]));
    logAudioEncoderCap(*cap);
    return cap;
}

/*static*/ output_format
MediaProfiles::createEncoderOutputFileFormat(const char **atts)
{
    CHECK(!strcmp("name", atts[0]));

    const size_t nMappings =sizeof(sFileFormatMap)/sizeof(sFileFormatMap[0]);
    const int format = findTagForName(sFileFormatMap, nMappings, atts[1]);
    CHECK(format != -1);

    return static_cast<output_format>(format);
}

static bool isCameraIdFound(int cameraId, const Vector<int>& cameraIds) {
    for (int i = 0, n = cameraIds.size(); i < n; ++i) {
        if (cameraId == cameraIds[i]) {
            return true;
        }
    }
    return false;
}

/*static*/ MediaProfiles::CamcorderProfile*
MediaProfiles::createCamcorderProfile(int cameraId, const char **atts, Vector<int>& cameraIds)
{
    CHECK(!strcmp("quality",    atts[0]) &&
          !strcmp("fileFormat", atts[2]) &&
          !strcmp("duration",   atts[4]));

    const size_t nProfileMappings = sizeof(sCamcorderQualityNameMap)/
            sizeof(sCamcorderQualityNameMap[0]);
    const int quality = findTagForName(sCamcorderQualityNameMap, nProfileMappings, atts[1]);
    CHECK(quality != -1);

    const size_t nFormatMappings = sizeof(sFileFormatMap)/sizeof(sFileFormatMap[0]);
    const int fileFormat = findTagForName(sFileFormatMap, nFormatMappings, atts[3]);
    CHECK(fileFormat != -1);

    MediaProfiles::CamcorderProfile *profile = new MediaProfiles::CamcorderProfile;
    profile->mCameraId = cameraId;
    if (!isCameraIdFound(cameraId, cameraIds)) {
        cameraIds.add(cameraId);
    }
    profile->mFileFormat = static_cast<output_format>(fileFormat);
    profile->mQuality = static_cast<camcorder_quality>(quality);
    profile->mDuration = atoi(atts[5]);
    return profile;
}

MediaProfiles::ImageEncodingQualityLevels*
MediaProfiles::findImageEncodingQualityLevels(int cameraId) const
{
    int n = mImageEncodingQualityLevels.size();
    for (int i = 0; i < n; i++) {
        ImageEncodingQualityLevels *levels = mImageEncodingQualityLevels[i];
        if (levels->mCameraId == cameraId) {
            return levels;
        }
    }
    return NULL;
}

void MediaProfiles::addImageEncodingQualityLevel(int cameraId, const char** atts)
{
    CHECK(!strcmp("quality", atts[0]));
    int quality = atoi(atts[1]);
    ALOGV("%s: cameraId=%d, quality=%d", __func__, cameraId, quality);
    ImageEncodingQualityLevels *levels = findImageEncodingQualityLevels(cameraId);

    if (levels == NULL) {
        levels = new ImageEncodingQualityLevels();
        levels->mCameraId = cameraId;
        mImageEncodingQualityLevels.add(levels);
    }

    levels->mLevels.add(quality);
}

/*static*/ int
MediaProfiles::getCameraId(const char** atts)
{
    if (!atts[0]) return 0;  // default cameraId = 0
    CHECK(!strcmp("cameraId", atts[0]));
    return atoi(atts[1]);
}

void MediaProfiles::addStartTimeOffset(int cameraId, const char** atts)
{
    int offsetTimeMs = 1000;
    if (atts[2]) {
        CHECK(!strcmp("startOffsetMs", atts[2]));
        offsetTimeMs = atoi(atts[3]);
    }

    ALOGV("%s: cameraId=%d, offset=%d ms", __func__, cameraId, offsetTimeMs);
    mStartTimeOffsets.replaceValueFor(cameraId, offsetTimeMs);
}

/*static*/ void
MediaProfiles::startElementHandler(void *userData, const char *name, const char **atts)
{
    MediaProfiles *profiles = (MediaProfiles *) userData;
    if (strcmp("Video", name) == 0) {
        createVideoCodec(atts, profiles);
    } else if (strcmp("Audio", name) == 0) {
        createAudioCodec(atts, profiles);
    } else if (strcmp("VideoEncoderCap", name) == 0 &&
               strcmp("true", atts[3]) == 0) {
        profiles->mVideoEncoders.add(createVideoEncoderCap(atts));
    } else if (strcmp("AudioEncoderCap", name) == 0 &&
               strcmp("true", atts[3]) == 0) {
        profiles->mAudioEncoders.add(createAudioEncoderCap(atts));
    } else if (strcmp("VideoDecoderCap", name) == 0 &&
               strcmp("true", atts[3]) == 0) {
        profiles->mVideoDecoders.add(createVideoDecoderCap(atts));
    } else if (strcmp("AudioDecoderCap", name) == 0 &&
               strcmp("true", atts[3]) == 0) {
        profiles->mAudioDecoders.add(createAudioDecoderCap(atts));
    } else if (strcmp("EncoderOutputFileFormat", name) == 0) {
        profiles->mEncoderOutputFileFormats.add(createEncoderOutputFileFormat(atts));
    } else if (strcmp("CamcorderProfiles", name) == 0) {
        profiles->mCurrentCameraId = getCameraId(atts);
        profiles->addStartTimeOffset(profiles->mCurrentCameraId, atts);
    } else if (strcmp("EncoderProfile", name) == 0) {
        profiles->mCamcorderProfiles.add(
            createCamcorderProfile(profiles->mCurrentCameraId, atts, profiles->mCameraIds));
    } else if (strcmp("ImageEncoding", name) == 0) {
        profiles->addImageEncodingQualityLevel(profiles->mCurrentCameraId, atts);
    }
}

static bool isCamcorderProfile(camcorder_quality quality) {
    return (quality >= CAMCORDER_QUALITY_LIST_START &&
           quality <= CAMCORDER_QUALITY_LIST_END) ||
           (quality >= CAMCORDER_QUALITY_VENDOR_LIST_START &&
           quality <= CAMCORDER_QUALITY_VENDOR_LIST_END);
}

static bool isTimelapseProfile(camcorder_quality quality) {
    return quality >= CAMCORDER_QUALITY_TIME_LAPSE_LIST_START &&
           quality <= CAMCORDER_QUALITY_TIME_LAPSE_LIST_END;
}

static bool isHighSpeedProfile(camcorder_quality quality) {
    return quality >= CAMCORDER_QUALITY_HIGH_SPEED_LIST_START &&
           quality <= CAMCORDER_QUALITY_HIGH_SPEED_LIST_END;
}

void MediaProfiles::initRequiredProfileRefs(const Vector<int>& cameraIds) {
    ALOGV("Number of camera ids: %zu", cameraIds.size());
    CHECK(cameraIds.size() > 0);
    mRequiredProfileRefs = new RequiredProfiles[cameraIds.size()];
    for (size_t i = 0, n = cameraIds.size(); i < n; ++i) {
        mRequiredProfileRefs[i].mCameraId = cameraIds[i];
        for (size_t j = 0; j < kNumRequiredProfiles; ++j) {
            mRequiredProfileRefs[i].mRefs[j].mHasRefProfile = false;
            mRequiredProfileRefs[i].mRefs[j].mRefProfileIndex = -1;
            if ((j & 1) == 0) {  // low resolution
                mRequiredProfileRefs[i].mRefs[j].mResolutionProduct = 0x7FFFFFFF;
            } else {             // high resolution
                mRequiredProfileRefs[i].mRefs[j].mResolutionProduct = 0;
            }
        }
    }
}

int MediaProfiles::getRequiredProfileRefIndex(int cameraId) {
    for (size_t i = 0, n = mCameraIds.size(); i < n; ++i) {
        if (mCameraIds[i] == cameraId) {
            return i;
        }
    }
    return -1;
}

void MediaProfiles::checkAndAddRequiredProfilesIfNecessary() {
    if (sIsInitialized) {
        return;
    }

    initRequiredProfileRefs(mCameraIds);

    for (size_t i = 0, n = mCamcorderProfiles.size(); i < n; ++i) {
        int product = mCamcorderProfiles[i]->mVideoCodec->mFrameWidth *
                      mCamcorderProfiles[i]->mVideoCodec->mFrameHeight;

        camcorder_quality quality = mCamcorderProfiles[i]->mQuality;
        int cameraId = mCamcorderProfiles[i]->mCameraId;
        int index = -1;
        int refIndex = getRequiredProfileRefIndex(cameraId);
        CHECK(refIndex != -1);
        RequiredProfileRefInfo *info;
        camcorder_quality refQuality;

        // Check high and low from either camcorder profile, timelapse profile
        // or high speed profile, but not all of them. Default, check camcorder profile
        size_t j = 0;
        size_t o = 2;
        if (isTimelapseProfile(quality)) {
            // Check timelapse profile instead.
            j = 2;
            o = kNumRequiredProfiles;
        } else if (isHighSpeedProfile(quality)) {
            // Skip the check for high speed profile.
            continue;
        } else {
            // Must be camcorder profile.
            CHECK(isCamcorderProfile(quality));
        }
        for (; j < o; ++j) {
            info = &(mRequiredProfileRefs[refIndex].mRefs[j]);
            if ((j % 2 == 0 && product > info->mResolutionProduct) ||  // low
                (j % 2 != 0 && product < info->mResolutionProduct)) {  // high
                continue;
            }
            switch (j) {
                case 0:
                   refQuality = CAMCORDER_QUALITY_LOW;
                   break;
                case 1:
                   refQuality = CAMCORDER_QUALITY_HIGH;
                   break;
                case 2:
                   refQuality = CAMCORDER_QUALITY_TIME_LAPSE_LOW;
                   break;
                case 3:
                   refQuality = CAMCORDER_QUALITY_TIME_LAPSE_HIGH;
                   break;
                default:
                    CHECK(!"Should never reach here");
            }

            if (!info->mHasRefProfile) {
                index = getCamcorderProfileIndex(cameraId, refQuality);
            }
            if (index == -1) {
                // New high or low quality profile is found.
                // Update its reference.
                info->mHasRefProfile = true;
                info->mRefProfileIndex = i;
                info->mResolutionProduct = product;
            }
        }
    }

    for (size_t cameraId = 0; cameraId < mCameraIds.size(); ++cameraId) {
        for (size_t j = 0; j < kNumRequiredProfiles; ++j) {
            int refIndex = getRequiredProfileRefIndex(cameraId);
            CHECK(refIndex != -1);
            RequiredProfileRefInfo *info =
                    &mRequiredProfileRefs[refIndex].mRefs[j];

            if (info->mHasRefProfile) {

                std::unique_ptr<CamcorderProfile> profile =
                    std::make_unique<CamcorderProfile>(
                            *mCamcorderProfiles[info->mRefProfileIndex]);

                // Overwrite the quality
                switch (j % kNumRequiredProfiles) {
                    case 0:
                        profile->mQuality = CAMCORDER_QUALITY_LOW;
                        break;
                    case 1:
                        profile->mQuality = CAMCORDER_QUALITY_HIGH;
                        break;
                    case 2:
                        profile->mQuality = CAMCORDER_QUALITY_TIME_LAPSE_LOW;
                        break;
                    case 3:
                        profile->mQuality = CAMCORDER_QUALITY_TIME_LAPSE_HIGH;
                        break;
                    default:
                        CHECK(!"Should never come here");
                }

                int index = getCamcorderProfileIndex(cameraId, profile->mQuality);
                if (index != -1) {
                    ALOGV("Profile quality %d for camera %zu already exists",
                        profile->mQuality, cameraId);
                    CHECK(index == refIndex);
                    continue;
                }

                // Insert the new profile
                ALOGV("Add a profile: quality %d=>%d for camera %zu",
                        mCamcorderProfiles[info->mRefProfileIndex]->mQuality,
                        profile->mQuality, cameraId);

                mCamcorderProfiles.add(profile.release());
            }
        }
    }
}

/*static*/ MediaProfiles*
MediaProfiles::getInstance()
{
    char platform[PROPERTY_VALUE_MAX] = {0};
    ALOGV("getInstance");
    Mutex::Autolock lock(sLock);
    if (!sIsInitialized) {
        char value[PROPERTY_VALUE_MAX];
        if (property_get("media.settings.xml", value, NULL) <= 0) {
            const char* xmlFile = nullptr;
            for (auto const& f : xmlFiles) {
                if (checkXmlFile(f)) {
                    xmlFile = f;
                    break;
                }
            }
            if (xmlFile == nullptr) {
                ALOGW("Could not find a validated xml file. "
                        "Using the default instance instead.");
                sInstance = createDefaultInstance();
            } else {
                sInstance = createInstanceFromXmlFile(xmlFile);
            }
        } else {
                if (!strncmp(value, "/vendor/etc", strlen("/vendor/etc"))) {
                    property_get("ro.board.platform", platform, NULL);
                    if (!strcmp(platform, "msm8953")){
                        if (property_get("vendor.media.msm8953.version", value, "0") &&
                            (atoi(value) == 1)){
                            strlcpy(value, "/vendor/etc/media_profiles_8953_v1.xml",
                                    PROPERTY_VALUE_MAX);
                        } else {
                            strlcpy(value, "/vendor/etc/media_profiles_vendor.xml",
                                    PROPERTY_VALUE_MAX);
                        }
                    } else if (!strcmp(platform, "sdm660")) {
                        property_get("vendor.media.sdm660.version", value, "0");
                        if (atoi(value) == 1) {
                            strlcpy(value, "/vendor/etc/media_profiles_sdm660_v1.xml",
                                    PROPERTY_VALUE_MAX);
                        } else {
                            strlcpy(value, "/vendor/etc/media_profiles_vendor.xml",
                                    PROPERTY_VALUE_MAX);
                        }
                    }
                }
            sInstance = createInstanceFromXmlFile(value);
        }
        CHECK(sInstance != NULL);
        sInstance->checkAndAddRequiredProfilesIfNecessary();
        sIsInitialized = true;
    }

    return sInstance;
}

/*static*/ MediaProfiles::VideoEncoderCap*
MediaProfiles::createDefaultH263VideoEncoderCap()
{
    return new MediaProfiles::VideoEncoderCap(
        VIDEO_ENCODER_H263, 192000, 420000, 176, 352, 144, 288, 1, 20, 0, 0, 0);
}

/*static*/ MediaProfiles::VideoEncoderCap*
MediaProfiles::createDefaultM4vVideoEncoderCap()
{
    return new MediaProfiles::VideoEncoderCap(
        VIDEO_ENCODER_MPEG_4_SP, 192000, 420000, 176, 352, 144, 288, 1, 20, 0, 0, 0);
}


/*static*/ void
MediaProfiles::createDefaultVideoEncoders(MediaProfiles *profiles)
{
    profiles->mVideoEncoders.add(createDefaultH263VideoEncoderCap());
    profiles->mVideoEncoders.add(createDefaultM4vVideoEncoderCap());
}

/*static*/ MediaProfiles::CamcorderProfile*
MediaProfiles::createDefaultCamcorderTimeLapseQcifProfile(camcorder_quality quality)
{
    MediaProfiles::VideoCodec *videoCodec =
        new MediaProfiles::VideoCodec(VIDEO_ENCODER_H263, 1000000, 176, 144, 20);

    AudioCodec *audioCodec = new AudioCodec(AUDIO_ENCODER_AMR_NB, 12200, 8000, 1);
    CamcorderProfile *profile = new MediaProfiles::CamcorderProfile;
    profile->mCameraId = 0;
    profile->mFileFormat = OUTPUT_FORMAT_THREE_GPP;
    profile->mQuality = quality;
    profile->mDuration = 60;
    profile->mVideoCodec = videoCodec;
    profile->mAudioCodec = audioCodec;
    return profile;
}

/*static*/ MediaProfiles::CamcorderProfile*
MediaProfiles::createDefaultCamcorderTimeLapse480pProfile(camcorder_quality quality)
{
    MediaProfiles::VideoCodec *videoCodec =
        new MediaProfiles::VideoCodec(VIDEO_ENCODER_H263, 20000000, 720, 480, 20);

    AudioCodec *audioCodec = new AudioCodec(AUDIO_ENCODER_AMR_NB, 12200, 8000, 1);
    CamcorderProfile *profile = new MediaProfiles::CamcorderProfile;
    profile->mCameraId = 0;
    profile->mFileFormat = OUTPUT_FORMAT_THREE_GPP;
    profile->mQuality = quality;
    profile->mDuration = 60;
    profile->mVideoCodec = videoCodec;
    profile->mAudioCodec = audioCodec;
    return profile;
}

/*static*/ void
MediaProfiles::createDefaultCamcorderTimeLapseLowProfiles(
        MediaProfiles::CamcorderProfile **lowTimeLapseProfile,
        MediaProfiles::CamcorderProfile **lowSpecificTimeLapseProfile) {
    *lowTimeLapseProfile = createDefaultCamcorderTimeLapseQcifProfile(
            CAMCORDER_QUALITY_TIME_LAPSE_LOW);
    *lowSpecificTimeLapseProfile = createDefaultCamcorderTimeLapseQcifProfile(
            CAMCORDER_QUALITY_TIME_LAPSE_QCIF);
}

/*static*/ void
MediaProfiles::createDefaultCamcorderTimeLapseHighProfiles(
        MediaProfiles::CamcorderProfile **highTimeLapseProfile,
        MediaProfiles::CamcorderProfile **highSpecificTimeLapseProfile) {
    *highTimeLapseProfile = createDefaultCamcorderTimeLapse480pProfile(
            CAMCORDER_QUALITY_TIME_LAPSE_HIGH);
    *highSpecificTimeLapseProfile = createDefaultCamcorderTimeLapse480pProfile(
            CAMCORDER_QUALITY_TIME_LAPSE_480P);
}

/*static*/ MediaProfiles::CamcorderProfile*
MediaProfiles::createDefaultCamcorderQcifProfile(camcorder_quality quality)
{
    MediaProfiles::VideoCodec *videoCodec =
        new MediaProfiles::VideoCodec(VIDEO_ENCODER_H263, 192000, 176, 144, 20);

    MediaProfiles::AudioCodec *audioCodec =
        new MediaProfiles::AudioCodec(AUDIO_ENCODER_AMR_NB, 12200, 8000, 1);

    MediaProfiles::CamcorderProfile *profile = new MediaProfiles::CamcorderProfile;
    profile->mCameraId = 0;
    profile->mFileFormat = OUTPUT_FORMAT_THREE_GPP;
    profile->mQuality = quality;
    profile->mDuration = 30;
    profile->mVideoCodec = videoCodec;
    profile->mAudioCodec = audioCodec;
    return profile;
}

/*static*/ MediaProfiles::CamcorderProfile*
MediaProfiles::createDefaultCamcorderCifProfile(camcorder_quality quality)
{
    MediaProfiles::VideoCodec *videoCodec =
        new MediaProfiles::VideoCodec(VIDEO_ENCODER_H263, 360000, 352, 288, 20);

    AudioCodec *audioCodec = new AudioCodec(AUDIO_ENCODER_AMR_NB, 12200, 8000, 1);
    CamcorderProfile *profile = new MediaProfiles::CamcorderProfile;
    profile->mCameraId = 0;
    profile->mFileFormat = OUTPUT_FORMAT_THREE_GPP;
    profile->mQuality = quality;
    profile->mDuration = 60;
    profile->mVideoCodec = videoCodec;
    profile->mAudioCodec = audioCodec;
    return profile;
}

/*static*/ void
MediaProfiles::createDefaultCamcorderLowProfiles(
        MediaProfiles::CamcorderProfile **lowProfile,
        MediaProfiles::CamcorderProfile **lowSpecificProfile) {
    *lowProfile = createDefaultCamcorderQcifProfile(CAMCORDER_QUALITY_LOW);
    *lowSpecificProfile = createDefaultCamcorderQcifProfile(CAMCORDER_QUALITY_QCIF);
}

/*static*/ void
MediaProfiles::createDefaultCamcorderHighProfiles(
        MediaProfiles::CamcorderProfile **highProfile,
        MediaProfiles::CamcorderProfile **highSpecificProfile) {
    *highProfile = createDefaultCamcorderCifProfile(CAMCORDER_QUALITY_HIGH);
    *highSpecificProfile = createDefaultCamcorderCifProfile(CAMCORDER_QUALITY_CIF);
}

/*static*/ void
MediaProfiles::createDefaultCamcorderProfiles(MediaProfiles *profiles)
{
    // low camcorder profiles.
    MediaProfiles::CamcorderProfile *lowProfile, *lowSpecificProfile;
    createDefaultCamcorderLowProfiles(&lowProfile, &lowSpecificProfile);
    profiles->mCamcorderProfiles.add(lowProfile);
    profiles->mCamcorderProfiles.add(lowSpecificProfile);

    // high camcorder profiles.
    MediaProfiles::CamcorderProfile* highProfile, *highSpecificProfile;
    createDefaultCamcorderHighProfiles(&highProfile, &highSpecificProfile);
    profiles->mCamcorderProfiles.add(highProfile);
    profiles->mCamcorderProfiles.add(highSpecificProfile);

    // low camcorder time lapse profiles.
    MediaProfiles::CamcorderProfile *lowTimeLapseProfile, *lowSpecificTimeLapseProfile;
    createDefaultCamcorderTimeLapseLowProfiles(&lowTimeLapseProfile, &lowSpecificTimeLapseProfile);
    profiles->mCamcorderProfiles.add(lowTimeLapseProfile);
    profiles->mCamcorderProfiles.add(lowSpecificTimeLapseProfile);

    // high camcorder time lapse profiles.
    MediaProfiles::CamcorderProfile *highTimeLapseProfile, *highSpecificTimeLapseProfile;
    createDefaultCamcorderTimeLapseHighProfiles(&highTimeLapseProfile,
            &highSpecificTimeLapseProfile);
    profiles->mCamcorderProfiles.add(highTimeLapseProfile);
    profiles->mCamcorderProfiles.add(highSpecificTimeLapseProfile);

    // For emulator and other legacy devices which does not have a
    // media_profiles.xml file, We assume that the default camera id
    // is 0 and that is the only camera available.
    profiles->mCameraIds.push(0);
}

/*static*/ void
MediaProfiles::createDefaultAudioEncoders(MediaProfiles *profiles)
{
    profiles->mAudioEncoders.add(createDefaultAmrNBEncoderCap());
<<<<<<< HEAD
    profiles->mAudioEncoders.add(createDefaultAacEncoderCap());
=======
    profiles->mAudioEncoders.add(createDefaultLpcmEncoderCap());
>>>>>>> 033a15a8
}

/*static*/ void
MediaProfiles::createDefaultVideoDecoders(MediaProfiles *profiles)
{
    MediaProfiles::VideoDecoderCap *cap =
        new MediaProfiles::VideoDecoderCap(VIDEO_DECODER_WMV);

    profiles->mVideoDecoders.add(cap);
}

/*static*/ void
MediaProfiles::createDefaultAudioDecoders(MediaProfiles *profiles)
{
    MediaProfiles::AudioDecoderCap *cap =
        new MediaProfiles::AudioDecoderCap(AUDIO_DECODER_WMA);

    profiles->mAudioDecoders.add(cap);
}

/*static*/ void
MediaProfiles::createDefaultEncoderOutputFileFormats(MediaProfiles *profiles)
{
    profiles->mEncoderOutputFileFormats.add(OUTPUT_FORMAT_THREE_GPP);
    profiles->mEncoderOutputFileFormats.add(OUTPUT_FORMAT_MPEG_4);
}

/*static*/ MediaProfiles::AudioEncoderCap*
MediaProfiles::createDefaultAmrNBEncoderCap()
{
    return new MediaProfiles::AudioEncoderCap(
        AUDIO_ENCODER_AMR_NB, 5525, 12200, 8000, 8000, 1, 1);
}

<<<<<<< HEAD
/*static*/ MediaProfiles::AudioEncoderCap*
MediaProfiles::createDefaultAacEncoderCap()
{
    return new MediaProfiles::AudioEncoderCap(
        AUDIO_ENCODER_AAC, 64000, 156000, 8000, 48000, 1, 2);
=======

/*static*/ MediaProfiles::AudioEncoderCap*
MediaProfiles::createDefaultLpcmEncoderCap()
{
    return new MediaProfiles::AudioEncoderCap(
        AUDIO_ENCODER_LPCM, 768000, 4608000, 8000, 48000, 1, 6);
>>>>>>> 033a15a8
}

/*static*/ void
MediaProfiles::createDefaultImageEncodingQualityLevels(MediaProfiles *profiles)
{
    ImageEncodingQualityLevels *levels = new ImageEncodingQualityLevels();
    levels->mCameraId = 0;
    levels->mLevels.add(70);
    levels->mLevels.add(80);
    levels->mLevels.add(90);
    profiles->mImageEncodingQualityLevels.add(levels);
}

/*static*/ MediaProfiles*
MediaProfiles::createDefaultInstance()
{
    MediaProfiles *profiles = new MediaProfiles;
    createDefaultCamcorderProfiles(profiles);
    createDefaultVideoEncoders(profiles);
    createDefaultAudioEncoders(profiles);
    createDefaultVideoDecoders(profiles);
    createDefaultAudioDecoders(profiles);
    createDefaultEncoderOutputFileFormats(profiles);
    createDefaultImageEncodingQualityLevels(profiles);
    return profiles;
}

bool MediaProfiles::checkXmlFile(const char* xmlFile) {
    struct stat fStat;
    return stat(xmlFile, &fStat) == 0 && S_ISREG(fStat.st_mode);
    // TODO: Add validation
}

/*static*/ MediaProfiles*
MediaProfiles::createInstanceFromXmlFile(const char *xml)
{
    FILE *fp = NULL;
    CHECK((fp = fopen(xml, "r")));

    XML_Parser parser = ::XML_ParserCreate(NULL);
    CHECK(parser != NULL);

    MediaProfiles *profiles = new MediaProfiles();
    ::XML_SetUserData(parser, profiles);
    ::XML_SetElementHandler(parser, startElementHandler, NULL);

    /*
      FIXME:
      expat is not compiled with -DXML_DTD. We don't have DTD parsing support.

      if (!::XML_SetParamEntityParsing(parser, XML_PARAM_ENTITY_PARSING_ALWAYS)) {
          ALOGE("failed to enable DTD support in the xml file");
          return UNKNOWN_ERROR;
      }

    */

    const int BUFF_SIZE = 512;
    for (;;) {
        void *buff = ::XML_GetBuffer(parser, BUFF_SIZE);
        if (buff == NULL) {
            ALOGE("failed to in call to XML_GetBuffer()");
            delete profiles;
            profiles = NULL;
            goto exit;
        }

        int bytes_read = ::fread(buff, 1, BUFF_SIZE, fp);
        if (bytes_read < 0) {
            ALOGE("failed in call to read");
            delete profiles;
            profiles = NULL;
            goto exit;
        }

        CHECK(::XML_ParseBuffer(parser, bytes_read, bytes_read == 0));

        if (bytes_read == 0) break;  // done parsing the xml file
    }

exit:
    ::XML_ParserFree(parser);
    ::fclose(fp);
    return profiles;
}

Vector<output_format> MediaProfiles::getOutputFileFormats() const
{
    return mEncoderOutputFileFormats;  // copy out
}

Vector<video_encoder> MediaProfiles::getVideoEncoders() const
{
    Vector<video_encoder> encoders;
    for (size_t i = 0; i < mVideoEncoders.size(); ++i) {
        encoders.add(mVideoEncoders[i]->mCodec);
    }
    return encoders;  // copy out
}

int MediaProfiles::getVideoEncoderParamByName(const char *name, video_encoder codec) const
{
    ALOGV("getVideoEncoderParamByName: %s for codec %d", name, codec);
    int index = -1;
    for (size_t i = 0, n = mVideoEncoders.size(); i < n; ++i) {
        if (mVideoEncoders[i]->mCodec == codec) {
            index = i;
            break;
        }
    }
    if (index == -1) {
        ALOGE("The given video encoder %d is not found", codec);
        return -1;
    }

    if (!strcmp("enc.vid.width.min", name)) return mVideoEncoders[index]->mMinFrameWidth;
    if (!strcmp("enc.vid.width.max", name)) return mVideoEncoders[index]->mMaxFrameWidth;
    if (!strcmp("enc.vid.height.min", name)) return mVideoEncoders[index]->mMinFrameHeight;
    if (!strcmp("enc.vid.height.max", name)) return mVideoEncoders[index]->mMaxFrameHeight;
    if (!strcmp("enc.vid.bps.min", name)) return mVideoEncoders[index]->mMinBitRate;
    if (!strcmp("enc.vid.bps.max", name)) return mVideoEncoders[index]->mMaxBitRate;
    if (!strcmp("enc.vid.fps.min", name)) return mVideoEncoders[index]->mMinFrameRate;
    if (!strcmp("enc.vid.fps.max", name)) return mVideoEncoders[index]->mMaxFrameRate;
    if (!strcmp("enc.vid.hfr.width.max", name)) return mVideoEncoders[index]->mMaxHFRFrameWidth;
    if (!strcmp("enc.vid.hfr.height.max", name)) return mVideoEncoders[index]->mMaxHFRFrameHeight;
    if (!strcmp("enc.vid.hfr.mode.max", name)) return mVideoEncoders[index]->mMaxHFRMode;

    ALOGE("The given video encoder param name %s is not found", name);
    return -1;
}

Vector<audio_encoder> MediaProfiles::getAudioEncoders() const
{
    Vector<audio_encoder> encoders;
    for (size_t i = 0; i < mAudioEncoders.size(); ++i) {
        encoders.add(mAudioEncoders[i]->mCodec);
    }
    return encoders;  // copy out
}

int MediaProfiles::getAudioEncoderParamByName(const char *name, audio_encoder codec) const
{
    ALOGV("getAudioEncoderParamByName: %s for codec %d", name, codec);
    int index = -1;
    for (size_t i = 0, n = mAudioEncoders.size(); i < n; ++i) {
        if (mAudioEncoders[i]->mCodec == codec) {
            index = i;
            break;
        }
    }
    if (index == -1) {
        ALOGE("The given audio encoder %d is not found", codec);
        return -1;
    }

    if (!strcmp("enc.aud.ch.min", name)) return mAudioEncoders[index]->mMinChannels;
    if (!strcmp("enc.aud.ch.max", name)) return mAudioEncoders[index]->mMaxChannels;
    if (!strcmp("enc.aud.bps.min", name)) return mAudioEncoders[index]->mMinBitRate;
    if (!strcmp("enc.aud.bps.max", name)) return mAudioEncoders[index]->mMaxBitRate;
    if (!strcmp("enc.aud.hz.min", name)) return mAudioEncoders[index]->mMinSampleRate;
    if (!strcmp("enc.aud.hz.max", name)) return mAudioEncoders[index]->mMaxSampleRate;

    ALOGE("The given audio encoder param name %s is not found", name);
    return -1;
}

Vector<video_decoder> MediaProfiles::getVideoDecoders() const
{
    Vector<video_decoder> decoders;
    for (size_t i = 0; i < mVideoDecoders.size(); ++i) {
        decoders.add(mVideoDecoders[i]->mCodec);
    }
    return decoders;  // copy out
}

Vector<audio_decoder> MediaProfiles::getAudioDecoders() const
{
    Vector<audio_decoder> decoders;
    for (size_t i = 0; i < mAudioDecoders.size(); ++i) {
        decoders.add(mAudioDecoders[i]->mCodec);
    }
    return decoders;  // copy out
}

int MediaProfiles::getCamcorderProfileIndex(int cameraId, camcorder_quality quality) const
{
    int index = -1;
    for (size_t i = 0, n = mCamcorderProfiles.size(); i < n; ++i) {
        if (mCamcorderProfiles[i]->mCameraId == cameraId &&
            mCamcorderProfiles[i]->mQuality == quality) {
            index = i;
            break;
        }
    }
    return index;
}

int MediaProfiles::getCamcorderProfileParamByName(const char *name,
                                                  int cameraId,
                                                  camcorder_quality quality) const
{
    ALOGV("getCamcorderProfileParamByName: %s for camera %d, quality %d",
        name, cameraId, quality);

    int index = getCamcorderProfileIndex(cameraId, quality);
    if (index == -1) {
        ALOGE("The given camcorder profile camera %d quality %d is not found",
            cameraId, quality);
        return -1;
    }

    if (!strcmp("duration", name)) return mCamcorderProfiles[index]->mDuration;
    if (!strcmp("file.format", name)) return mCamcorderProfiles[index]->mFileFormat;
    if (!strcmp("vid.codec", name)) return mCamcorderProfiles[index]->mVideoCodec->mCodec;
    if (!strcmp("vid.width", name)) return mCamcorderProfiles[index]->mVideoCodec->mFrameWidth;
    if (!strcmp("vid.height", name)) return mCamcorderProfiles[index]->mVideoCodec->mFrameHeight;
    if (!strcmp("vid.bps", name)) return mCamcorderProfiles[index]->mVideoCodec->mBitRate;
    if (!strcmp("vid.fps", name)) return mCamcorderProfiles[index]->mVideoCodec->mFrameRate;
    if (!strcmp("aud.codec", name)) return mCamcorderProfiles[index]->mAudioCodec->mCodec;
    if (!strcmp("aud.bps", name)) return mCamcorderProfiles[index]->mAudioCodec->mBitRate;
    if (!strcmp("aud.ch", name)) return mCamcorderProfiles[index]->mAudioCodec->mChannels;
    if (!strcmp("aud.hz", name)) return mCamcorderProfiles[index]->mAudioCodec->mSampleRate;

    ALOGE("The given camcorder profile param id %d name %s is not found", cameraId, name);
    return -1;
}

bool MediaProfiles::hasCamcorderProfile(int cameraId, camcorder_quality quality) const
{
    return (getCamcorderProfileIndex(cameraId, quality) != -1);
}

Vector<int> MediaProfiles::getImageEncodingQualityLevels(int cameraId) const
{
    Vector<int> result;
    ImageEncodingQualityLevels *levels = findImageEncodingQualityLevels(cameraId);
    if (levels != NULL) {
        result = levels->mLevels;  // copy out
    }
    return result;
}

int MediaProfiles::getStartTimeOffsetMs(int cameraId) const {
    int offsetTimeMs = -1;
    ssize_t index = mStartTimeOffsets.indexOfKey(cameraId);
    if (index >= 0) {
        offsetTimeMs = mStartTimeOffsets.valueFor(cameraId);
    }
    ALOGV("offsetTime=%d ms and cameraId=%d", offsetTimeMs, cameraId);
    return offsetTimeMs;
}

MediaProfiles::~MediaProfiles()
{
    CHECK("destructor should never be called" == 0);
#if 0
    for (size_t i = 0; i < mAudioEncoders.size(); ++i) {
        delete mAudioEncoders[i];
    }
    mAudioEncoders.clear();

    for (size_t i = 0; i < mVideoEncoders.size(); ++i) {
        delete mVideoEncoders[i];
    }
    mVideoEncoders.clear();

    for (size_t i = 0; i < mVideoDecoders.size(); ++i) {
        delete mVideoDecoders[i];
    }
    mVideoDecoders.clear();

    for (size_t i = 0; i < mAudioDecoders.size(); ++i) {
        delete mAudioDecoders[i];
    }
    mAudioDecoders.clear();

    for (size_t i = 0; i < mCamcorderProfiles.size(); ++i) {
        delete mCamcorderProfiles[i];
    }
    mCamcorderProfiles.clear();
#endif
}
} // namespace android<|MERGE_RESOLUTION|>--- conflicted
+++ resolved
@@ -845,11 +845,8 @@
 MediaProfiles::createDefaultAudioEncoders(MediaProfiles *profiles)
 {
     profiles->mAudioEncoders.add(createDefaultAmrNBEncoderCap());
-<<<<<<< HEAD
     profiles->mAudioEncoders.add(createDefaultAacEncoderCap());
-=======
     profiles->mAudioEncoders.add(createDefaultLpcmEncoderCap());
->>>>>>> 033a15a8
 }
 
 /*static*/ void
@@ -884,20 +881,18 @@
         AUDIO_ENCODER_AMR_NB, 5525, 12200, 8000, 8000, 1, 1);
 }
 
-<<<<<<< HEAD
 /*static*/ MediaProfiles::AudioEncoderCap*
 MediaProfiles::createDefaultAacEncoderCap()
 {
     return new MediaProfiles::AudioEncoderCap(
         AUDIO_ENCODER_AAC, 64000, 156000, 8000, 48000, 1, 2);
-=======
+}
 
 /*static*/ MediaProfiles::AudioEncoderCap*
 MediaProfiles::createDefaultLpcmEncoderCap()
 {
     return new MediaProfiles::AudioEncoderCap(
         AUDIO_ENCODER_LPCM, 768000, 4608000, 8000, 48000, 1, 6);
->>>>>>> 033a15a8
 }
 
 /*static*/ void
