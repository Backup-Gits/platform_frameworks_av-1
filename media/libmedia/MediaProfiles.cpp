--- conflicted
+++ resolved
@@ -638,8 +638,6 @@
                             strlcpy(value, "/vendor/etc/media_profiles_vendor.xml",
                                     PROPERTY_VALUE_MAX);
                         }
-<<<<<<< HEAD
-=======
                     } else if (!strcmp(platform, "sdm660")) {
                         property_get("vendor.media.sdm660.version", value, "0");
                         if (atoi(value) == 1) {
@@ -649,7 +647,6 @@
                             strlcpy(value, "/vendor/etc/media_profiles_vendor.xml",
                                     PROPERTY_VALUE_MAX);
                         }
->>>>>>> 8a04a386
                     }
                 }
             sInstance = createInstanceFromXmlFile(value);
