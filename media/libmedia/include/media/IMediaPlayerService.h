/*
 * Copyright (C) 2008 The Android Open Source Project
 *
 * Licensed under the Apache License, Version 2.0 (the "License");
 * you may not use this file except in compliance with the License.
 * You may obtain a copy of the License at
 *
 *      http://www.apache.org/licenses/LICENSE-2.0
 *
 * Unless required by applicable law or agreed to in writing, software
 * distributed under the License is distributed on an "AS IS" BASIS,
 * WITHOUT WARRANTIES OR CONDITIONS OF ANY KIND, either express or implied.
 * See the License for the specific language governing permissions and
 * limitations under the License.
 */

#ifndef ANDROID_IMEDIAPLAYERSERVICE_H
#define ANDROID_IMEDIAPLAYERSERVICE_H

#include <utils/Errors.h>  // for status_t
#include <utils/KeyedVector.h>
#include <utils/RefBase.h>
#include <utils/String8.h>
#include <binder/IInterface.h>
#include <binder/Parcel.h>
#include <system/audio.h>

#include <media/IMediaPlayerClient.h>
#include <media/IMediaMetadataRetriever.h>

#include <string>

namespace android {

class IMediaPlayer;
struct IHDCP;
class IMediaCodecList;
struct IMediaHTTPService;
class IMediaRecorder;
class IOMX;
class IRemoteDisplay;
class IRemoteDisplayClient;
struct IStreamSource;

class IMediaPlayerService: public IInterface
{
public:
    DECLARE_META_INTERFACE(MediaPlayerService);

    virtual sp<IMediaRecorder> createMediaRecorder(const String16 &opPackageName) = 0;
    virtual sp<IMediaMetadataRetriever> createMetadataRetriever() = 0;
    virtual sp<IMediaPlayer> create(const sp<IMediaPlayerClient>& client,
<<<<<<< HEAD
            audio_session_t audioSessionId = AUDIO_SESSION_ALLOCATE) = 0;
    virtual sp<IHDCP>           makeHDCP(bool createEncryptionModule) = 0;
=======
            audio_session_t audioSessionId = AUDIO_SESSION_ALLOCATE,
            const std::string opPackage = "") = 0;
>>>>>>> 3bac8972
    virtual sp<IMediaCodecList> getCodecList() const = 0;

    // Connects to a remote display.
    // 'iface' specifies the address of the local interface on which to listen for
    // a connection from the remote display as an ip address and port number
    // of the form "x.x.x.x:y".  The media server should call back into the provided remote
    // display client when display connection, disconnection or errors occur.
    // The assumption is that at most one remote display will be connected to the
    // provided interface at a time.
    virtual sp<IRemoteDisplay> listenForRemoteDisplay(const String16 &opPackageName,
            const sp<IRemoteDisplayClient>& client, const String8& iface) = 0;

    // codecs and audio devices usage tracking for the battery app
    enum BatteryDataBits {
        // tracking audio codec
        kBatteryDataTrackAudio          = 0x1,
        // tracking video codec
        kBatteryDataTrackVideo          = 0x2,
        // codec is started, otherwise codec is paused
        kBatteryDataCodecStarted        = 0x4,
        // tracking decoder (for media player),
        // otherwise tracking encoder (for media recorder)
        kBatteryDataTrackDecoder        = 0x8,
        // start to play an audio on an audio device
        kBatteryDataAudioFlingerStart   = 0x10,
        // stop/pause the audio playback
        kBatteryDataAudioFlingerStop    = 0x20,
        // audio is rounted to speaker
        kBatteryDataSpeakerOn           = 0x40,
        // audio is rounted to devices other than speaker
        kBatteryDataOtherAudioDeviceOn  = 0x80,
    };

    virtual void addBatteryData(uint32_t params) = 0;
    virtual status_t pullBatteryData(Parcel* reply) = 0;
};

// ----------------------------------------------------------------------------

class BnMediaPlayerService: public BnInterface<IMediaPlayerService>
{
public:
    virtual status_t    onTransact( uint32_t code,
                                    const Parcel& data,
                                    Parcel* reply,
                                    uint32_t flags = 0);
};

}; // namespace android

#endif // ANDROID_IMEDIAPLAYERSERVICE_H<|MERGE_RESOLUTION|>--- conflicted
+++ resolved
@@ -50,13 +50,9 @@
     virtual sp<IMediaRecorder> createMediaRecorder(const String16 &opPackageName) = 0;
     virtual sp<IMediaMetadataRetriever> createMetadataRetriever() = 0;
     virtual sp<IMediaPlayer> create(const sp<IMediaPlayerClient>& client,
-<<<<<<< HEAD
-            audio_session_t audioSessionId = AUDIO_SESSION_ALLOCATE) = 0;
-    virtual sp<IHDCP>           makeHDCP(bool createEncryptionModule) = 0;
-=======
             audio_session_t audioSessionId = AUDIO_SESSION_ALLOCATE,
             const std::string opPackage = "") = 0;
->>>>>>> 3bac8972
+    virtual sp<IHDCP>           makeHDCP(bool createEncryptionModule) = 0;
     virtual sp<IMediaCodecList> getCodecList() const = 0;
 
     // Connects to a remote display.
