/*
 * Copyright (C) 2016 The Android Open Source Project
 *
 * Licensed under the Apache License, Version 2.0 (the "License");
 * you may not use this file except in compliance with the License.
 * You may obtain a copy of the License at
 *
 *      http://www.apache.org/licenses/LICENSE-2.0
 *
 * Unless required by applicable law or agreed to in writing, software
 * distributed under the License is distributed on an "AS IS" BASIS,
 * WITHOUT WARRANTIES OR CONDITIONS OF ANY KIND, either express or implied.
 * See the License for the specific language governing permissions and
 * limitations under the License.
 */

#ifndef ANDROID_TYPE_CONVERTER_H_
#define ANDROID_TYPE_CONVERTER_H_

#include <set>
#include <string>
#include <string.h>
#include <vector>

#include <vector>
#include <system/audio.h>
#include <utils/Log.h>
#include <utils/Vector.h>
#include <utils/SortedVector.h>

#include <media/AudioParameter.h>
#include "convert.h"

namespace android {

template <typename T>
struct DefaultTraits
{
    typedef T Type;
    typedef std::vector<Type> Collection;
    static void add(Collection &collection, Type value)
    {
        collection.push_back(value);
    }
};
template <typename T>
<<<<<<< HEAD
struct VectorTraits
{
    typedef T Type;
    typedef Vector<Type> Collection;
=======
struct SortedVectorTraits
{
    typedef T Type;
    typedef SortedVector<Type> Collection;
>>>>>>> c1aabf30
    static void add(Collection &collection, Type value)
    {
        collection.add(value);
    }
};
template <typename T>
<<<<<<< HEAD
struct SortedVectorTraits
{
    typedef T Type;
    typedef SortedVector<Type> Collection;
    static void add(Collection &collection, Type value)
    {
        collection.add(value);
    }
};

using SampleRateTraits = SortedVectorTraits<uint32_t>;
using DeviceTraits = DefaultTraits<audio_devices_t>;
struct OutputDeviceTraits : public DeviceTraits {};
struct InputDeviceTraits : public DeviceTraits {};
using ChannelTraits = SortedVectorTraits<audio_channel_mask_t>;
=======
struct SetTraits
{
    typedef T Type;
    typedef std::set<Type> Collection;
    static void add(Collection &collection, Type value)
    {
        collection.insert(value);
    }
};

using SampleRateTraits = SetTraits<uint32_t>;
using DeviceTraits = DefaultTraits<audio_devices_t>;
struct OutputDeviceTraits : public DeviceTraits {};
struct InputDeviceTraits : public DeviceTraits {};
using ChannelTraits = SetTraits<audio_channel_mask_t>;
>>>>>>> c1aabf30
struct OutputChannelTraits : public ChannelTraits {};
struct InputChannelTraits : public ChannelTraits {};
struct ChannelIndexTraits : public ChannelTraits {};
using InputFlagTraits = DefaultTraits<audio_input_flags_t>;
using OutputFlagTraits = DefaultTraits<audio_output_flags_t>;
<<<<<<< HEAD
using FormatTraits = VectorTraits<audio_format_t>;
=======
using FormatTraits = DefaultTraits<audio_format_t>;
>>>>>>> c1aabf30
using GainModeTraits = DefaultTraits<audio_gain_mode_t>;
using StreamTraits = DefaultTraits<audio_stream_type_t>;
using AudioModeTraits = DefaultTraits<audio_mode_t>;
using AudioContentTraits = DefaultTraits<audio_content_type_t>;
using UsageTraits = DefaultTraits<audio_usage_t>;
using SourceTraits = DefaultTraits<audio_source_t>;
struct AudioFlagTraits : public DefaultTraits<audio_flags_mask_t> {};

template <class Traits>
static void collectionFromString(const std::string &str, typename Traits::Collection &collection,
                                 const char *del = AudioParameter::valueListSeparator)
{
    char *literal = strdup(str.c_str());
    for (const char *cstr = strtok(literal, del); cstr != NULL; cstr = strtok(NULL, del)) {
        typename Traits::Type value;
        if (utilities::convertTo<std::string, typename Traits::Type >(cstr, value)) {
            Traits::add(collection, value);
        }
    }
    free(literal);
}

template <class Traits>
class TypeConverter
{
public:
    static bool toString(const typename Traits::Type &value, std::string &str);

    static bool fromString(const std::string &str, typename Traits::Type &result);

    static void collectionFromString(const std::string &str,
                                     typename Traits::Collection &collection,
                                     const char *del = AudioParameter::valueListSeparator);

    static uint32_t maskFromString(
            const std::string &str, const char *del = AudioParameter::valueListSeparator);

    static void maskToString(
            uint32_t mask, std::string &str, const char *del = AudioParameter::valueListSeparator);

protected:
    struct Table {
        const char *literal;
        typename Traits::Type value;
    };

    static const Table mTable[];
};

template <class Traits>
inline bool TypeConverter<Traits>::toString(const typename Traits::Type &value, std::string &str)
{
    for (size_t i = 0; mTable[i].literal; i++) {
        if (mTable[i].value == value) {
            str = mTable[i].literal;
            return true;
        }
    }
    char result[64];
    snprintf(result, sizeof(result), "Unknown enum value %d", value);
    str = result;
    return false;
}

template <class Traits>
inline bool TypeConverter<Traits>::fromString(const std::string &str, typename Traits::Type &result)
{
    for (size_t i = 0; mTable[i].literal; i++) {
        if (strcmp(mTable[i].literal, str.c_str()) == 0) {
            ALOGV("stringToEnum() found %s", mTable[i].literal);
            result = mTable[i].value;
            return true;
        }
    }
    return false;
}

template <class Traits>
inline void TypeConverter<Traits>::collectionFromString(const std::string &str,
        typename Traits::Collection &collection,
        const char *del)
{
    char *literal = strdup(str.c_str());

    for (const char *cstr = strtok(literal, del); cstr != NULL; cstr = strtok(NULL, del)) {
        typename Traits::Type value;
        if (fromString(cstr, value)) {
            Traits::add(collection, value);
        }
    }
    free(literal);
}

template <class Traits>
inline uint32_t TypeConverter<Traits>::maskFromString(const std::string &str, const char *del)
{
    char *literal = strdup(str.c_str());
    uint32_t value = 0;
    for (const char *cstr = strtok(literal, del); cstr != NULL; cstr = strtok(NULL, del)) {
        typename Traits::Type type;
        if (fromString(cstr, type)) {
            value |= static_cast<uint32_t>(type);
        }
    }
    free(literal);
    return value;
}

template <class Traits>
inline void TypeConverter<Traits>::maskToString(uint32_t mask, std::string &str, const char *del)
{
    if (mask != 0) {
        bool first_flag = true;
        for (size_t i = 0; mTable[i].literal; i++) {
            uint32_t value = static_cast<uint32_t>(mTable[i].value);
            if (mTable[i].value != 0 && ((mask & value) == value)) {
                if (!first_flag) str += del;
                first_flag = false;
                str += mTable[i].literal;
            }
        }
    } else {
        toString(static_cast<typename Traits::Type>(0), str);
    }
}

typedef TypeConverter<OutputDeviceTraits> OutputDeviceConverter;
typedef TypeConverter<InputDeviceTraits> InputDeviceConverter;
typedef TypeConverter<OutputFlagTraits> OutputFlagConverter;
typedef TypeConverter<InputFlagTraits> InputFlagConverter;
typedef TypeConverter<FormatTraits> FormatConverter;
typedef TypeConverter<OutputChannelTraits> OutputChannelConverter;
typedef TypeConverter<InputChannelTraits> InputChannelConverter;
typedef TypeConverter<ChannelIndexTraits> ChannelIndexConverter;
typedef TypeConverter<GainModeTraits> GainModeConverter;
typedef TypeConverter<StreamTraits> StreamTypeConverter;
typedef TypeConverter<AudioModeTraits> AudioModeConverter;
typedef TypeConverter<AudioContentTraits> AudioContentTypeConverter;
typedef TypeConverter<UsageTraits> UsageTypeConverter;
typedef TypeConverter<SourceTraits> SourceTypeConverter;
typedef TypeConverter<AudioFlagTraits> AudioFlagConverter;

template<> const OutputDeviceConverter::Table OutputDeviceConverter::mTable[];
template<> const InputDeviceConverter::Table InputDeviceConverter::mTable[];
template<> const OutputFlagConverter::Table OutputFlagConverter::mTable[];
template<> const InputFlagConverter::Table InputFlagConverter::mTable[];
template<> const FormatConverter::Table FormatConverter::mTable[];
template<> const OutputChannelConverter::Table OutputChannelConverter::mTable[];
template<> const InputChannelConverter::Table InputChannelConverter::mTable[];
template<> const ChannelIndexConverter::Table ChannelIndexConverter::mTable[];
template<> const GainModeConverter::Table GainModeConverter::mTable[];
template<> const StreamTypeConverter::Table StreamTypeConverter::mTable[];
template<> const AudioModeConverter::Table AudioModeConverter::mTable[];
template<> const AudioContentTypeConverter::Table AudioContentTypeConverter::mTable[];
template<> const UsageTypeConverter::Table UsageTypeConverter::mTable[];
template<> const SourceTypeConverter::Table SourceTypeConverter::mTable[];
template<> const AudioFlagConverter::Table AudioFlagConverter::mTable[];

bool deviceFromString(const std::string& literalDevice, audio_devices_t& device);

SampleRateTraits::Collection samplingRatesFromString(
        const std::string &samplingRates, const char *del = AudioParameter::valueListSeparator);

FormatTraits::Collection formatsFromString(
        const std::string &formats, const char *del = AudioParameter::valueListSeparator);

audio_format_t formatFromString(
        const std::string &literalFormat, audio_format_t defaultFormat = AUDIO_FORMAT_DEFAULT);

audio_channel_mask_t channelMaskFromString(const std::string &literalChannels);

ChannelTraits::Collection channelMasksFromString(
        const std::string &channels, const char *del = AudioParameter::valueListSeparator);

InputChannelTraits::Collection inputChannelMasksFromString(
        const std::string &inChannels, const char *del = AudioParameter::valueListSeparator);

OutputChannelTraits::Collection outputChannelMasksFromString(
        const std::string &outChannels, const char *del = AudioParameter::valueListSeparator);

// counting enumerations
template <typename T, std::enable_if_t<std::is_same<T, audio_content_type_t>::value
                                    || std::is_same<T, audio_mode_t>::value
                                    || std::is_same<T, audio_source_t>::value
                                    || std::is_same<T, audio_stream_type_t>::value
                                    || std::is_same<T, audio_usage_t>::value
<<<<<<< HEAD
=======
                                    || std::is_same<T, audio_format_t>::value
>>>>>>> c1aabf30
                                    , int> = 0>
static inline std::string toString(const T& value)
{
    std::string result;
    return TypeConverter<DefaultTraits<T>>::toString(value, result)
            ? result : std::to_string(static_cast<int>(value));

}

// flag enumerations
template <typename T, std::enable_if_t<std::is_same<T, audio_gain_mode_t>::value
                                    || std::is_same<T, audio_input_flags_t>::value
                                    || std::is_same<T, audio_output_flags_t>::value
                                    , int> = 0>
static inline std::string toString(const T& value)
{
    std::string result;
    TypeConverter<DefaultTraits<T>>::maskToString(value, result);
    return result;
}

static inline std::string toString(const audio_devices_t& devices)
{
    std::string result;
    if ((devices & AUDIO_DEVICE_BIT_IN) != 0) {
        InputDeviceConverter::maskToString(devices, result);
    } else {
        OutputDeviceConverter::maskToString(devices, result);
    }
    return result;
}

<<<<<<< HEAD
// TODO: Remove when FormatTraits uses DefaultTraits.
static inline std::string toString(const audio_format_t& format)
{
    std::string result;
    return TypeConverter<VectorTraits<audio_format_t>>::toString(format, result)
            ? result : std::to_string(static_cast<int>(format));
}

=======
>>>>>>> c1aabf30
static inline std::string toString(const audio_attributes_t& attributes)
{
    std::ostringstream result;
    result << "{ Content type: " << toString(attributes.content_type)
           << " Usage: " << toString(attributes.usage)
           << " Source: " << toString(attributes.source)
           << std::hex << " Flags: 0x" << attributes.flags
           << std::dec << " Tags: " << attributes.tags
           << " }";

    return result.str();
}

}; // namespace android

#endif  /*ANDROID_TYPE_CONVERTER_H_*/<|MERGE_RESOLUTION|>--- conflicted
+++ resolved
@@ -22,7 +22,6 @@
 #include <string.h>
 #include <vector>
 
-#include <vector>
 #include <system/audio.h>
 #include <utils/Log.h>
 #include <utils/Vector.h>
@@ -44,24 +43,6 @@
     }
 };
 template <typename T>
-<<<<<<< HEAD
-struct VectorTraits
-{
-    typedef T Type;
-    typedef Vector<Type> Collection;
-=======
-struct SortedVectorTraits
-{
-    typedef T Type;
-    typedef SortedVector<Type> Collection;
->>>>>>> c1aabf30
-    static void add(Collection &collection, Type value)
-    {
-        collection.add(value);
-    }
-};
-template <typename T>
-<<<<<<< HEAD
 struct SortedVectorTraits
 {
     typedef T Type;
@@ -71,13 +52,7 @@
         collection.add(value);
     }
 };
-
-using SampleRateTraits = SortedVectorTraits<uint32_t>;
-using DeviceTraits = DefaultTraits<audio_devices_t>;
-struct OutputDeviceTraits : public DeviceTraits {};
-struct InputDeviceTraits : public DeviceTraits {};
-using ChannelTraits = SortedVectorTraits<audio_channel_mask_t>;
-=======
+template <typename T>
 struct SetTraits
 {
     typedef T Type;
@@ -93,17 +68,12 @@
 struct OutputDeviceTraits : public DeviceTraits {};
 struct InputDeviceTraits : public DeviceTraits {};
 using ChannelTraits = SetTraits<audio_channel_mask_t>;
->>>>>>> c1aabf30
 struct OutputChannelTraits : public ChannelTraits {};
 struct InputChannelTraits : public ChannelTraits {};
 struct ChannelIndexTraits : public ChannelTraits {};
 using InputFlagTraits = DefaultTraits<audio_input_flags_t>;
 using OutputFlagTraits = DefaultTraits<audio_output_flags_t>;
-<<<<<<< HEAD
-using FormatTraits = VectorTraits<audio_format_t>;
-=======
 using FormatTraits = DefaultTraits<audio_format_t>;
->>>>>>> c1aabf30
 using GainModeTraits = DefaultTraits<audio_gain_mode_t>;
 using StreamTraits = DefaultTraits<audio_stream_type_t>;
 using AudioModeTraits = DefaultTraits<audio_mode_t>;
@@ -290,10 +260,7 @@
                                     || std::is_same<T, audio_source_t>::value
                                     || std::is_same<T, audio_stream_type_t>::value
                                     || std::is_same<T, audio_usage_t>::value
-<<<<<<< HEAD
-=======
                                     || std::is_same<T, audio_format_t>::value
->>>>>>> c1aabf30
                                     , int> = 0>
 static inline std::string toString(const T& value)
 {
@@ -326,17 +293,6 @@
     return result;
 }
 
-<<<<<<< HEAD
-// TODO: Remove when FormatTraits uses DefaultTraits.
-static inline std::string toString(const audio_format_t& format)
-{
-    std::string result;
-    return TypeConverter<VectorTraits<audio_format_t>>::toString(format, result)
-            ? result : std::to_string(static_cast<int>(format));
-}
-
-=======
->>>>>>> c1aabf30
 static inline std::string toString(const audio_attributes_t& attributes)
 {
     std::ostringstream result;
