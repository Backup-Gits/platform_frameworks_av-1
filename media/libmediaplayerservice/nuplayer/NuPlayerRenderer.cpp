/*
 * Copyright (C) 2010 The Android Open Source Project
 *
 * Licensed under the Apache License, Version 2.0 (the "License");
 * you may not use this file except in compliance with the License.
 * You may obtain a copy of the License at
 *
 *      http://www.apache.org/licenses/LICENSE-2.0
 *
 * Unless required by applicable law or agreed to in writing, software
 * distributed under the License is distributed on an "AS IS" BASIS,
 * WITHOUT WARRANTIES OR CONDITIONS OF ANY KIND, either express or implied.
 * See the License for the specific language governing permissions and
 * limitations under the License.
 */

//#define LOG_NDEBUG 0
#define LOG_TAG "NuPlayerRenderer"
#include <utils/Log.h>

#include "AWakeLock.h"
#include "NuPlayerRenderer.h"
#include <algorithm>
#include <cutils/properties.h>
#include <media/stagefright/foundation/ADebug.h>
#include <media/stagefright/foundation/AMessage.h>
#include <media/stagefright/foundation/AUtils.h>
#include <media/stagefright/MediaClock.h>
#include <media/stagefright/MediaCodecConstants.h>
#include <media/stagefright/MediaDefs.h>
#include <media/stagefright/MediaErrors.h>
#include <media/stagefright/MetaData.h>
#include <media/stagefright/Utils.h>
#include <media/stagefright/VideoFrameScheduler.h>
#include <media/MediaCodecBuffer.h>
#include <utils/SystemClock.h>

#include <inttypes.h>
#include "mediaplayerservice/AVNuExtensions.h"
#include "stagefright/AVExtensions.h"

namespace android {

/*
 * Example of common configuration settings in shell script form

   #Turn offload audio off (use PCM for Play Music) -- AudioPolicyManager
   adb shell setprop audio.offload.disable 1

   #Allow offload audio with video (requires offloading to be enabled) -- AudioPolicyManager
   adb shell setprop audio.offload.video 1

   #Use audio callbacks for PCM data
   adb shell setprop media.stagefright.audio.cbk 1

   #Use deep buffer for PCM data with video (it is generally enabled for audio-only)
   adb shell setprop media.stagefright.audio.deep 1

   #Set size of buffers for pcm audio sink in msec (example: 1000 msec)
   adb shell setprop media.stagefright.audio.sink 1000

 * These configurations take effect for the next track played (not the current track).
 */

static inline bool getUseAudioCallbackSetting() {
    return property_get_bool("media.stagefright.audio.cbk", false /* default_value */);
}

static inline int32_t getAudioSinkPcmMsSetting() {
    return property_get_int32(
            "media.stagefright.audio.sink", 500 /* default_value */);
}

// Maximum time in paused state when offloading audio decompression. When elapsed, the AudioSink
// is closed to allow the audio DSP to power down.
static const int64_t kOffloadPauseMaxUs = 10000000LL;

// Maximum allowed delay from AudioSink, 1.5 seconds.
static const int64_t kMaxAllowedAudioSinkDelayUs = 1500000LL;

static const int64_t kMinimumAudioClockUpdatePeriodUs = 20 /* msec */ * 1000;

// Default video frame display duration when only video exists.
// Used to set max media time in MediaClock.
static const int64_t kDefaultVideoFrameIntervalUs = 100000LL;

// static
const NuPlayer::Renderer::PcmInfo NuPlayer::Renderer::AUDIO_PCMINFO_INITIALIZER = {
        AUDIO_CHANNEL_NONE,
        AUDIO_OUTPUT_FLAG_NONE,
        AUDIO_FORMAT_INVALID,
        0, // mNumChannels
        0 // mSampleRate
};

// static
const int64_t NuPlayer::Renderer::kMinPositionUpdateDelayUs = 100000ll;

static audio_format_t constexpr audioFormatFromEncoding(int32_t pcmEncoding) {
    switch (pcmEncoding) {
    case kAudioEncodingPcmFloat:
        return AUDIO_FORMAT_PCM_FLOAT;
    case kAudioEncodingPcm16bit:
        return AUDIO_FORMAT_PCM_16_BIT;
    case kAudioEncodingPcm8bit:
        return AUDIO_FORMAT_PCM_8_BIT; // TODO: do we want to support this?
    case kAudioEncodingPcm24bitPacked:
        return AUDIO_FORMAT_PCM_24_BIT_PACKED;
    case kAudioEncodingPcm32bit:
        return AUDIO_FORMAT_PCM_32_BIT;
    default:
        ALOGE("%s: Invalid encoding: %d", __func__, pcmEncoding);
        return AUDIO_FORMAT_INVALID;
    }
}

NuPlayer::Renderer::Renderer(
        const sp<MediaPlayerBase::AudioSink> &sink,
        const sp<MediaClock> &mediaClock,
        const sp<AMessage> &notify,
        uint32_t flags)
    : mAudioSink(sink),
      mUseVirtualAudioSink(false),
      mNotify(notify),
      mFlags(flags),
      mNumFramesWritten(0),
      mDrainAudioQueuePending(false),
      mDrainVideoQueuePending(false),
      mAudioQueueGeneration(0),
      mVideoQueueGeneration(0),
      mAudioDrainGeneration(0),
      mVideoDrainGeneration(0),
      mAudioEOSGeneration(0),
      mMediaClock(mediaClock),
      mPlaybackSettings(AUDIO_PLAYBACK_RATE_DEFAULT),
      mAudioFirstAnchorTimeMediaUs(-1),
      mAnchorTimeMediaUs(-1),
      mAnchorNumFramesWritten(-1),
      mVideoLateByUs(0LL),
      mNextVideoTimeMediaUs(-1),
      mHasAudio(false),
      mHasVideo(false),
      mNotifyCompleteAudio(false),
      mNotifyCompleteVideo(false),
      mSyncQueues(false),
      mPaused(false),
      mPauseDrainAudioAllowedUs(0),
      mVideoSampleReceived(false),
      mVideoRenderingStarted(false),
      mVideoRenderingStartGeneration(0),
      mAudioRenderingStartGeneration(0),
      mRenderingDataDelivered(false),
      mNextAudioClockUpdateTimeUs(-1),
      mLastAudioMediaTimeUs(-1),
      mAudioOffloadPauseTimeoutGeneration(0),
      mAudioTornDown(false),
      mCurrentOffloadInfo(AUDIO_INFO_INITIALIZER),
      mCurrentPcmInfo(AUDIO_PCMINFO_INITIALIZER),
      mTotalBuffersQueued(0),
      mLastAudioBufferDrained(0),
      mUseAudioCallback(false),
      mWakeLock(new AWakeLock()),
      mNeedVideoClearAnchor(false),
      mIsSeekCompleteNotified(false),
      mIsPrerollCompleteNotified(false) {
    CHECK(mediaClock != NULL);
    mPlaybackRate = mPlaybackSettings.mSpeed;
    mMediaClock->setPlaybackRate(mPlaybackRate);
    (void)mSyncFlag.test_and_set();
}

NuPlayer::Renderer::~Renderer() {
    if (offloadingAudio()) {
        mAudioSink->stop();
        mAudioSink->flush();
        mAudioSink->close();
    }

    // Try to avoid racing condition in case callback is still on.
    Mutex::Autolock autoLock(mLock);
    if (mUseAudioCallback) {
        flushQueue(&mAudioQueue);
        flushQueue(&mVideoQueue);
    }
    mWakeLock.clear();
    mVideoScheduler.clear();
    mNotify.clear();
    mAudioSink.clear();
}

void NuPlayer::Renderer::queueBuffer(
        bool audio,
        const sp<MediaCodecBuffer> &buffer,
        const sp<AMessage> &notifyConsumed) {
    sp<AMessage> msg = new AMessage(kWhatQueueBuffer, this);
    msg->setInt32("queueGeneration", getQueueGeneration(audio));
    msg->setInt32("audio", static_cast<int32_t>(audio));
    msg->setObject("buffer", buffer);
    msg->setMessage("notifyConsumed", notifyConsumed);
    msg->post();
}

void NuPlayer::Renderer::queueEOS(bool audio, status_t finalResult) {
    CHECK_NE(finalResult, (status_t)OK);

    sp<AMessage> msg = new AMessage(kWhatQueueEOS, this);
    msg->setInt32("queueGeneration", getQueueGeneration(audio));
    msg->setInt32("audio", static_cast<int32_t>(audio));
    msg->setInt32("finalResult", finalResult);
    msg->post();
}

status_t NuPlayer::Renderer::setPlaybackSettings(const AudioPlaybackRate &rate) {
    sp<AMessage> msg = new AMessage(kWhatConfigPlayback, this);
    writeToAMessage(msg, rate);
    sp<AMessage> response;
    status_t err = msg->postAndAwaitResponse(&response);
    if (err == OK && response != NULL) {
        CHECK(response->findInt32("err", &err));
    }
    return err;
}

status_t NuPlayer::Renderer::onConfigPlayback(const AudioPlaybackRate &rate /* sanitized */) {
    if (rate.mSpeed == 0.f) {
        onPause();
        // don't call audiosink's setPlaybackRate if pausing, as pitch does not
        // have to correspond to the any non-0 speed (e.g old speed). Keep
        // settings nonetheless, using the old speed, in case audiosink changes.
        AudioPlaybackRate newRate = rate;
        newRate.mSpeed = mPlaybackSettings.mSpeed;
        mPlaybackSettings = newRate;
        return OK;
    }

    if (mAudioSink != NULL && mAudioSink->ready()) {
        status_t err = mAudioSink->setPlaybackRate(rate);
        if (err != OK) {
            return err;
        }
    }

    if (!mHasAudio && mHasVideo) {
        mNeedVideoClearAnchor = true;
    }
    mPlaybackSettings = rate;
    mPlaybackRate = rate.mSpeed;
    mMediaClock->setPlaybackRate(mPlaybackRate);
    return OK;
}

status_t NuPlayer::Renderer::getPlaybackSettings(AudioPlaybackRate *rate /* nonnull */) {
    sp<AMessage> msg = new AMessage(kWhatGetPlaybackSettings, this);
    sp<AMessage> response;
    status_t err = msg->postAndAwaitResponse(&response);
    if (err == OK && response != NULL) {
        CHECK(response->findInt32("err", &err));
        if (err == OK) {
            readFromAMessage(response, rate);
        }
    }
    return err;
}

status_t NuPlayer::Renderer::onGetPlaybackSettings(AudioPlaybackRate *rate /* nonnull */) {
    if (mAudioSink != NULL && mAudioSink->ready()) {
        status_t err = mAudioSink->getPlaybackRate(rate);
        if (err == OK) {
            if (!isAudioPlaybackRateEqual(*rate, mPlaybackSettings)) {
                ALOGW("correcting mismatch in internal/external playback rate");
            }
            // get playback settings used by audiosink, as it may be
            // slightly off due to audiosink not taking small changes.
            mPlaybackSettings = *rate;
            if (mPaused) {
                rate->mSpeed = 0.f;
            }
        }
        return err;
    }
    *rate = mPlaybackSettings;
    return OK;
}

status_t NuPlayer::Renderer::setSyncSettings(const AVSyncSettings &sync, float videoFpsHint) {
    sp<AMessage> msg = new AMessage(kWhatConfigSync, this);
    writeToAMessage(msg, sync, videoFpsHint);
    sp<AMessage> response;
    status_t err = msg->postAndAwaitResponse(&response);
    if (err == OK && response != NULL) {
        CHECK(response->findInt32("err", &err));
    }
    return err;
}

status_t NuPlayer::Renderer::onConfigSync(const AVSyncSettings &sync, float videoFpsHint __unused) {
    if (sync.mSource != AVSYNC_SOURCE_DEFAULT) {
        return BAD_VALUE;
    }
    // TODO: support sync sources
    return INVALID_OPERATION;
}

status_t NuPlayer::Renderer::getSyncSettings(AVSyncSettings *sync, float *videoFps) {
    sp<AMessage> msg = new AMessage(kWhatGetSyncSettings, this);
    sp<AMessage> response;
    status_t err = msg->postAndAwaitResponse(&response);
    if (err == OK && response != NULL) {
        CHECK(response->findInt32("err", &err));
        if (err == OK) {
            readFromAMessage(response, sync, videoFps);
        }
    }
    return err;
}

status_t NuPlayer::Renderer::onGetSyncSettings(
        AVSyncSettings *sync /* nonnull */, float *videoFps /* nonnull */) {
    *sync = mSyncSettings;
    *videoFps = -1.f;
    return OK;
}

void NuPlayer::Renderer::flush(bool audio, bool notifyComplete) {
    {
        Mutex::Autolock autoLock(mLock);
        if (audio) {
            mNotifyCompleteAudio |= notifyComplete;
            clearAudioFirstAnchorTime_l();
            ++mAudioQueueGeneration;
            ++mAudioDrainGeneration;
        } else {
            mNotifyCompleteVideo |= notifyComplete;
            ++mVideoQueueGeneration;
            ++mVideoDrainGeneration;
            mNextVideoTimeMediaUs = -1;
        }

        mVideoLateByUs = 0;
        mSyncQueues = false;
    }

    // Wait until the current job in the message queue is done, to make sure
    // buffer processing from the old generation is finished. After the current
    // job is finished, access to buffers are protected by generation.
    Mutex::Autolock syncLock(mSyncLock);
    int64_t syncCount = mSyncCount;
    mSyncFlag.clear();

    // Make sure message queue is not empty after mSyncFlag is cleared.
    sp<AMessage> msg = new AMessage(kWhatFlush, this);
    msg->setInt32("audio", static_cast<int32_t>(audio));
    msg->post();

    int64_t uptimeMs = uptimeMillis();
    while (mSyncCount == syncCount) {
        (void)mSyncCondition.waitRelative(mSyncLock, ms2ns(1000));
        if (uptimeMillis() - uptimeMs > 1000) {
            ALOGW("flush(): no wake-up from sync point for 1s; stop waiting to "
                  "prevent being stuck indefinitely.");
            break;
        }
    }
}

void NuPlayer::Renderer::signalTimeDiscontinuity() {
}

void NuPlayer::Renderer::signalDisableOffloadAudio() {
    (new AMessage(kWhatDisableOffloadAudio, this))->post();
}

void NuPlayer::Renderer::signalEnableOffloadAudio() {
    (new AMessage(kWhatEnableOffloadAudio, this))->post();
}

void NuPlayer::Renderer::pause() {
    (new AMessage(kWhatPause, this))->post();
}

void NuPlayer::Renderer::resume() {
    (new AMessage(kWhatResume, this))->post();
}

void NuPlayer::Renderer::setVideoFrameRate(float fps) {
    sp<AMessage> msg = new AMessage(kWhatSetVideoFrameRate, this);
    msg->setFloat("frame-rate", fps);
    msg->post();
}

// Called on any threads without mLock acquired.
status_t NuPlayer::Renderer::getCurrentPosition(int64_t *mediaUs) {
    status_t result = mMediaClock->getMediaTime(ALooper::GetNowUs(), mediaUs);
    if (result == OK) {
        return result;
    }

    // MediaClock has not started yet. Try to start it if possible.
    {
        Mutex::Autolock autoLock(mLock);
        if (mAudioFirstAnchorTimeMediaUs == -1) {
            return result;
        }

        AudioTimestamp ts;
        status_t res = mAudioSink->getTimestamp(ts);
        if (res != OK) {
            return result;
        }

        // AudioSink has rendered some frames.
        int64_t nowUs = ALooper::GetNowUs();
        int64_t playedOutDurationUs = mAudioSink->getPlayedOutDurationUs(nowUs);
        if (playedOutDurationUs == 0) {
            *mediaUs = mAudioFirstAnchorTimeMediaUs;
            return OK;
        }
        int64_t nowMediaUs = playedOutDurationUs + mAudioFirstAnchorTimeMediaUs;
        mMediaClock->updateAnchor(nowMediaUs, nowUs, -1);
    }

    return mMediaClock->getMediaTime(ALooper::GetNowUs(), mediaUs);
}

void NuPlayer::Renderer::clearAudioFirstAnchorTime_l() {
    mAudioFirstAnchorTimeMediaUs = -1;
    mMediaClock->setStartingTimeMedia(-1);
}

void NuPlayer::Renderer::setAudioFirstAnchorTimeIfNeeded_l(int64_t mediaUs) {
    if (mAudioFirstAnchorTimeMediaUs == -1) {
        mAudioFirstAnchorTimeMediaUs = mediaUs;
        mMediaClock->setStartingTimeMedia(mediaUs);
    }
}

// Called on renderer looper.
void NuPlayer::Renderer::clearAnchorTime() {
    mMediaClock->clearAnchor();
    mAnchorTimeMediaUs = -1;
    mAnchorNumFramesWritten = -1;
}

void NuPlayer::Renderer::setVideoLateByUs(int64_t lateUs) {
    Mutex::Autolock autoLock(mLock);
    mVideoLateByUs = lateUs;
}

int64_t NuPlayer::Renderer::getVideoLateByUs() {
    Mutex::Autolock autoLock(mLock);
    return mVideoLateByUs;
}

status_t NuPlayer::Renderer::openAudioSink(
        const sp<AMessage> &format,
        bool offloadOnly,
        bool hasVideo,
        uint32_t flags,
        bool *isOffloaded,
        bool isStreaming) {
    sp<AMessage> msg = new AMessage(kWhatOpenAudioSink, this);
    msg->setMessage("format", format);
    msg->setInt32("offload-only", offloadOnly);
    msg->setInt32("has-video", hasVideo);
    msg->setInt32("flags", flags);
    msg->setInt32("isStreaming", isStreaming);

    sp<AMessage> response;
    status_t postStatus = msg->postAndAwaitResponse(&response);

    int32_t err;
    if (postStatus != OK || response.get() == nullptr || !response->findInt32("err", &err)) {
        err = INVALID_OPERATION;
    } else if (err == OK && isOffloaded != NULL) {
        int32_t offload;
        CHECK(response->findInt32("offload", &offload));
        *isOffloaded = (offload != 0);
    }
    return err;
}

void NuPlayer::Renderer::closeAudioSink() {
    sp<AMessage> msg = new AMessage(kWhatCloseAudioSink, this);

    sp<AMessage> response;
    msg->postAndAwaitResponse(&response);
}

void NuPlayer::Renderer::changeAudioFormat(
        const sp<AMessage> &format,
        bool offloadOnly,
        bool hasVideo,
        uint32_t flags,
        bool isStreaming,
        const sp<AMessage> &notify) {
    sp<AMessage> meta = new AMessage;
    meta->setMessage("format", format);
    meta->setInt32("offload-only", offloadOnly);
    meta->setInt32("has-video", hasVideo);
    meta->setInt32("flags", flags);
    meta->setInt32("isStreaming", isStreaming);

    sp<AMessage> msg = new AMessage(kWhatChangeAudioFormat, this);
    msg->setInt32("queueGeneration", getQueueGeneration(true /* audio */));
    msg->setMessage("notify", notify);
    msg->setMessage("meta", meta);
    msg->post();
}

void NuPlayer::Renderer::onMessageReceived(const sp<AMessage> &msg) {
    switch (msg->what()) {
        case kWhatOpenAudioSink:
        {
            sp<AMessage> format;
            CHECK(msg->findMessage("format", &format));

            int32_t offloadOnly;
            CHECK(msg->findInt32("offload-only", &offloadOnly));

            int32_t hasVideo;
            CHECK(msg->findInt32("has-video", &hasVideo));

            uint32_t flags;
            CHECK(msg->findInt32("flags", (int32_t *)&flags));

            uint32_t isStreaming;
            CHECK(msg->findInt32("isStreaming", (int32_t *)&isStreaming));

            status_t err = onOpenAudioSink(format, offloadOnly, hasVideo, flags, isStreaming);

            sp<AMessage> response = new AMessage;
            response->setInt32("err", err);
            response->setInt32("offload", offloadingAudio());

            sp<AReplyToken> replyID;
            CHECK(msg->senderAwaitsResponse(&replyID));
            response->postReply(replyID);

            break;
        }

        case kWhatCloseAudioSink:
        {
            sp<AReplyToken> replyID;
            CHECK(msg->senderAwaitsResponse(&replyID));

            onCloseAudioSink();

            sp<AMessage> response = new AMessage;
            response->postReply(replyID);
            break;
        }

        case kWhatStopAudioSink:
        {
            mAudioSink->stop();
            break;
        }

        case kWhatChangeAudioFormat:
        {
            int32_t queueGeneration;
            CHECK(msg->findInt32("queueGeneration", &queueGeneration));

            sp<AMessage> notify;
            CHECK(msg->findMessage("notify", &notify));

            if (offloadingAudio()) {
                ALOGW("changeAudioFormat should NOT be called in offload mode");
                notify->setInt32("err", INVALID_OPERATION);
                notify->post();
                break;
            }

            sp<AMessage> meta;
            CHECK(msg->findMessage("meta", &meta));

            if (queueGeneration != getQueueGeneration(true /* audio */)
                    || mAudioQueue.empty()) {
                onChangeAudioFormat(meta, notify);
                break;
            }

            QueueEntry entry;
            entry.mNotifyConsumed = notify;
            entry.mMeta = meta;

            Mutex::Autolock autoLock(mLock);
            mAudioQueue.push_back(entry);
            postDrainAudioQueue_l();

            break;
        }

        case kWhatDrainAudioQueue:
        {
            mDrainAudioQueuePending = false;

            int32_t generation;
            CHECK(msg->findInt32("drainGeneration", &generation));
            if (generation != getDrainGeneration(true /* audio */)) {
                break;
            }

            if (onDrainAudioQueue()) {
                uint32_t numFramesPlayed;
                if (mAudioSink->getPosition(&numFramesPlayed) != OK) {
                    ALOGE("Error in time stamp query, return from here.\
                             Fillbuffer is called as part of session recreation");
                    break;
                }
                // Handle AudioTrack race when start is immediately called after flush.
                uint32_t numFramesPendingPlayout =
                    (mNumFramesWritten > numFramesPlayed ?
                        mNumFramesWritten - numFramesPlayed : 0);

                // This is how long the audio sink will have data to
                // play back.
                int64_t delayUs =
                    mAudioSink->msecsPerFrame()
                        * numFramesPendingPlayout * 1000LL;
                if (mPlaybackRate > 1.0f) {
                    delayUs /= mPlaybackRate;
                }

                // Let's give it more data after about half that time
                // has elapsed.
                delayUs /= 2;
                // check the buffer size to estimate maximum delay permitted.
                const int64_t maxDrainDelayUs = std::max(
                        mAudioSink->getBufferDurationInUs(), (int64_t)500000 /* half second */);
                ALOGD_IF(delayUs > maxDrainDelayUs, "postDrainAudioQueue long delay: %lld > %lld",
                        (long long)delayUs, (long long)maxDrainDelayUs);
                Mutex::Autolock autoLock(mLock);
                postDrainAudioQueue_l(delayUs);
            }
            break;
        }

        case kWhatDrainVideoQueue:
        {
            int32_t generation;
            CHECK(msg->findInt32("drainGeneration", &generation));
            if (generation != getDrainGeneration(false /* audio */)) {
                break;
            }

            int64_t mediaTimeUs = -1;
            if (mAnchorTimeMediaUs < 0 && msg->findInt64("mediaTimeUs", &mediaTimeUs)
                    && mediaTimeUs != -1) {
                ALOGI("NOTE: audio still doesn't update anchor yet after wait, video has to update "
                        "anchor and start rendering");
                int64_t nowUs = ALooper::GetNowUs();
                mMediaClock->updateAnchor(mediaTimeUs, nowUs,
                    (mHasAudio ? -1 : mediaTimeUs + kDefaultVideoFrameIntervalUs));
                mAnchorTimeMediaUs = mediaTimeUs;
            }
<<<<<<< HEAD
=======

            mDrainVideoQueuePending = false;
>>>>>>> 6779d462

            mDrainVideoQueuePending = false;
            onDrainVideoQueue();

            postDrainVideoQueue();
            break;
        }

        case kWhatPostDrainVideoQueue:
        {
            int32_t generation;
            CHECK(msg->findInt32("drainGeneration", &generation));
            if (generation != getDrainGeneration(false /* audio */)) {
                break;
            }

            mDrainVideoQueuePending = false;
            postDrainVideoQueue();
            break;
        }

        case kWhatQueueBuffer:
        {
            onQueueBuffer(msg);
            break;
        }

        case kWhatQueueEOS:
        {
            onQueueEOS(msg);
            break;
        }

        case kWhatEOS:
        {
            int32_t generation;
            CHECK(msg->findInt32("audioEOSGeneration", &generation));
            if (generation != mAudioEOSGeneration) {
                break;
            }
            status_t finalResult;
            CHECK(msg->findInt32("finalResult", &finalResult));
            notifyEOS(true /* audio */, finalResult);
            break;
        }

        case kWhatConfigPlayback:
        {
            sp<AReplyToken> replyID;
            CHECK(msg->senderAwaitsResponse(&replyID));
            AudioPlaybackRate rate;
            readFromAMessage(msg, &rate);
            status_t err = onConfigPlayback(rate);
            sp<AMessage> response = new AMessage;
            response->setInt32("err", err);
            response->postReply(replyID);
            break;
        }

        case kWhatGetPlaybackSettings:
        {
            sp<AReplyToken> replyID;
            CHECK(msg->senderAwaitsResponse(&replyID));
            AudioPlaybackRate rate = AUDIO_PLAYBACK_RATE_DEFAULT;
            status_t err = onGetPlaybackSettings(&rate);
            sp<AMessage> response = new AMessage;
            if (err == OK) {
                writeToAMessage(response, rate);
            }
            response->setInt32("err", err);
            response->postReply(replyID);
            break;
        }

        case kWhatConfigSync:
        {
            sp<AReplyToken> replyID;
            CHECK(msg->senderAwaitsResponse(&replyID));
            AVSyncSettings sync;
            float videoFpsHint;
            readFromAMessage(msg, &sync, &videoFpsHint);
            status_t err = onConfigSync(sync, videoFpsHint);
            sp<AMessage> response = new AMessage;
            response->setInt32("err", err);
            response->postReply(replyID);
            break;
        }

        case kWhatGetSyncSettings:
        {
            sp<AReplyToken> replyID;
            CHECK(msg->senderAwaitsResponse(&replyID));

            ALOGV("kWhatGetSyncSettings");
            AVSyncSettings sync;
            float videoFps = -1.f;
            status_t err = onGetSyncSettings(&sync, &videoFps);
            sp<AMessage> response = new AMessage;
            if (err == OK) {
                writeToAMessage(response, sync, videoFps);
            }
            response->setInt32("err", err);
            response->postReply(replyID);
            break;
        }

        case kWhatFlush:
        {
            onFlush(msg);
            break;
        }

        case kWhatDisableOffloadAudio:
        {
            onDisableOffloadAudio();
            break;
        }

        case kWhatEnableOffloadAudio:
        {
            onEnableOffloadAudio();
            break;
        }

        case kWhatPause:
        {
            onPause();
            break;
        }

        case kWhatResume:
        {
            onResume();
            break;
        }

        case kWhatSetVideoFrameRate:
        {
            float fps;
            CHECK(msg->findFloat("frame-rate", &fps));
            onSetVideoFrameRate(fps);
            break;
        }

        case kWhatAudioTearDown:
        {
            int32_t reason;
            CHECK(msg->findInt32("reason", &reason));

            onAudioTearDown((AudioTearDownReason)reason);
            break;
        }

        case kWhatAudioOffloadPauseTimeout:
        {
            int32_t generation;
            CHECK(msg->findInt32("drainGeneration", &generation));
            if (generation != mAudioOffloadPauseTimeoutGeneration) {
                break;
            }
            ALOGV("Audio Offload tear down due to pause timeout.");
            onAudioTearDown(kDueToTimeout);
            mWakeLock->release();
            break;
        }

        default:
            TRESPASS();
            break;
    }
    if (!mSyncFlag.test_and_set()) {
        Mutex::Autolock syncLock(mSyncLock);
        ++mSyncCount;
        mSyncCondition.broadcast();
    }
}

void NuPlayer::Renderer::postDrainAudioQueue_l(int64_t delayUs) {
    if (mDrainAudioQueuePending || mSyncQueues || mUseAudioCallback) {
        return;
    }

    if (mAudioQueue.empty()) {
        return;
    }

    // FIXME: if paused, wait until AudioTrack stop() is complete before delivering data.
    if (mPaused) {
        const int64_t diffUs = mPauseDrainAudioAllowedUs - ALooper::GetNowUs();
        if (diffUs > delayUs) {
            delayUs = diffUs;
        }
    }

    mDrainAudioQueuePending = true;
    sp<AMessage> msg = new AMessage(kWhatDrainAudioQueue, this);
    msg->setInt32("drainGeneration", mAudioDrainGeneration);
    msg->post(delayUs);
}

void NuPlayer::Renderer::prepareForMediaRenderingStart_l() {
    mAudioRenderingStartGeneration = mAudioDrainGeneration;
    mVideoRenderingStartGeneration = mVideoDrainGeneration;
    mRenderingDataDelivered = false;
}

void NuPlayer::Renderer::notifyIfMediaRenderingStarted_l() {
    if (mVideoRenderingStartGeneration == mVideoDrainGeneration &&
        mAudioRenderingStartGeneration == mAudioDrainGeneration) {
        mRenderingDataDelivered = true;
        if (mPaused) {
            return;
        }
        mVideoRenderingStartGeneration = -1;
        mAudioRenderingStartGeneration = -1;

        sp<AMessage> notify = mNotify->dup();
        notify->setInt32("what", kWhatMediaRenderingStart);
        notify->post();
    }
}

// static
size_t NuPlayer::Renderer::AudioSinkCallback(
        MediaPlayerBase::AudioSink * /* audioSink */,
        void *buffer,
        size_t size,
        void *cookie,
        MediaPlayerBase::AudioSink::cb_event_t event) {
    NuPlayer::Renderer *me = (NuPlayer::Renderer *)cookie;

    switch (event) {
        case MediaPlayerBase::AudioSink::CB_EVENT_FILL_BUFFER:
        {
            return me->fillAudioBuffer(buffer, size);
            break;
        }

        case MediaPlayerBase::AudioSink::CB_EVENT_STREAM_END:
        {
            ALOGV("AudioSink::CB_EVENT_STREAM_END");
            me->notifyEOSCallback();
            break;
        }

        case MediaPlayerBase::AudioSink::CB_EVENT_TEAR_DOWN:
        {
            ALOGV("AudioSink::CB_EVENT_TEAR_DOWN");
            me->notifyAudioTearDown(kDueToError);
            break;
        }
    }

    return 0;
}

void NuPlayer::Renderer::notifyEOSCallback() {
    Mutex::Autolock autoLock(mLock);

    if (!mUseAudioCallback) {
        return;
    }

    notifyEOS_l(true /* audio */, ERROR_END_OF_STREAM);
}

size_t NuPlayer::Renderer::fillAudioBuffer(void *buffer, size_t size) {
    Mutex::Autolock autoLock(mLock);

    if (!mUseAudioCallback) {
        return 0;
    }

    bool hasEOS = false;

    size_t sizeCopied = 0;
    bool firstEntry = true;
    QueueEntry *entry;  // will be valid after while loop if hasEOS is set.
    while (sizeCopied < size && !mAudioQueue.empty()) {
        entry = &*mAudioQueue.begin();

        if (entry->mBuffer == NULL) { // EOS
            hasEOS = true;
            mAudioQueue.erase(mAudioQueue.begin());
            break;
        }

        if (firstEntry && entry->mOffset == 0) {
            firstEntry = false;
            int64_t mediaTimeUs;
            CHECK(entry->mBuffer->meta()->findInt64("timeUs", &mediaTimeUs));
            if (mediaTimeUs < 0) {
                ALOGD("fillAudioBuffer: reset negative media time %.2f secs to zero",
                       mediaTimeUs / 1E6);
                mediaTimeUs = 0;
            }
            ALOGV("fillAudioBuffer: rendering audio at media time %.2f secs", mediaTimeUs / 1E6);
            setAudioFirstAnchorTimeIfNeeded_l(mediaTimeUs);
        }

        size_t copy = entry->mBuffer->size() - entry->mOffset;
        size_t sizeRemaining = size - sizeCopied;
        if (copy > sizeRemaining) {
            copy = sizeRemaining;
        }

        memcpy((char *)buffer + sizeCopied,
               entry->mBuffer->data() + entry->mOffset,
               copy);

        entry->mOffset += copy;
        if (entry->mOffset == entry->mBuffer->size()) {
            entry->mNotifyConsumed->post();
            mAudioQueue.erase(mAudioQueue.begin());
            entry = NULL;
        }
        sizeCopied += copy;

        notifyIfMediaRenderingStarted_l();
    }

    notifySeekCompleteIfInSeekPreroll();
    if (mAudioFirstAnchorTimeMediaUs >= 0) {
        int64_t nowUs = ALooper::GetNowUs();
        int64_t nowMediaUs = -1;
        int64_t playedDuration = mAudioSink->getPlayedOutDurationUs(nowUs);
        if (playedDuration >= 0) {
            nowMediaUs = mAudioFirstAnchorTimeMediaUs + playedDuration;
        } else {
            mMediaClock->getMediaTime(nowUs, &nowMediaUs);
        }
        // we don't know how much data we are queueing for offloaded tracks.
        mMediaClock->updateAnchor(nowMediaUs, nowUs, INT64_MAX);
        mAnchorTimeMediaUs = nowMediaUs;
    }

    // for non-offloaded audio, we need to compute the frames written because
    // there is no EVENT_STREAM_END notification. The frames written gives
    // an estimate on the pending played out duration.
    if (!offloadingAudio()) {
        mNumFramesWritten += sizeCopied / mAudioSink->frameSize();
    }

    if (hasEOS) {
        (new AMessage(kWhatStopAudioSink, this))->post();
        // As there is currently no EVENT_STREAM_END callback notification for
        // non-offloaded audio tracks, we need to post the EOS ourselves.
        if (!offloadingAudio()) {
            int64_t postEOSDelayUs = 0;
            if (mAudioSink->needsTrailingPadding()) {
                postEOSDelayUs = getPendingAudioPlayoutDurationUs(ALooper::GetNowUs());
            }
            ALOGV("fillAudioBuffer: notifyEOS_l "
                    "mNumFramesWritten:%u  finalResult:%d  postEOSDelay:%lld",
                    mNumFramesWritten, entry->mFinalResult, (long long)postEOSDelayUs);
            notifyEOS_l(true /* audio */, entry->mFinalResult, postEOSDelayUs);
        }
    }
    return sizeCopied;
}

void NuPlayer::Renderer::drainAudioQueueUntilLastEOS() {
    List<QueueEntry>::iterator it = mAudioQueue.begin(), itEOS = it;
    bool foundEOS = false;
    while (it != mAudioQueue.end()) {
        int32_t eos;
        QueueEntry *entry = &*it++;
        if ((entry->mBuffer == nullptr && entry->mNotifyConsumed == nullptr)
                || (entry->mNotifyConsumed->findInt32("eos", &eos) && eos != 0)) {
            itEOS = it;
            foundEOS = true;
        }
    }

    if (foundEOS) {
        // post all replies before EOS and drop the samples
        for (it = mAudioQueue.begin(); it != itEOS; it++) {
            if (it->mBuffer == nullptr) {
                if (it->mNotifyConsumed == nullptr) {
                    // delay doesn't matter as we don't even have an AudioTrack
                    notifyEOS(true /* audio */, it->mFinalResult);
                } else {
                    // TAG for re-opening audio sink.
                    onChangeAudioFormat(it->mMeta, it->mNotifyConsumed);
                }
            } else {
                it->mNotifyConsumed->post();
            }
        }
        mAudioQueue.erase(mAudioQueue.begin(), itEOS);
    }
}

bool NuPlayer::Renderer::onDrainAudioQueue() {
    // do not drain audio during teardown as queued buffers may be invalid.
    if (mAudioTornDown) {
        return false;
    }
    // TODO: This call to getPosition checks if AudioTrack has been created
    // in AudioSink before draining audio. If AudioTrack doesn't exist, then
    // CHECKs on getPosition will fail.
    // We still need to figure out why AudioTrack is not created when
    // this function is called. One possible reason could be leftover
    // audio. Another possible place is to check whether decoder
    // has received INFO_FORMAT_CHANGED as the first buffer since
    // AudioSink is opened there, and possible interactions with flush
    // immediately after start. Investigate error message
    // "vorbis_dsp_synthesis returned -135", along with RTSP.
    uint32_t numFramesPlayed;
    if (mAudioSink->getPosition(&numFramesPlayed) != OK) {
        // When getPosition fails, renderer will not reschedule the draining
        // unless new samples are queued.
        // If we have pending EOS (or "eos" marker for discontinuities), we need
        // to post these now as NuPlayerDecoder might be waiting for it.
        drainAudioQueueUntilLastEOS();

        ALOGW("onDrainAudioQueue(): audio sink is not ready");
        return false;
    }

#if 0
    ssize_t numFramesAvailableToWrite =
        mAudioSink->frameCount() - (mNumFramesWritten - numFramesPlayed);

    if (numFramesAvailableToWrite == mAudioSink->frameCount()) {
        ALOGI("audio sink underrun");
    } else {
        ALOGV("audio queue has %d frames left to play",
             mAudioSink->frameCount() - numFramesAvailableToWrite);
    }
#endif

    uint32_t prevFramesWritten = mNumFramesWritten;
    while (!mAudioQueue.empty()) {
        QueueEntry *entry = &*mAudioQueue.begin();

        if (entry->mBuffer == NULL) {
            if (entry->mNotifyConsumed != nullptr) {
                // TAG for re-open audio sink.
                onChangeAudioFormat(entry->mMeta, entry->mNotifyConsumed);
                mAudioQueue.erase(mAudioQueue.begin());
                continue;
            }

            // EOS
            if (mPaused) {
                // Do not notify EOS when paused.
                // This is needed to avoid switch to next clip while in pause.
                ALOGV("onDrainAudioQueue(): Do not notify EOS when paused");
                return false;
            }

            int64_t postEOSDelayUs = 0;
            if (mAudioSink->needsTrailingPadding()) {
                postEOSDelayUs = getPendingAudioPlayoutDurationUs(ALooper::GetNowUs());
            }
            notifyEOS(true /* audio */, entry->mFinalResult, postEOSDelayUs);
            mLastAudioMediaTimeUs = getDurationUsIfPlayedAtSampleRate(mNumFramesWritten);

            mAudioQueue.erase(mAudioQueue.begin());
            entry = NULL;
            if (mAudioSink->needsTrailingPadding()) {
                // If we're not in gapless playback (i.e. through setNextPlayer), we
                // need to stop the track here, because that will play out the last
                // little bit at the end of the file. Otherwise short files won't play.
                mAudioSink->stop();
                mNumFramesWritten = 0;
            }
            return false;
        }

        mLastAudioBufferDrained = entry->mBufferOrdinal;

        // ignore 0-sized buffer which could be EOS marker with no data
        if (entry->mOffset == 0 && entry->mBuffer->size() > 0) {
            int64_t mediaTimeUs;
            CHECK(entry->mBuffer->meta()->findInt64("timeUs", &mediaTimeUs));
            ALOGV("onDrainAudioQueue: rendering audio at media time %.2f secs",
                    mediaTimeUs / 1E6);
            onNewAudioMediaTime(mediaTimeUs);
        }

        size_t copy = entry->mBuffer->size() - entry->mOffset;

        ssize_t written = mAudioSink->write(entry->mBuffer->data() + entry->mOffset,
                                            copy, false /* blocking */);
        if (written < 0) {
            // An error in AudioSink write. Perhaps the AudioSink was not properly opened.
            if (written == WOULD_BLOCK) {
                ALOGV("AudioSink write would block when writing %zu bytes", copy);
            } else {
                ALOGE("AudioSink write error(%zd) when writing %zu bytes", written, copy);
                // This can only happen when AudioSink was opened with doNotReconnect flag set to
                // true, in which case the NuPlayer will handle the reconnect.
                notifyAudioTearDown(kDueToError);
            }
            break;
        }

        entry->mOffset += written;
        size_t remainder = entry->mBuffer->size() - entry->mOffset;
        if ((ssize_t)remainder < mAudioSink->frameSize()) {
            if (remainder > 0) {
                ALOGW("Corrupted audio buffer has fractional frames, discarding %zu bytes.",
                        remainder);
                entry->mOffset += remainder;
                copy -= remainder;
            }

            entry->mNotifyConsumed->post();
            mAudioQueue.erase(mAudioQueue.begin());

            entry = NULL;
        }

        size_t copiedFrames = written / mAudioSink->frameSize();
        mNumFramesWritten += copiedFrames;

        {
            Mutex::Autolock autoLock(mLock);
            int64_t maxTimeMedia;
            maxTimeMedia =
                mAnchorTimeMediaUs +
                        (int64_t)(max((long long)mNumFramesWritten - mAnchorNumFramesWritten, 0LL)
                                * 1000LL * mAudioSink->msecsPerFrame());
            mMediaClock->updateMaxTimeMedia(maxTimeMedia);

            notifyIfMediaRenderingStarted_l();
        }

        if (written != (ssize_t)copy) {
            // A short count was received from AudioSink::write()
            //
            // AudioSink write is called in non-blocking mode.
            // It may return with a short count when:
            //
            // 1) Size to be copied is not a multiple of the frame size. Fractional frames are
            //    discarded.
            // 2) The data to be copied exceeds the available buffer in AudioSink.
            // 3) An error occurs and data has been partially copied to the buffer in AudioSink.
            // 4) AudioSink is an AudioCache for data retrieval, and the AudioCache is exceeded.

            // (Case 1)
            // Must be a multiple of the frame size.  If it is not a multiple of a frame size, it
            // needs to fail, as we should not carry over fractional frames between calls.
            CHECK_EQ(copy % mAudioSink->frameSize(), 0u);

            // (Case 2, 3, 4)
            // Return early to the caller.
            // Beware of calling immediately again as this may busy-loop if you are not careful.
            ALOGV("AudioSink write short frame count %zd < %zu", written, copy);
            break;
        }
    }

    // calculate whether we need to reschedule another write.
    bool reschedule = !mAudioQueue.empty()
            && (!mPaused
                || prevFramesWritten != mNumFramesWritten); // permit pause to fill buffers
    //ALOGD("reschedule:%d  empty:%d  mPaused:%d  prevFramesWritten:%u  mNumFramesWritten:%u",
    //        reschedule, mAudioQueue.empty(), mPaused, prevFramesWritten, mNumFramesWritten);
    return reschedule;
}

int64_t NuPlayer::Renderer::getDurationUsIfPlayedAtSampleRate(uint32_t numFrames) {
    int32_t sampleRate = offloadingAudio() ?
            mCurrentOffloadInfo.sample_rate : mCurrentPcmInfo.mSampleRate;
    if (sampleRate == 0) {
        ALOGE("sampleRate is 0 in %s mode", offloadingAudio() ? "offload" : "non-offload");
        return 0;
    }

    return (int64_t)(numFrames * 1000000LL / sampleRate);
}

// Calculate duration of pending samples if played at normal rate (i.e., 1.0).
int64_t NuPlayer::Renderer::getPendingAudioPlayoutDurationUs(int64_t nowUs) {
    int64_t writtenAudioDurationUs = getDurationUsIfPlayedAtSampleRate(mNumFramesWritten);
    if (mUseVirtualAudioSink) {
        int64_t nowUs = ALooper::GetNowUs();
        int64_t mediaUs;
        if (mMediaClock->getMediaTime(nowUs, &mediaUs) != OK) {
            return 0LL;
        } else {
            return writtenAudioDurationUs - (mediaUs - mAudioFirstAnchorTimeMediaUs);
        }
    }

    const int64_t audioSinkPlayedUs = mAudioSink->getPlayedOutDurationUs(nowUs);
    int64_t pendingUs = writtenAudioDurationUs - audioSinkPlayedUs;
    if (pendingUs < 0) {
        // This shouldn't happen unless the timestamp is stale.
        ALOGW("%s: pendingUs %lld < 0, clamping to zero, potential resume after pause "
                "writtenAudioDurationUs: %lld, audioSinkPlayedUs: %lld",
                __func__, (long long)pendingUs,
                (long long)writtenAudioDurationUs, (long long)audioSinkPlayedUs);
        pendingUs = 0;
    }
    return pendingUs;
}

int64_t NuPlayer::Renderer::getRealTimeUs(int64_t mediaTimeUs, int64_t nowUs) {
    int64_t realUs;
    if (mMediaClock->getRealTimeFor(mediaTimeUs, &realUs) != OK) {
        // If failed to get current position, e.g. due to audio clock is
        // not ready, then just play out video immediately without delay.
        return nowUs;
    }
    return realUs;
}

void NuPlayer::Renderer::onNewAudioMediaTime(int64_t mediaTimeUs) {
    Mutex::Autolock autoLock(mLock);
    // TRICKY: vorbis decoder generates multiple frames with the same
    // timestamp, so only update on the first frame with a given timestamp
    if (mAnchorTimeMediaUs > 0 && mediaTimeUs == mAnchorTimeMediaUs) {
        return;
    }
    setAudioFirstAnchorTimeIfNeeded_l(mediaTimeUs);

    notifySeekCompleteIfInSeekPreroll();

    // mNextAudioClockUpdateTimeUs is -1 if we're waiting for audio sink to start
    if (mNextAudioClockUpdateTimeUs == -1) {
        AudioTimestamp ts;
        if (mAudioSink->getTimestamp(ts) == OK && ts.mPosition > 0) {
            mNextAudioClockUpdateTimeUs = 0; // start our clock updates
        }
    }
    int64_t nowUs = ALooper::GetNowUs();
    if (mNextAudioClockUpdateTimeUs >= 0) {
        if (nowUs >= mNextAudioClockUpdateTimeUs) {
            int64_t nowMediaUs = mediaTimeUs - getPendingAudioPlayoutDurationUs(nowUs);
            mMediaClock->updateAnchor(nowMediaUs, nowUs, mediaTimeUs);
            mAnchorTimeMediaUs = mediaTimeUs;
            mAnchorNumFramesWritten = mNumFramesWritten;
            mUseVirtualAudioSink = false;
            mNextAudioClockUpdateTimeUs = nowUs + kMinimumAudioClockUpdatePeriodUs;
        }
    } else {
        int64_t unused;
        if ((mMediaClock->getMediaTime(nowUs, &unused) != OK)
                && (getDurationUsIfPlayedAtSampleRate(mNumFramesWritten)
                        > kMaxAllowedAudioSinkDelayUs)) {
            // Enough data has been sent to AudioSink, but AudioSink has not rendered
            // any data yet. Something is wrong with AudioSink, e.g., the device is not
            // connected to audio out.
            // Switch to system clock. This essentially creates a virtual AudioSink with
            // initial latenty of getDurationUsIfPlayedAtSampleRate(mNumFramesWritten).
            // This virtual AudioSink renders audio data starting from the very first sample
            // and it's paced by system clock.
            ALOGW("AudioSink stuck. ARE YOU CONNECTED TO AUDIO OUT? Switching to system clock.");
            mMediaClock->updateAnchor(mAudioFirstAnchorTimeMediaUs, nowUs, mediaTimeUs);
            mAnchorTimeMediaUs = mediaTimeUs;
            mAnchorNumFramesWritten = mNumFramesWritten;
            mUseVirtualAudioSink = true;
        }
    }
}

// Called without mLock acquired.
void NuPlayer::Renderer::postDrainVideoQueue() {
    if (mDrainVideoQueuePending
            || getSyncQueues()
            || (mPaused && mVideoSampleReceived)) {
        return;
    }

    if (mVideoQueue.empty()) {
        return;
    }

    QueueEntry &entry = *mVideoQueue.begin();

    sp<AMessage> msg = new AMessage(kWhatDrainVideoQueue, this);
    msg->setInt32("drainGeneration", getDrainGeneration(false /* audio */));

    if (entry.mBuffer == NULL) {
        // EOS doesn't carry a timestamp.
        msg->post();
        mDrainVideoQueuePending = true;
        return;
    }

    // notify preroll completed immediately when we are ready to post msg to drain video buf, so that
    // NuPlayer could wake up renderer early to resume AudioSink since audio sink resume has latency
    if (mPaused && !mVideoSampleReceived) {
        sp<AMessage> notify = mNotify->dup();
        notify->setInt32("what", kWhatVideoPrerollComplete);
        ALOGI("NOTE: notifying video preroll complete");
        notify->post();
        mIsPrerollCompleteNotified = true;
    }

    int64_t nowUs = ALooper::GetNowUs();
    if (mFlags & FLAG_REAL_TIME) {
        int64_t realTimeUs;
        CHECK(entry.mBuffer->meta()->findInt64("timeUs", &realTimeUs));

        realTimeUs = mVideoScheduler->schedule(realTimeUs * 1000) / 1000;

        int64_t twoVsyncsUs = 2 * (mVideoScheduler->getVsyncPeriod() / 1000);

        int64_t delayUs = realTimeUs - nowUs;

        ALOGW_IF(delayUs > 500000, "unusually high delayUs: %lld", (long long)delayUs);
        // post 2 display refreshes before rendering is due
        msg->post(delayUs > twoVsyncsUs ? delayUs - twoVsyncsUs : 0);

        mDrainVideoQueuePending = true;
        return;
    }

    int64_t mediaTimeUs;
    CHECK(entry.mBuffer->meta()->findInt64("timeUs", &mediaTimeUs));

    {
        Mutex::Autolock autoLock(mLock);
        if (mNeedVideoClearAnchor && !mHasAudio) {
            mNeedVideoClearAnchor = false;
            clearAnchorTime();
        }
        if (mAnchorTimeMediaUs < 0) {
<<<<<<< HEAD
            if (mPaused && !mVideoSampleReceived /* peroll check */ && mHasAudio) {
=======
            if (mPaused && !mVideoSampleReceived && mHasAudio) {
>>>>>>> 6779d462
                // this is the first video buffer to be drained, and we know there is audio track
                // exist. sicne audio start has inevitable latency, we wait audio for a while, give
                // audio a chance to update anchor time. video doesn't update anchor this time to
                // alleviate a/v sync issue
                auto audioStartLatency = 1000 * (mAudioSink->latency()
                                - (1000 * mAudioSink->frameCount() / mAudioSink->getSampleRate()));
<<<<<<< HEAD
                ALOGI("NOTE: First video buffer, wait audio for a while due to audio start"
                        "latency(%zuus)", audioStartLatency);
=======
                ALOGI("NOTE: First video buffer, wait audio for a while due to audio start latency(%zuus)",
                        audioStartLatency);
                // use first buffer ts to update anchor
>>>>>>> 6779d462
                msg->setInt64("mediaTimeUs", mediaTimeUs);
                msg->post(audioStartLatency);
                mDrainVideoQueuePending = true;
                return;
            }
            mMediaClock->updateAnchor(mediaTimeUs, nowUs,
                (mHasAudio ? -1 : mediaTimeUs + kDefaultVideoFrameIntervalUs));
            mAnchorTimeMediaUs = mediaTimeUs;
        }
    }
    mNextVideoTimeMediaUs = mediaTimeUs;
    if (!mHasAudio) {
        // smooth out videos >= 10fps
        mMediaClock->updateMaxTimeMedia(mediaTimeUs + kDefaultVideoFrameIntervalUs);
    }

    if (!mVideoSampleReceived || mediaTimeUs < mAudioFirstAnchorTimeMediaUs || getVideoLateByUs() > 40000) {
        msg->post();
    } else {
        int64_t vsyncPeriodUs = mVideoScheduler->getVsyncPeriod() / 1000;
        int64_t preVsyncsUs = vsyncPeriodUs ? (45000 / vsyncPeriodUs) * vsyncPeriodUs : 0ll;

        // post "45 ms / vsyncPeriod" display refreshes before rendering is due
        // (ITU max-allowed video-lead-time is 45 ms)
        mMediaClock->addTimer(msg, mediaTimeUs, -preVsyncsUs);
    }

    mDrainVideoQueuePending = true;
}

void NuPlayer::Renderer::onDrainVideoQueue() {
    if (mVideoQueue.empty()) {
        return;
    }

    QueueEntry *entry = &*mVideoQueue.begin();

    if (entry->mBuffer == NULL) {
        // EOS

        notifyEOS(false /* audio */, entry->mFinalResult);

        mVideoQueue.erase(mVideoQueue.begin());
        entry = NULL;

        setVideoLateByUs(0);
        return;
    }

    int64_t nowUs = ALooper::GetNowUs();
    int64_t realTimeUs;
    int64_t mediaTimeUs = -1;
    if (mFlags & FLAG_REAL_TIME) {
        CHECK(entry->mBuffer->meta()->findInt64("timeUs", &realTimeUs));
    } else {
        CHECK(entry->mBuffer->meta()->findInt64("timeUs", &mediaTimeUs));

        realTimeUs = getRealTimeUs(mediaTimeUs, nowUs);
    }
    realTimeUs = mVideoScheduler->schedule(realTimeUs * 1000) / 1000;

    bool tooLate = false;

    if (!mPaused) {
        setVideoLateByUs(nowUs - realTimeUs);
        tooLate = (mVideoLateByUs > 40000);

        if (tooLate) {
            ALOGV("video late by %lld us (%.2f secs)",
                 (long long)mVideoLateByUs, mVideoLateByUs / 1E6);
        } else {
            int64_t mediaUs = 0;
            mMediaClock->getMediaTime(realTimeUs, &mediaUs);
            ALOGV("rendering video at media time %.2f secs",
                    (mFlags & FLAG_REAL_TIME ? realTimeUs :
                    mediaUs) / 1E6);

            if (!(mFlags & FLAG_REAL_TIME)
                    && mLastAudioMediaTimeUs != -1
                    && mediaTimeUs > mLastAudioMediaTimeUs) {
                // If audio ends before video, video continues to drive media clock.
                // Also smooth out videos >= 10fps.
                mMediaClock->updateMaxTimeMedia(mediaTimeUs + kDefaultVideoFrameIntervalUs);
            }
        }
    } else {
        setVideoLateByUs(0);
        if (!mVideoSampleReceived && !mHasAudio) {
            // This will ensure that the first frame after a flush won't be used as anchor
            // when renderer is in paused state, because resume can happen any time after seek.
            clearAnchorTime();
        }
    }

    // Always render the first video frame while keeping stats on A/V sync.
    if (!mVideoSampleReceived) {
        realTimeUs = nowUs;
        tooLate = false;
    }

    entry->mNotifyConsumed->setInt64("timestampNs", realTimeUs * 1000LL);
    entry->mNotifyConsumed->setInt32("render", !tooLate);
    entry->mNotifyConsumed->post();
    mVideoQueue.erase(mVideoQueue.begin());
    entry = NULL;

    notifySeekCompleteIfInSeekPreroll();
    mVideoSampleReceived = true;

    if (!mPaused) {
        if (!mVideoRenderingStarted) {
            mVideoRenderingStarted = true;
            notifyVideoRenderingStart();
        }
        Mutex::Autolock autoLock(mLock);
        notifyIfMediaRenderingStarted_l();
    }
}

void NuPlayer::Renderer::notifyVideoRenderingStart() {
    sp<AMessage> notify = mNotify->dup();
    notify->setInt32("what", kWhatVideoRenderingStart);
    notify->post();
}

void NuPlayer::Renderer::notifyEOS(bool audio, status_t finalResult, int64_t delayUs) {
    Mutex::Autolock autoLock(mLock);
    notifyEOS_l(audio, finalResult, delayUs);
}

void NuPlayer::Renderer::notifyEOS_l(bool audio, status_t finalResult, int64_t delayUs) {
    if (audio && delayUs > 0) {
        sp<AMessage> msg = new AMessage(kWhatEOS, this);
        msg->setInt32("audioEOSGeneration", mAudioEOSGeneration);
        msg->setInt32("finalResult", finalResult);
        msg->post(delayUs);
        return;
    }
    sp<AMessage> notify = mNotify->dup();
    notify->setInt32("what", kWhatEOS);
    notify->setInt32("audio", static_cast<int32_t>(audio));
    notify->setInt32("finalResult", finalResult);
    notify->post(delayUs);

    if (audio) {
        // Video might outlive audio. Clear anchor to enable video only case.
        mAnchorTimeMediaUs = -1;
        mHasAudio = false;
        if (mNextVideoTimeMediaUs >= 0) {
            int64_t mediaUs = 0;
            int64_t nowUs = ALooper::GetNowUs();
            status_t result = mMediaClock->getMediaTime(nowUs, &mediaUs);
            if (result == OK) {
                if (mNextVideoTimeMediaUs > mediaUs) {
                    mMediaClock->updateMaxTimeMedia(mNextVideoTimeMediaUs);
                }
            } else {
                mMediaClock->updateAnchor(
                        mNextVideoTimeMediaUs, nowUs,
                        mNextVideoTimeMediaUs + kDefaultVideoFrameIntervalUs);
            }

            // calculated media time is smaller than current video actual media time, current
            // kWhatDrainVideoQueue message in MediaClock will be post with delay (in some
            // corner case such as seeking to end of specific clip that audio duration is very
            // short than video duration, the delay will be very large), then will see playback
            // stuck. Need to post kWhatDrainVideoQueue immediately and let video update anchor
            // time to avoid such stuck.
            if (mediaUs < mNextVideoTimeMediaUs - 100000 /* current video buffer media time*/) {
                mNeedVideoClearAnchor = true;
                sp<AMessage> msg = new AMessage(kWhatDrainVideoQueue, this);
                msg->setInt32("drainGeneration", mVideoDrainGeneration);
                msg->post();
            }
        }
    }
}

void NuPlayer::Renderer::notifyAudioTearDown(AudioTearDownReason reason) {
    sp<AMessage> msg = new AMessage(kWhatAudioTearDown, this);
    msg->setInt32("reason", reason);
    msg->post();
}

void NuPlayer::Renderer::notifySeekCompleteIfInSeekPreroll() {
    // don't notify again if msg already post. this reduce reduant logs
    if (!mIsSeekCompleteNotified && !mVideoSampleReceived) {
        mIsSeekCompleteNotified = true;
        sp<AMessage> notify = mNotify->dup();
        notify->setInt32("what", kWhatSeekCompleteFromPreroll);
        ALOGV("NOTE: try to notify NuPlayer seek complete if in seek preroll case"); // mute log
        notify->post();
    }
}

void NuPlayer::Renderer::onQueueBuffer(const sp<AMessage> &msg) {
    int32_t audio;
    CHECK(msg->findInt32("audio", &audio));

    if (dropBufferIfStale(audio, msg)) {
        return;
    }

    if (audio) {
        mHasAudio = true;
    } else {
        mHasVideo = true;
    }

    if (mHasVideo) {
        if (mVideoScheduler == NULL) {
            mVideoScheduler = new VideoFrameScheduler();
            mVideoScheduler->init();
        }
    }

    sp<RefBase> obj;
    CHECK(msg->findObject("buffer", &obj));
    sp<MediaCodecBuffer> buffer = static_cast<MediaCodecBuffer *>(obj.get());

    sp<AMessage> notifyConsumed;
    CHECK(msg->findMessage("notifyConsumed", &notifyConsumed));

    QueueEntry entry;
    entry.mBuffer = buffer;
    entry.mNotifyConsumed = notifyConsumed;
    entry.mOffset = 0;
    entry.mFinalResult = OK;
    entry.mBufferOrdinal = ++mTotalBuffersQueued;

    if (audio) {
        Mutex::Autolock autoLock(mLock);
        mAudioQueue.push_back(entry);
        postDrainAudioQueue_l();
    } else {
        mVideoQueue.push_back(entry);
        postDrainVideoQueue();
    }

    Mutex::Autolock autoLock(mLock);
    if (!mSyncQueues || mAudioQueue.empty() || mVideoQueue.empty()) {
        return;
    }

    sp<MediaCodecBuffer> firstAudioBuffer = (*mAudioQueue.begin()).mBuffer;
    sp<MediaCodecBuffer> firstVideoBuffer = (*mVideoQueue.begin()).mBuffer;

    if (firstAudioBuffer == NULL || firstVideoBuffer == NULL) {
        // EOS signalled on either queue.
        syncQueuesDone_l();
        return;
    }

    int64_t firstAudioTimeUs;
    int64_t firstVideoTimeUs;
    CHECK(firstAudioBuffer->meta()
            ->findInt64("timeUs", &firstAudioTimeUs));
    CHECK(firstVideoBuffer->meta()
            ->findInt64("timeUs", &firstVideoTimeUs));

    int64_t diff = firstVideoTimeUs - firstAudioTimeUs;

    ALOGV("queueDiff = %.2f secs", diff / 1E6);

    if (diff > 100000LL) {
        // Audio data starts More than 0.1 secs before video.
        // Drop some audio.

        (*mAudioQueue.begin()).mNotifyConsumed->post();
        mAudioQueue.erase(mAudioQueue.begin());
        return;
    }

    syncQueuesDone_l();
}

void NuPlayer::Renderer::syncQueuesDone_l() {
    if (!mSyncQueues) {
        return;
    }

    mSyncQueues = false;

    if (!mAudioQueue.empty()) {
        postDrainAudioQueue_l();
    }

    if (!mVideoQueue.empty()) {
        mLock.unlock();
        postDrainVideoQueue();
        mLock.lock();
    }
}

void NuPlayer::Renderer::onQueueEOS(const sp<AMessage> &msg) {
    int32_t audio;
    CHECK(msg->findInt32("audio", &audio));

    if (dropBufferIfStale(audio, msg)) {
        return;
    }

    int32_t finalResult;
    CHECK(msg->findInt32("finalResult", &finalResult));

    QueueEntry entry;
    entry.mOffset = 0;
    entry.mFinalResult = finalResult;

    if (audio) {
        Mutex::Autolock autoLock(mLock);
        if (mAudioQueue.empty() && mSyncQueues) {
            syncQueuesDone_l();
        }
        mAudioQueue.push_back(entry);
        postDrainAudioQueue_l();
    } else {
        if (mVideoQueue.empty() && getSyncQueues()) {
            Mutex::Autolock autoLock(mLock);
            syncQueuesDone_l();
        }
        mVideoQueue.push_back(entry);
        postDrainVideoQueue();
    }
}

void NuPlayer::Renderer::onFlush(const sp<AMessage> &msg) {
    int32_t audio, notifyComplete;
    CHECK(msg->findInt32("audio", &audio));

    {
        Mutex::Autolock autoLock(mLock);
        if (audio) {
            notifyComplete = mNotifyCompleteAudio;
            mNotifyCompleteAudio = false;
            mLastAudioMediaTimeUs = -1;

            mHasAudio = false;
            if (mNextVideoTimeMediaUs >= 0) {
                int64_t nowUs = ALooper::GetNowUs();
                mMediaClock->updateAnchor(
                        mNextVideoTimeMediaUs, nowUs,
                        mNextVideoTimeMediaUs + kDefaultVideoFrameIntervalUs);
            }
        } else {
            notifyComplete = mNotifyCompleteVideo;
            mNotifyCompleteVideo = false;
        }

        // If we're currently syncing the queues, i.e. dropping audio while
        // aligning the first audio/video buffer times and only one of the
        // two queues has data, we may starve that queue by not requesting
        // more buffers from the decoder. If the other source then encounters
        // a discontinuity that leads to flushing, we'll never find the
        // corresponding discontinuity on the other queue.
        // Therefore we'll stop syncing the queues if at least one of them
        // is flushed.
        syncQueuesDone_l();
    }

    if (audio && mHasVideo) {
        // Audio should not clear anchor(MediaClock) directly, because video
        // postDrainVideoQueue sets msg kWhatDrainVideoQueue into MediaClock
        // timer, clear anchor without update immediately may block msg posting.
        // So, postpone clear action to video to ensure anchor can be updated
        // immediately after clear
        mNeedVideoClearAnchor = true;
    } else {
        clearAnchorTime();
    }

    ALOGV("flushing %s", audio ? "audio" : "video");
    if (audio) {
        {
            Mutex::Autolock autoLock(mLock);
            flushQueue(&mAudioQueue);

            ++mAudioDrainGeneration;
            ++mAudioEOSGeneration;
            prepareForMediaRenderingStart_l();

            // the frame count will be reset after flush.
            clearAudioFirstAnchorTime_l();
        }

        mDrainAudioQueuePending = false;

        if (offloadingAudio()) {
            mAudioSink->pause();
            mAudioSink->flush();
            if (!mPaused) {
                mAudioSink->start();
            }
        } else {
            mAudioSink->pause();
            mAudioSink->flush();
            // Call stop() to signal to the AudioSink to completely fill the
            // internal buffer before resuming playback.
            // FIXME: this is ignored after flush().
            mAudioSink->stop();
            if (!mPaused) {
                mAudioSink->start();
            }
            mNumFramesWritten = 0;
        }
        mNextAudioClockUpdateTimeUs = -1;
    } else {
        flushQueue(&mVideoQueue);

        mDrainVideoQueuePending = false;

        if (mVideoScheduler != NULL) {
            mVideoScheduler->restart();
        }

        Mutex::Autolock autoLock(mLock);
        ++mVideoDrainGeneration;
        prepareForMediaRenderingStart_l();
    }

    mVideoSampleReceived = false;
    mIsPrerollCompleteNotified = false;

    if (notifyComplete) {
        notifyFlushComplete(audio);
    }
}

void NuPlayer::Renderer::flushQueue(List<QueueEntry> *queue) {
    while (!queue->empty()) {
        QueueEntry *entry = &*queue->begin();

        if (entry->mBuffer != NULL) {
            entry->mNotifyConsumed->post();
        } else if (entry->mNotifyConsumed != nullptr) {
            // Is it needed to open audio sink now?
            onChangeAudioFormat(entry->mMeta, entry->mNotifyConsumed);
        }

        queue->erase(queue->begin());
        entry = NULL;
    }
}

void NuPlayer::Renderer::notifyFlushComplete(bool audio) {
    sp<AMessage> notify = mNotify->dup();
    notify->setInt32("what", kWhatFlushComplete);
    notify->setInt32("audio", static_cast<int32_t>(audio));
    notify->post();
}

bool NuPlayer::Renderer::dropBufferIfStale(
        bool audio, const sp<AMessage> &msg) {
    int32_t queueGeneration;
    CHECK(msg->findInt32("queueGeneration", &queueGeneration));

    if (queueGeneration == getQueueGeneration(audio)) {
        return false;
    }

    sp<AMessage> notifyConsumed;
    if (msg->findMessage("notifyConsumed", &notifyConsumed)) {
        notifyConsumed->post();
    }

    return true;
}

void NuPlayer::Renderer::onAudioSinkChanged() {
    if (offloadingAudio()) {
        return;
    }
    CHECK(!mDrainAudioQueuePending);
    mNumFramesWritten = 0;
    mAnchorNumFramesWritten = -1;
    uint32_t written;
    if (mAudioSink->getFramesWritten(&written) == OK) {
        mNumFramesWritten = written;
    }
}

void NuPlayer::Renderer::onDisableOffloadAudio() {
    Mutex::Autolock autoLock(mLock);
    mFlags &= ~FLAG_OFFLOAD_AUDIO;
    ++mAudioDrainGeneration;
    if (mAudioRenderingStartGeneration != -1) {
        prepareForMediaRenderingStart_l();
        // PauseTimeout is applied to offload mode only. Cancel pending timer.
        cancelAudioOffloadPauseTimeout();
    }
}

void NuPlayer::Renderer::onEnableOffloadAudio() {
    Mutex::Autolock autoLock(mLock);
    mFlags |= FLAG_OFFLOAD_AUDIO;
    ++mAudioDrainGeneration;
    if (mAudioRenderingStartGeneration != -1) {
        prepareForMediaRenderingStart_l();
    }
}

void NuPlayer::Renderer::onPause() {
    if (mPaused) {
        return;
    }

    mIsPrerollCompleteNotified = false;
    {
        Mutex::Autolock autoLock(mLock);
        // we do not increment audio drain generation so that we fill audio buffer during pause.
        ++mVideoDrainGeneration;
        prepareForMediaRenderingStart_l();
        mPaused = true;
        mMediaClock->setPlaybackRate(0.0);
    }

    mDrainAudioQueuePending = false;
    mDrainVideoQueuePending = false;
    mVideoRenderingStarted = false; // force-notify NOTE_INFO MEDIA_INFO_RENDERING_START after resume
    mIsSeekCompleteNotified = false; // let NuPlayer to check if it is seek preroll

    // Note: audio data may not have been decoded, and the AudioSink may not be opened.
    mAudioSink->pause();
    startAudioOffloadPauseTimeout();

    ALOGV("now paused audio queue has %zu entries, video has %zu entries",
          mAudioQueue.size(), mVideoQueue.size());
}

void NuPlayer::Renderer::onResume() {
    if (!mPaused) {
        return;
    }

    // Note: audio data may not have been decoded, and the AudioSink may not be opened.
    cancelAudioOffloadPauseTimeout();
    if (mAudioSink->ready()) {
        status_t err = mAudioSink->start();
        if (err != OK) {
            ALOGE("cannot start AudioSink err %d", err);
            notifyAudioTearDown(kDueToError);
        } else {
            // Update anchor time after resuming playback.
            // Anchor time has to be updated onResume
            // to adjust for AV sync after multiple pause/resumes
            if (offloadingAudio()) {
                int64_t nowUs = ALooper::GetNowUs();
                int64_t nowMediaUs = mAudioSink->getPlayedOutDurationUs(nowUs);
                if (nowMediaUs >= 0) {
                    nowMediaUs += mAudioFirstAnchorTimeMediaUs;
                    mMediaClock->updateAnchor(nowMediaUs, nowUs, INT64_MAX);
                }
            }
        }
    }

    {
        Mutex::Autolock autoLock(mLock);
        mPaused = false;
        // rendering started message may have been delayed if we were paused.
        if (mRenderingDataDelivered) {
            notifyIfMediaRenderingStarted_l();
        }
        // configure audiosink as we did not do it when pausing
        if (mAudioSink != NULL && mAudioSink->ready()) {
            mAudioSink->setPlaybackRate(mPlaybackSettings);
        }

        mMediaClock->setPlaybackRate(mPlaybackRate);

        if (!mAudioQueue.empty()) {
            postDrainAudioQueue_l();
        }
    }

    if (!mVideoQueue.empty()) {
        postDrainVideoQueue();
    }
}

void NuPlayer::Renderer::onSetVideoFrameRate(float fps) {
    if (mVideoScheduler == NULL) {
        mVideoScheduler = new VideoFrameScheduler();
    }
    mVideoScheduler->init(fps);
}

int32_t NuPlayer::Renderer::getQueueGeneration(bool audio) {
    Mutex::Autolock autoLock(mLock);
    return (audio ? mAudioQueueGeneration : mVideoQueueGeneration);
}

int32_t NuPlayer::Renderer::getDrainGeneration(bool audio) {
    Mutex::Autolock autoLock(mLock);
    return (audio ? mAudioDrainGeneration : mVideoDrainGeneration);
}

bool NuPlayer::Renderer::getSyncQueues() {
    Mutex::Autolock autoLock(mLock);
    return mSyncQueues;
}

void NuPlayer::Renderer::onAudioTearDown(AudioTearDownReason reason) {
    if (mAudioTornDown) {
        return;
    }

    // TimeoutWhenPaused is only for offload mode.
    if (reason == kDueToTimeout && !offloadingAudio()) {
        return;
    }

    mAudioTornDown = true;

    int64_t currentPositionUs;
    sp<AMessage> notify = mNotify->dup();
    if (getCurrentPosition(&currentPositionUs) == OK) {
        notify->setInt64("positionUs", currentPositionUs);
    }

    mAudioSink->stop();
    mAudioSink->flush();

    notify->setInt32("what", kWhatAudioTearDown);
    notify->setInt32("reason", reason);
    notify->post();
}

void NuPlayer::Renderer::startAudioOffloadPauseTimeout() {
    if (offloadingAudio()) {
        int64_t pauseTimeOutDuration = property_get_int64(
            "audio.sys.offload.pstimeout.secs",(kOffloadPauseMaxUs/1000000)/*default*/);
        mWakeLock->acquire();
        sp<AMessage> msg = new AMessage(kWhatAudioOffloadPauseTimeout, this);
        msg->setInt32("drainGeneration", mAudioOffloadPauseTimeoutGeneration);
        msg->post(pauseTimeOutDuration*1000000);
    }
}

void NuPlayer::Renderer::cancelAudioOffloadPauseTimeout() {
    // We may have called startAudioOffloadPauseTimeout() without
    // the AudioSink open and with offloadingAudio enabled.
    //
    // When we cancel, it may be that offloadingAudio is subsequently disabled, so regardless
    // we always release the wakelock and increment the pause timeout generation.
    //
    // Note: The acquired wakelock prevents the device from suspending
    // immediately after offload pause (in case a resume happens shortly thereafter).
    mWakeLock->release(true);
    ++mAudioOffloadPauseTimeoutGeneration;
}

status_t NuPlayer::Renderer::onOpenAudioSink(
        const sp<AMessage> &format,
        bool offloadOnly,
        bool hasVideo,
        uint32_t flags,
        bool isStreaming) {
    ALOGV("openAudioSink: offloadOnly(%d) offloadingAudio(%d)",
            offloadOnly, offloadingAudio());
    bool audioSinkChanged = false;

    int32_t numChannels;
    CHECK(format->findInt32("channel-count", &numChannels));

    int32_t channelMask;
    if (!format->findInt32("channel-mask", &channelMask)) {
        // signal to the AudioSink to derive the mask from count.
        channelMask = CHANNEL_MASK_USE_CHANNEL_ORDER;
    }

    int32_t sampleRate;
    CHECK(format->findInt32("sample-rate", &sampleRate));

    // read pcm encoding from MediaCodec output format, if available
    int32_t pcmEncoding;
    audio_format_t audioFormat =
            format->findInt32(KEY_PCM_ENCODING, &pcmEncoding) ?
                    audioFormatFromEncoding(pcmEncoding) : AUDIO_FORMAT_PCM_16_BIT;

    if (offloadingAudio()) {
        AString mime;
        CHECK(format->findString("mime", &mime));
        status_t err = mapMimeToAudioFormat(audioFormat, mime.c_str());

        if (err != OK) {
            ALOGE("Couldn't map mime \"%s\" to a valid "
                    "audio_format", mime.c_str());
            onDisableOffloadAudio();
        } else {
            int32_t bitWidth = 16;
            ALOGV("Mime \"%s\" mapped to audio_format 0x%x",
                    mime.c_str(), audioFormat);

            audioFormat = AVUtils::get()->updateAudioFormat(audioFormat, format);
            bitWidth = AVUtils::get()->getAudioSampleBits(format);
            int avgBitRate = -1;
            format->findInt32("bitrate", &avgBitRate);

            int32_t aacProfile = -1;
            if (audioFormat == AUDIO_FORMAT_AAC
                    && format->findInt32("aac-profile", &aacProfile)) {
                // Redefine AAC format as per aac profile
                int32_t isADTSSupported;
                isADTSSupported = AVUtils::get()->mapAACProfileToAudioFormat(format,
                        audioFormat,
                        aacProfile);
                if (!isADTSSupported) {
                    mapAACProfileToAudioFormat(audioFormat,
                            aacProfile);
                } else {
                    ALOGV("Format is AAC ADTS\n");
                }
            }

            int32_t offloadBufferSize =
                                    AVUtils::get()->getAudioMaxInputBufferSize(
                                                   audioFormat,
                                                   format);
            audio_offload_info_t offloadInfo = AUDIO_INFO_INITIALIZER;
            offloadInfo.duration_us = -1;
            format->findInt64(
                    "durationUs", &offloadInfo.duration_us);
            offloadInfo.sample_rate = sampleRate;
            offloadInfo.channel_mask = channelMask;
            offloadInfo.format = audioFormat;
            offloadInfo.bit_width = bitWidth;
            offloadInfo.stream_type = AUDIO_STREAM_MUSIC;
            offloadInfo.bit_rate = avgBitRate;
            offloadInfo.has_video = hasVideo;
            offloadInfo.offload_buffer_size = offloadBufferSize;
            offloadInfo.is_streaming = isStreaming;

            if (memcmp(&mCurrentOffloadInfo, &offloadInfo, sizeof(offloadInfo)) == 0) {
                ALOGV("openAudioSink: no change in offload mode");
                // no change from previous configuration, everything ok.
                return OK;
            }
            mCurrentPcmInfo = AUDIO_PCMINFO_INITIALIZER;

            ALOGV("openAudioSink: try to open AudioSink in offload mode");
            uint32_t offloadFlags = flags;
            offloadFlags |= AUDIO_OUTPUT_FLAG_COMPRESS_OFFLOAD;
            offloadFlags &= ~AUDIO_OUTPUT_FLAG_DEEP_BUFFER;
            audioSinkChanged = true;
            mAudioSink->close();

            err = mAudioSink->open(
                    sampleRate,
                    numChannels,
                    (audio_channel_mask_t)channelMask,
                    audioFormat,
                    0 /* bufferCount - unused */,
                    &NuPlayer::Renderer::AudioSinkCallback,
                    this,
                    (audio_output_flags_t)offloadFlags,
                    &offloadInfo);

            if (err == OK) {
                err = mAudioSink->setPlaybackRate(mPlaybackSettings);
            }

            if (err == OK) {
                // If the playback is offloaded to h/w, we pass
                // the HAL some metadata information.
                // We don't want to do this for PCM because it
                // will be going through the AudioFlinger mixer
                // before reaching the hardware.
                // TODO
                mCurrentOffloadInfo = offloadInfo;
                if (!mPaused) { // for preview mode, don't start if paused
                    err = mAudioSink->start();
                }
                ALOGV_IF(err == OK, "openAudioSink: offload succeeded");
            }
            if (err != OK) {
                // Clean up, fall back to non offload mode.
                mAudioSink->close();
                onDisableOffloadAudio();
                mCurrentOffloadInfo = AUDIO_INFO_INITIALIZER;
                ALOGV("openAudioSink: offload failed");
                if (offloadOnly) {
                    notifyAudioTearDown(kForceNonOffload);
                }
            } else {
                mUseAudioCallback = true;  // offload mode transfers data through callback
                ++mAudioDrainGeneration;  // discard pending kWhatDrainAudioQueue message.
            }
        }
    }
    if (!offloadOnly && !offloadingAudio()) {
        ALOGV("openAudioSink: open AudioSink in NON-offload mode");
        uint32_t pcmFlags = flags;
        pcmFlags &= ~AUDIO_OUTPUT_FLAG_COMPRESS_OFFLOAD;

        const PcmInfo info = {
                (audio_channel_mask_t)channelMask,
                (audio_output_flags_t)pcmFlags,
                audioFormat,
                numChannels,
                sampleRate
        };
        if (memcmp(&mCurrentPcmInfo, &info, sizeof(info)) == 0) {
            ALOGV("openAudioSink: no change in pcm mode");
            // no change from previous configuration, everything ok.
            return OK;
        }

        audioSinkChanged = true;
        mAudioSink->close();
        mCurrentOffloadInfo = AUDIO_INFO_INITIALIZER;
        // Note: It is possible to set up the callback, but not use it to send audio data.
        // This requires a fix in AudioSink to explicitly specify the transfer mode.
        mUseAudioCallback = getUseAudioCallbackSetting();
        if (mUseAudioCallback) {
            ++mAudioDrainGeneration;  // discard pending kWhatDrainAudioQueue message.
        }

        // Compute the desired buffer size.
        // For callback mode, the amount of time before wakeup is about half the buffer size.
        const uint32_t frameCount =
                (unsigned long long)sampleRate * getAudioSinkPcmMsSetting() / 1000;

        // The doNotReconnect means AudioSink will signal back and let NuPlayer to re-construct
        // AudioSink. We don't want this when there's video because it will cause a video seek to
        // the previous I frame. But we do want this when there's only audio because it will give
        // NuPlayer a chance to switch from non-offload mode to offload mode.
        // So we only set doNotReconnect when there's no video.
        const bool doNotReconnect = !hasVideo;

        // We should always be able to set our playback settings if the sink is closed.
        LOG_ALWAYS_FATAL_IF(mAudioSink->setPlaybackRate(mPlaybackSettings) != OK,
                "onOpenAudioSink: can't set playback rate on closed sink");
        status_t err = mAudioSink->open(
                    sampleRate,
                    numChannels,
                    (audio_channel_mask_t)channelMask,
                    audioFormat,
                    0 /* bufferCount - unused */,
                    mUseAudioCallback ? &NuPlayer::Renderer::AudioSinkCallback : NULL,
                    mUseAudioCallback ? this : NULL,
                    (audio_output_flags_t)pcmFlags,
                    NULL,
                    doNotReconnect,
                    frameCount);
        if (err != OK) {
            ALOGW("openAudioSink: non offloaded open failed status: %d", err);
            mAudioSink->close();
            mCurrentPcmInfo = AUDIO_PCMINFO_INITIALIZER;
            return err;
        }
        mCurrentPcmInfo = info;
        if (!mPaused) { // for preview mode, don't start if paused
            mAudioSink->start();
        }
    }
    if (audioSinkChanged) {
        onAudioSinkChanged();
    }
    mAudioTornDown = false;
    return OK;
}

void NuPlayer::Renderer::onCloseAudioSink() {
    mAudioSink->close();
    mCurrentOffloadInfo = AUDIO_INFO_INITIALIZER;
    mCurrentPcmInfo = AUDIO_PCMINFO_INITIALIZER;
}

void NuPlayer::Renderer::onChangeAudioFormat(
        const sp<AMessage> &meta, const sp<AMessage> &notify) {
    sp<AMessage> format;
    CHECK(meta->findMessage("format", &format));

    int32_t offloadOnly;
    CHECK(meta->findInt32("offload-only", &offloadOnly));

    int32_t hasVideo;
    CHECK(meta->findInt32("has-video", &hasVideo));

    uint32_t flags;
    CHECK(meta->findInt32("flags", (int32_t *)&flags));

    uint32_t isStreaming;
    CHECK(meta->findInt32("isStreaming", (int32_t *)&isStreaming));

    status_t err = onOpenAudioSink(format, offloadOnly, hasVideo, flags, isStreaming);

    if (err != OK) {
        notify->setInt32("err", err);
    }
    notify->post();
}

bool NuPlayer::Renderer::isVideoPrerollCompleted() const {
    // preroll completed or no need preroll (preroll isn't triggered)
    return mVideoSampleReceived || !mPaused || mIsPrerollCompleteNotified;
}

bool NuPlayer::Renderer::isVideoSampleReceived() const {
    return mVideoSampleReceived;
}

}  // namespace android<|MERGE_RESOLUTION|>--- conflicted
+++ resolved
@@ -655,11 +655,6 @@
                     (mHasAudio ? -1 : mediaTimeUs + kDefaultVideoFrameIntervalUs));
                 mAnchorTimeMediaUs = mediaTimeUs;
             }
-<<<<<<< HEAD
-=======
-
-            mDrainVideoQueuePending = false;
->>>>>>> 6779d462
 
             mDrainVideoQueuePending = false;
             onDrainVideoQueue();
@@ -1383,25 +1378,16 @@
             clearAnchorTime();
         }
         if (mAnchorTimeMediaUs < 0) {
-<<<<<<< HEAD
             if (mPaused && !mVideoSampleReceived /* peroll check */ && mHasAudio) {
-=======
-            if (mPaused && !mVideoSampleReceived && mHasAudio) {
->>>>>>> 6779d462
                 // this is the first video buffer to be drained, and we know there is audio track
                 // exist. sicne audio start has inevitable latency, we wait audio for a while, give
                 // audio a chance to update anchor time. video doesn't update anchor this time to
                 // alleviate a/v sync issue
                 auto audioStartLatency = 1000 * (mAudioSink->latency()
                                 - (1000 * mAudioSink->frameCount() / mAudioSink->getSampleRate()));
-<<<<<<< HEAD
                 ALOGI("NOTE: First video buffer, wait audio for a while due to audio start"
                         "latency(%zuus)", audioStartLatency);
-=======
-                ALOGI("NOTE: First video buffer, wait audio for a while due to audio start latency(%zuus)",
-                        audioStartLatency);
                 // use first buffer ts to update anchor
->>>>>>> 6779d462
                 msg->setInt64("mediaTimeUs", mediaTimeUs);
                 msg->post(audioStartLatency);
                 mDrainVideoQueuePending = true;
