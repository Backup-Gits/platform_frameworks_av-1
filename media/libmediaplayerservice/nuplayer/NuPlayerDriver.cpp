/*
 * Copyright (C) 2010 The Android Open Source Project
 *
 * Licensed under the Apache License, Version 2.0 (the "License");
 * you may not use this file except in compliance with the License.
 * You may obtain a copy of the License at
 *
 *      http://www.apache.org/licenses/LICENSE-2.0
 *
 * Unless required by applicable law or agreed to in writing, software
 * distributed under the License is distributed on an "AS IS" BASIS,
 * WITHOUT WARRANTIES OR CONDITIONS OF ANY KIND, either express or implied.
 * See the License for the specific language governing permissions and
 * limitations under the License.
 */

//#define LOG_NDEBUG 0
#define LOG_TAG "NuPlayerDriver"
#include <inttypes.h>
#include <android-base/macros.h>
#include <utils/Log.h>
#include <cutils/properties.h>

#include "NuPlayerDriver.h"

#include "NuPlayer.h"
#include "NuPlayerSource.h"

#include <media/stagefright/foundation/ADebug.h>
#include <media/stagefright/foundation/ALooper.h>
#include <media/stagefright/foundation/AUtils.h>
#include <media/stagefright/foundation/ByteUtils.h>
#include <media/stagefright/MediaClock.h>
#include <media/stagefright/MetaData.h>
#include <media/stagefright/Utils.h>

#include <media/IMediaAnalyticsService.h>

static const int kDumpLockRetries = 50;
static const int kDumpLockSleepUs = 20000;
#include "mediaplayerservice/AVNuExtensions.h"
#include "mediaplayerservice/AVMediaServiceExtensions.h"

namespace android {

// key for media statistics
static const char *kKeyPlayer = "nuplayer";
// attrs for media statistics
    // NB: these are matched with public Java API constants defined
    // in frameworks/base/media/java/android/media/MediaPlayer.java
    // These must be kept synchronized with the constants there.
static const char *kPlayerVMime = "android.media.mediaplayer.video.mime";
static const char *kPlayerVCodec = "android.media.mediaplayer.video.codec";
static const char *kPlayerWidth = "android.media.mediaplayer.width";
static const char *kPlayerHeight = "android.media.mediaplayer.height";
static const char *kPlayerFrames = "android.media.mediaplayer.frames";
static const char *kPlayerFramesDropped = "android.media.mediaplayer.dropped";
static const char *kPlayerFrameRate = "android.media.mediaplayer.fps";
static const char *kPlayerAMime = "android.media.mediaplayer.audio.mime";
static const char *kPlayerACodec = "android.media.mediaplayer.audio.codec";
static const char *kPlayerDuration = "android.media.mediaplayer.durationMs";
static const char *kPlayerPlaying = "android.media.mediaplayer.playingMs";
static const char *kPlayerError = "android.media.mediaplayer.err";
static const char *kPlayerErrorCode = "android.media.mediaplayer.errcode";

    // NB: These are not yet exposed as public Java API constants.
static const char *kPlayerErrorState = "android.media.mediaplayer.errstate";
static const char *kPlayerDataSourceType = "android.media.mediaplayer.dataSource";
//
static const char *kPlayerRebuffering = "android.media.mediaplayer.rebufferingMs";
static const char *kPlayerRebufferingCount = "android.media.mediaplayer.rebuffers";
static const char *kPlayerRebufferingAtExit = "android.media.mediaplayer.rebufferExit";


NuPlayerDriver::NuPlayerDriver(pid_t pid)
    : mState(STATE_IDLE),
      mIsAsyncPrepare(false),
      mAsyncResult(UNKNOWN_ERROR),
      mSetSurfaceInProgress(false),
      mDurationUs(-1),
      mPositionUs(-1),
      mSeekInProgress(false),
      mPlayingTimeUs(0),
      mRebufferingTimeUs(0),
      mRebufferingEvents(0),
      mRebufferingAtExit(false),
      mLooper(new ALooper),
      mMediaClock(new MediaClock),
      mPlayer(AVNuFactory::get()->createNuPlayer(pid, mMediaClock)),
      mPlayerFlags(0),
      mAnalyticsItem(NULL),
      mClientUid(-1),
      mAtEOS(false),
      mLooping(false),
      mAutoLoop(false) {
    ALOGD("NuPlayerDriver(%p) created, clientPid(%d)", this, pid);
    mLooper->setName("NuPlayerDriver Looper");

    mMediaClock->init();

    // set up an analytics record
    mAnalyticsItem = MediaAnalyticsItem::create(kKeyPlayer);

    mLooper->start(
            false, /* runOnCallingThread */
            true,  /* canCallJava */
            PRIORITY_AUDIO);

    mLooper->registerHandler(mPlayer);

    mPlayer->init(this);
}

NuPlayerDriver::~NuPlayerDriver() {
    ALOGV("~NuPlayerDriver(%p)", this);
    mLooper->stop();

    // finalize any pending metrics, usually a no-op.
    updateMetrics("destructor");
    logMetrics("destructor");

    Mutex::Autolock autoLock(mMetricsLock);
    if (mAnalyticsItem != NULL) {
        delete mAnalyticsItem;
        mAnalyticsItem = NULL;
    }
}

status_t NuPlayerDriver::initCheck() {
    return OK;
}

status_t NuPlayerDriver::setUID(uid_t uid) {
    mPlayer->setUID(uid);
    mClientUid = uid;

    Mutex::Autolock autoLock(mMetricsLock);
    if (mAnalyticsItem) {
        mAnalyticsItem->setUid(mClientUid);
    }

    return OK;
}

status_t NuPlayerDriver::setDataSource(
        const sp<IMediaHTTPService> &httpService,
        const char *url,
        const KeyedVector<String8, String8> *headers) {
    ALOGV("setDataSource(%p) url(%s)", this, uriDebugString(url, false).c_str());
    Mutex::Autolock autoLock(mLock);

    if (mState != STATE_IDLE) {
        return INVALID_OPERATION;
    }

    mState = STATE_SET_DATASOURCE_PENDING;

    mPlayer->setDataSourceAsync(httpService, url, headers);

    while (mState == STATE_SET_DATASOURCE_PENDING) {
        mCondition.wait(mLock);
    }

    return mAsyncResult;
}

status_t NuPlayerDriver::setDataSource(int fd, int64_t offset, int64_t length) {
    ALOGV("setDataSource(%p) file(%d)", this, fd);
    Mutex::Autolock autoLock(mLock);

    if (mState != STATE_IDLE) {
        return INVALID_OPERATION;
    }

    mState = STATE_SET_DATASOURCE_PENDING;

    mPlayer->setDataSourceAsync(fd, offset, length);

    while (mState == STATE_SET_DATASOURCE_PENDING) {
        mCondition.wait(mLock);
    }

    AVNuUtils::get()->printFileName(fd);
    return mAsyncResult;
}

status_t NuPlayerDriver::setDataSource(const sp<IStreamSource> &source) {
    ALOGV("setDataSource(%p) stream source", this);
    Mutex::Autolock autoLock(mLock);

    if (mState != STATE_IDLE) {
        return INVALID_OPERATION;
    }

    mState = STATE_SET_DATASOURCE_PENDING;

    mPlayer->setDataSourceAsync(source);

    while (mState == STATE_SET_DATASOURCE_PENDING) {
        mCondition.wait(mLock);
    }

    return mAsyncResult;
}

status_t NuPlayerDriver::setDataSource(const sp<DataSource> &source) {
    ALOGV("setDataSource(%p) callback source", this);
    Mutex::Autolock autoLock(mLock);

    if (mState != STATE_IDLE) {
        return INVALID_OPERATION;
    }

    mState = STATE_SET_DATASOURCE_PENDING;

    mPlayer->setDataSourceAsync(source);

    while (mState == STATE_SET_DATASOURCE_PENDING) {
        mCondition.wait(mLock);
    }

    return mAsyncResult;
}

status_t NuPlayerDriver::setVideoSurfaceTexture(
        const sp<IGraphicBufferProducer> &bufferProducer) {
    ALOGV("setVideoSurfaceTexture(%p)", this);
    Mutex::Autolock autoLock(mLock);

    if (mSetSurfaceInProgress) {
        return INVALID_OPERATION;
    }

    switch (mState) {
        case STATE_SET_DATASOURCE_PENDING:
        case STATE_RESET_IN_PROGRESS:
            return INVALID_OPERATION;

        default:
            break;
    }

    mSetSurfaceInProgress = true;

    mPlayer->setVideoSurfaceTextureAsync(bufferProducer);

    while (mSetSurfaceInProgress) {
        mCondition.wait(mLock);
    }

    return OK;
}

status_t NuPlayerDriver::getBufferingSettings(BufferingSettings* buffering) {
    ALOGV("getBufferingSettings(%p)", this);
    {
        Mutex::Autolock autoLock(mLock);
        if (mState == STATE_IDLE) {
            return INVALID_OPERATION;
        }
    }

    return mPlayer->getBufferingSettings(buffering);
}

status_t NuPlayerDriver::setBufferingSettings(const BufferingSettings& buffering) {
    ALOGV("setBufferingSettings(%p)", this);
    {
        Mutex::Autolock autoLock(mLock);
        if (mState == STATE_IDLE) {
            return INVALID_OPERATION;
        }
    }

    return mPlayer->setBufferingSettings(buffering);
}

status_t NuPlayerDriver::prepare() {
    ALOGV("prepare(%p)", this);
    Mutex::Autolock autoLock(mLock);
    return prepare_l();
}

status_t NuPlayerDriver::prepare_l() {
    switch (mState) {
        case STATE_UNPREPARED:
            mState = STATE_PREPARING;

            // Make sure we're not posting any notifications, success or
            // failure information is only communicated through our result
            // code.
            mIsAsyncPrepare = false;
            mPlayer->prepareAsync();
            while (mState == STATE_PREPARING) {
                mCondition.wait(mLock);
            }
            return (mState == STATE_PREPARED) ? OK : UNKNOWN_ERROR;
        case STATE_STOPPED:
            // this is really just paused. handle as seek to start
            mAtEOS = false;
            mState = STATE_STOPPED_AND_PREPARING;
            mIsAsyncPrepare = false;
            mPlayer->seekToAsync(0, MediaPlayerSeekMode::SEEK_PREVIOUS_SYNC /* mode */,
                    true /* needNotify */);
            while (mState == STATE_STOPPED_AND_PREPARING) {
                mCondition.wait(mLock);
            }
            return (mState == STATE_STOPPED_AND_PREPARED) ? OK : UNKNOWN_ERROR;
        default:
            return INVALID_OPERATION;
    };
}

status_t NuPlayerDriver::prepareAsync() {
    ALOGV("prepareAsync(%p)", this);
    Mutex::Autolock autoLock(mLock);

    switch (mState) {
        case STATE_UNPREPARED:
            mState = STATE_PREPARING;
            mIsAsyncPrepare = true;
            mPlayer->prepareAsync();
            return OK;
        case STATE_STOPPED:
            // this is really just paused. handle as seek to start
            mAtEOS = false;
            mState = STATE_STOPPED_AND_PREPARING;
            mIsAsyncPrepare = true;
            mPlayer->seekToAsync(0, MediaPlayerSeekMode::SEEK_PREVIOUS_SYNC /* mode */,
                    true /* needNotify */);
            return OK;
        default:
            return INVALID_OPERATION;
    };
}

status_t NuPlayerDriver::start() {
    ALOGV("start(%p), state is %d, eos is %d", this, mState, mAtEOS);
    Mutex::Autolock autoLock(mLock);
    return start_l();
}

status_t NuPlayerDriver::start_l() {
    switch (mState) {
        case STATE_UNPREPARED:
        {
            status_t err = prepare_l();

            if (err != OK) {
                return err;
            }

            CHECK_EQ(mState, STATE_PREPARED);

            FALLTHROUGH_INTENDED;
        }

        case STATE_PAUSED:
        case STATE_STOPPED_AND_PREPARED:
        case STATE_PREPARED:
        {
            mPlayer->start();

            FALLTHROUGH_INTENDED;
        }

        case STATE_RUNNING:
        {
            if (mAtEOS) {
                mPlayer->seekToAsync(0);
                mAtEOS = false;
                mPositionUs = -1;
            }
            break;
        }

        default:
            return INVALID_OPERATION;
    }

    mState = STATE_RUNNING;

    return OK;
}

status_t NuPlayerDriver::stop() {
    ALOGD("stop(%p)", this);
    Mutex::Autolock autoLock(mLock);

    switch (mState) {
        case STATE_RUNNING:
            mPlayer->pause();
            FALLTHROUGH_INTENDED;

        case STATE_PAUSED:
            mState = STATE_STOPPED;
            notifyListener_l(MEDIA_STOPPED);
            break;

        case STATE_PREPARED:
        case STATE_STOPPED:
        case STATE_STOPPED_AND_PREPARING:
        case STATE_STOPPED_AND_PREPARED:
            mState = STATE_STOPPED;
            break;

        default:
            return INVALID_OPERATION;
    }

    return OK;
}

status_t NuPlayerDriver::pause() {
    ALOGD("pause(%p)", this);
    // The NuPlayerRenderer may get flushed if pause for long enough, e.g. the pause timeout tear
    // down for audio offload mode. If that happens, the NuPlayerRenderer will no longer know the
    // current position. So similar to seekTo, update |mPositionUs| to the pause position by calling
    // getCurrentPosition here.
    int unused;
    getCurrentPosition(&unused);

    Mutex::Autolock autoLock(mLock);

    switch (mState) {
        case STATE_PAUSED:
        case STATE_PREPARED:
            return OK;

        case STATE_RUNNING:
            mState = STATE_PAUSED;
            notifyListener_l(MEDIA_PAUSED);
            mPlayer->pause();
            break;

        default:
            return INVALID_OPERATION;
    }

    return OK;
}

bool NuPlayerDriver::isPlaying() {
    return mState == STATE_RUNNING && !mAtEOS;
}

status_t NuPlayerDriver::setPlaybackSettings(const AudioPlaybackRate &rate) {
    status_t err = mPlayer->setPlaybackSettings(rate);
    if (err == OK) {
        // try to update position
        int unused;
        getCurrentPosition(&unused);
        Mutex::Autolock autoLock(mLock);
        if (rate.mSpeed == 0.f && mState == STATE_RUNNING) {
            mState = STATE_PAUSED;
            notifyListener_l(MEDIA_PAUSED);
        } else if (rate.mSpeed != 0.f
                && (mState == STATE_PAUSED
                    || mState == STATE_STOPPED_AND_PREPARED
                    || mState == STATE_PREPARED)) {
            err = start_l();
        }
    }
    return err;
}

status_t NuPlayerDriver::getPlaybackSettings(AudioPlaybackRate *rate) {
    return mPlayer->getPlaybackSettings(rate);
}

status_t NuPlayerDriver::setSyncSettings(const AVSyncSettings &sync, float videoFpsHint) {
    return mPlayer->setSyncSettings(sync, videoFpsHint);
}

status_t NuPlayerDriver::getSyncSettings(AVSyncSettings *sync, float *videoFps) {
    return mPlayer->getSyncSettings(sync, videoFps);
}

status_t NuPlayerDriver::seekTo(int msec, MediaPlayerSeekMode mode) {
    ALOGV("seekTo(%p) (%d ms, %d) at state %d", this, msec, mode, mState);
    Mutex::Autolock autoLock(mLock);

    int64_t seekTimeUs = msec * 1000LL;

    switch (mState) {
        case STATE_PREPARED:
        case STATE_STOPPED_AND_PREPARED:
        case STATE_PAUSED:
        case STATE_RUNNING:
        {
            mAtEOS = false;
            mSeekInProgress = true;
            // seeks can take a while, so we essentially paused
            notifyListener_l(MEDIA_PAUSED);
            mPlayer->seekToAsync(seekTimeUs, mode, true /* needNotify */);
            break;
        }

        default:
            return INVALID_OPERATION;
    }

    mPositionUs = seekTimeUs;
    return OK;
}

status_t NuPlayerDriver::getCurrentPosition(int *msec) {
    int64_t tempUs = 0;
    {
        Mutex::Autolock autoLock(mLock);
        if (mSeekInProgress || (mState == STATE_PAUSED && !mAtEOS)) {
            tempUs = (mPositionUs <= 0) ? 0 : mPositionUs;
            *msec = (int)divRound(tempUs, (int64_t)(1000));
            return OK;
        }
    }

    status_t ret = mPlayer->getCurrentPosition(&tempUs);

    Mutex::Autolock autoLock(mLock);
    // We need to check mSeekInProgress here because mPlayer->seekToAsync is an async call, which
    // means getCurrentPosition can be called before seek is completed. Iow, renderer may return a
    // position value that's different the seek to position.
    if (ret != OK) {
        tempUs = (mPositionUs <= 0) ? 0 : mPositionUs;
    } else {
        mPositionUs = tempUs;
    }
    *msec = (int)divRound(tempUs, (int64_t)(1000));
    return OK;
}

status_t NuPlayerDriver::getDuration(int *msec) {
    Mutex::Autolock autoLock(mLock);

    if (mDurationUs < 0) {
        return UNKNOWN_ERROR;
    }

    *msec = (mDurationUs + 500LL) / 1000;

    return OK;
}

void NuPlayerDriver::updateMetrics(const char *where) {

    if (where == NULL) {
        where = "unknown";
    }
    ALOGV("updateMetrics(%p) from %s at state %d", this, where, mState);

    // gather the final track statistics for this record
    Vector<sp<AMessage>> trackStats;
    mPlayer->getStats(&trackStats);

    // getDuration() uses mLock
    int duration_ms = -1;
    getDuration(&duration_ms);
    mAnalyticsItem->setInt64(kPlayerDuration, duration_ms);

    mPlayer->updateInternalTimers();

    int64_t playingTimeUs;
    int64_t rebufferingTimeUs;
    int32_t rebufferingEvents;
    bool rebufferingAtExit;
    {
        Mutex::Autolock autoLock(mLock);

        playingTimeUs = mPlayingTimeUs;
        rebufferingTimeUs = mRebufferingTimeUs;
        rebufferingEvents = mRebufferingEvents;
        rebufferingAtExit = mRebufferingAtExit;
    }

    // finish the rest of the gathering holding mLock;
    // some of the fields we read are updated under mLock.
    // we also avoid any races within mAnalyticsItem machinery
    Mutex::Autolock autoLock(mMetricsLock);

    mAnalyticsItem->setInt64(kPlayerPlaying, (playingTimeUs+500)/1000 );

    if (mRebufferingEvents != 0) {
        mAnalyticsItem->setInt64(kPlayerRebuffering, (rebufferingTimeUs+500)/1000 );
        mAnalyticsItem->setInt32(kPlayerRebufferingCount, rebufferingEvents);
        mAnalyticsItem->setInt32(kPlayerRebufferingAtExit, rebufferingAtExit);

     }

    mAnalyticsItem->setCString(kPlayerDataSourceType, mPlayer->getDataSourceType());

    if (trackStats.size() > 0) {
        for (size_t i = 0; i < trackStats.size(); ++i) {
            const sp<AMessage> &stats = trackStats.itemAt(i);

            AString mime;
            stats->findString("mime", &mime);

            AString name;
            stats->findString("component-name", &name);

            if (mime.startsWith("video/")) {
                int32_t width, height;
                mAnalyticsItem->setCString(kPlayerVMime, mime.c_str());
                if (!name.empty()) {
                    mAnalyticsItem->setCString(kPlayerVCodec, name.c_str());
                }

                if (stats->findInt32("width", &width)
                        && stats->findInt32("height", &height)) {
                    mAnalyticsItem->setInt32(kPlayerWidth, width);
                    mAnalyticsItem->setInt32(kPlayerHeight, height);
                }

                int64_t numFramesTotal = 0;
                int64_t numFramesDropped = 0;
                stats->findInt64("frames-total", &numFramesTotal);
                stats->findInt64("frames-dropped-output", &numFramesDropped);

                mAnalyticsItem->setInt64(kPlayerFrames, numFramesTotal);
                mAnalyticsItem->setInt64(kPlayerFramesDropped, numFramesDropped);

                float frameRate = 0;
                if (stats->findFloat("frame-rate-total", &frameRate)) {
                    mAnalyticsItem->setDouble(kPlayerFrameRate, (double) frameRate);
                }

            } else if (mime.startsWith("audio/")) {
                mAnalyticsItem->setCString(kPlayerAMime, mime.c_str());
                if (!name.empty()) {
                    mAnalyticsItem->setCString(kPlayerACodec, name.c_str());
                }
            }
        }
    }
}


void NuPlayerDriver::logMetrics(const char *where) {
    if (where == NULL) {
        where = "unknown";
    }
    ALOGV("logMetrics(%p) from %s at state %d", this, where, mState);

    // make sure that the stats are stable while we're writing them.
    Mutex::Autolock autoLock(mMetricsLock);

    if (mAnalyticsItem == NULL || mAnalyticsItem->isEnabled() == false) {
        return;
    }

    // log only non-empty records
    // we always updateMetrics() before we get here
    // and that always injects 3 fields (duration, playing time, and
    // datasource) into the record.
    // So the canonical "empty" record has 3 elements in it.
    if (mAnalyticsItem->count() > 3) {

        mAnalyticsItem->selfrecord();

        // re-init in case we prepare() and start() again.
        delete mAnalyticsItem ;
        mAnalyticsItem = MediaAnalyticsItem::create(kKeyPlayer);
        if (mAnalyticsItem) {
            mAnalyticsItem->setUid(mClientUid);
        }
    } else {
        ALOGV("nothing to record (only %d fields)", mAnalyticsItem->count());
    }
}

status_t NuPlayerDriver::reset() {
    ALOGD("reset(%p) at state %d", this, mState);

    updateMetrics("reset");
    logMetrics("reset");

    Mutex::Autolock autoLock(mLock);

    switch (mState) {
        case STATE_IDLE:
            return OK;

        case STATE_SET_DATASOURCE_PENDING:
        case STATE_RESET_IN_PROGRESS:
            return INVALID_OPERATION;

        case STATE_PREPARING:
        {
            CHECK(mIsAsyncPrepare);

            notifyListener_l(MEDIA_PREPARED);
            break;
        }

        default:
            break;
    }

    if (mState != STATE_STOPPED) {
        notifyListener_l(MEDIA_STOPPED);
    }

    if (property_get_bool("persist.debug.sf.stats", false)) {
        Vector<String16> args;
        dump(-1, args);
    }

    mState = STATE_RESET_IN_PROGRESS;
    mPlayer->resetAsync();

    while (mState == STATE_RESET_IN_PROGRESS) {
        mCondition.wait(mLock);
    }

    mDurationUs = -1;
    mPositionUs = -1;
    mLooping = false;
    mPlayingTimeUs = 0;
    mRebufferingTimeUs = 0;
    mRebufferingEvents = 0;
    mRebufferingAtExit = false;

    return OK;
}

status_t NuPlayerDriver::notifyAt(int64_t mediaTimeUs) {
    ALOGV("notifyAt(%p), time:%lld", this, (long long)mediaTimeUs);
    return mPlayer->notifyAt(mediaTimeUs);
}

status_t NuPlayerDriver::setLooping(int loop) {
    mLooping = loop != 0;
    return OK;
}

player_type NuPlayerDriver::playerType() {
    return NU_PLAYER;
}

status_t NuPlayerDriver::invoke(const Parcel &request, Parcel *reply) {
    if (reply == NULL) {
        ALOGE("reply is a NULL pointer");
        return BAD_VALUE;
    }

    int32_t methodId;
    status_t ret = request.readInt32(&methodId);
    if (ret != OK) {
        ALOGE("Failed to retrieve the requested method to invoke");
        return ret;
    }

    switch (methodId) {
        case INVOKE_ID_SET_VIDEO_SCALING_MODE:
        {
            int mode = request.readInt32();
            return mPlayer->setVideoScalingMode(mode);
        }

        case INVOKE_ID_GET_TRACK_INFO:
        {
            return mPlayer->getTrackInfo(reply);
        }

        case INVOKE_ID_SELECT_TRACK:
        {
            int trackIndex = request.readInt32();
            int msec = 0;
            // getCurrentPosition should always return OK
            getCurrentPosition(&msec);
            return mPlayer->selectTrack(trackIndex, true /* select */, msec * 1000LL);
        }

        case INVOKE_ID_UNSELECT_TRACK:
        {
            int trackIndex = request.readInt32();
            return mPlayer->selectTrack(trackIndex, false /* select */, 0xdeadbeef /* not used */);
        }

        case INVOKE_ID_GET_SELECTED_TRACK:
        {
            int32_t type = request.readInt32();
            return mPlayer->getSelectedTrack(type, reply);
        }

        default:
        {
            return INVALID_OPERATION;
        }
    }
}

void NuPlayerDriver::setAudioSink(const sp<AudioSink> &audioSink) {
    mPlayer->setAudioSink(audioSink);
    mAudioSink = audioSink;
}

status_t NuPlayerDriver::setParameter(
        int /* key */, const Parcel & /* request */) {
    return INVALID_OPERATION;
}

status_t NuPlayerDriver::getParameter(int key, Parcel *reply) {

    if (key == FOURCC('m','t','r','X')) {
        // mtrX -- a play on 'metrics' (not matrix)
        // gather current info all together, parcel it, and send it back
<<<<<<< HEAD
        updateMetrics("api");
=======
            updateMetrics("api");
>>>>>>> a23c3f20

        // ensure mAnalyticsItem stability while writing to parcel
        Mutex::Autolock autoLock(mMetricsLock);
        if (mAnalyticsItem != NULL) {
            mAnalyticsItem->writeToParcel(reply);
        }
<<<<<<< HEAD
        return OK;
=======
            return OK;
>>>>>>> a23c3f20
    }

    return INVALID_OPERATION;
}

status_t NuPlayerDriver::getMetadata(
        const media::Metadata::Filter& /* ids */, Parcel *records) {
    Mutex::Autolock autoLock(mLock);

    using media::Metadata;

    Metadata meta(records);

    meta.appendBool(
            Metadata::kPauseAvailable,
            mPlayerFlags & NuPlayer::Source::FLAG_CAN_PAUSE);

    meta.appendBool(
            Metadata::kSeekBackwardAvailable,
            mPlayerFlags & NuPlayer::Source::FLAG_CAN_SEEK_BACKWARD);

    meta.appendBool(
            Metadata::kSeekForwardAvailable,
            mPlayerFlags & NuPlayer::Source::FLAG_CAN_SEEK_FORWARD);

    meta.appendBool(
            Metadata::kSeekAvailable,
            mPlayerFlags & NuPlayer::Source::FLAG_CAN_SEEK);

    AVMediaServiceUtils::get()->appendMeta(&meta);

    return OK;
}

void NuPlayerDriver::notifyResetComplete() {
    ALOGD("notifyResetComplete(%p)", this);
    Mutex::Autolock autoLock(mLock);

    CHECK_EQ(mState, STATE_RESET_IN_PROGRESS);
    mState = STATE_IDLE;
    mCondition.broadcast();
}

void NuPlayerDriver::notifySetSurfaceComplete() {
    ALOGV("notifySetSurfaceComplete(%p)", this);
    Mutex::Autolock autoLock(mLock);

    CHECK(mSetSurfaceInProgress);
    mSetSurfaceInProgress = false;

    mCondition.broadcast();
}

void NuPlayerDriver::notifyDuration(int64_t durationUs) {
    Mutex::Autolock autoLock(mLock);
    mDurationUs = durationUs;
}

void NuPlayerDriver::notifyMorePlayingTimeUs(int64_t playingUs) {
    Mutex::Autolock autoLock(mLock);
    mPlayingTimeUs += playingUs;
}

void NuPlayerDriver::notifyMoreRebufferingTimeUs(int64_t rebufferingUs) {
    Mutex::Autolock autoLock(mLock);
    mRebufferingTimeUs += rebufferingUs;
    mRebufferingEvents++;
}

void NuPlayerDriver::notifyRebufferingWhenExit(bool status) {
    Mutex::Autolock autoLock(mLock);
    mRebufferingAtExit = status;
}

void NuPlayerDriver::notifySeekComplete() {
    ALOGV("notifySeekComplete(%p)", this);
    Mutex::Autolock autoLock(mLock);
    mSeekInProgress = false;
    notifySeekComplete_l();
}

void NuPlayerDriver::notifySeekComplete_l() {
    bool wasSeeking = true;
    if (mState == STATE_STOPPED_AND_PREPARING) {
        wasSeeking = false;
        mState = STATE_STOPPED_AND_PREPARED;
        mCondition.broadcast();
        if (!mIsAsyncPrepare) {
            // if we are preparing synchronously, no need to notify listener
            return;
        }
    } else if (mState == STATE_STOPPED) {
        // no need to notify listener
        return;
    }
    notifyListener_l(wasSeeking ? MEDIA_SEEK_COMPLETE : MEDIA_PREPARED);
}

status_t NuPlayerDriver::dump(
        int fd, const Vector<String16> & /* args */) const {

    Vector<sp<AMessage> > trackStats;
    mPlayer->getStats(&trackStats);

    AString logString(" NuPlayer\n");
    char buf[256] = {0};

    bool locked = false;
    for (int i = 0; i < kDumpLockRetries; ++i) {
        if (mLock.tryLock() == NO_ERROR) {
            locked = true;
            break;
        }
        usleep(kDumpLockSleepUs);
    }

    if (locked) {
        snprintf(buf, sizeof(buf), "  state(%d), atEOS(%d), looping(%d), autoLoop(%d)\n",
                mState, mAtEOS, mLooping, mAutoLoop);
        mLock.unlock();
    } else {
        snprintf(buf, sizeof(buf), "  NPD(%p) lock is taken\n", this);
    }
    logString.append(buf);

    for (size_t i = 0; i < trackStats.size(); ++i) {
        const sp<AMessage> &stats = trackStats.itemAt(i);

        AString mime;
        if (stats->findString("mime", &mime)) {
            snprintf(buf, sizeof(buf), "  mime(%s)\n", mime.c_str());
            logString.append(buf);
        }

        AString name;
        if (stats->findString("component-name", &name)) {
            snprintf(buf, sizeof(buf), "    decoder(%s)\n", name.c_str());
            logString.append(buf);
        }

        if (mime.startsWith("video/")) {
            int32_t width, height;
            if (stats->findInt32("width", &width)
                    && stats->findInt32("height", &height)) {
                snprintf(buf, sizeof(buf), "    resolution(%d x %d)\n", width, height);
                logString.append(buf);
            }

            int64_t numFramesTotal = 0;
            int64_t numFramesDropped = 0;

            stats->findInt64("frames-total", &numFramesTotal);
            stats->findInt64("frames-dropped-output", &numFramesDropped);
            snprintf(buf, sizeof(buf), "    numFramesTotal(%lld), numFramesDropped(%lld), "
                     "percentageDropped(%.2f%%)\n",
                     (long long)numFramesTotal,
                     (long long)numFramesDropped,
                     numFramesTotal == 0
                            ? 0.0 : (double)(numFramesDropped * 100) / numFramesTotal);
            logString.append(buf);
        }
    }

    ALOGI("%s", logString.c_str());

    if (fd >= 0) {
        FILE *out = fdopen(dup(fd), "w");
        fprintf(out, "%s", logString.c_str());
        fclose(out);
        out = NULL;
    }

    return OK;
}

void NuPlayerDriver::notifyListener(
        int msg, int ext1, int ext2, const Parcel *in) {
    Mutex::Autolock autoLock(mLock);
    notifyListener_l(msg, ext1, ext2, in);
}

void NuPlayerDriver::notifyListener_l(
        int msg, int ext1, int ext2, const Parcel *in) {
    ALOGV("notifyListener_l(%p), (%d, %d, %d, %d), loop setting(%d, %d)",
            this, msg, ext1, ext2, (in == NULL ? -1 : (int)in->dataSize()), mAutoLoop, mLooping);
    switch (msg) {
        case MEDIA_PLAYBACK_COMPLETE:
        {
            if (mState != STATE_RESET_IN_PROGRESS) {
                if (mAutoLoop) {
                    audio_stream_type_t streamType = AUDIO_STREAM_MUSIC;
                    if (mAudioSink != NULL) {
                        streamType = mAudioSink->getAudioStreamType();
                    }
                    if (streamType == AUDIO_STREAM_NOTIFICATION) {
                        ALOGW("disabling auto-loop for notification");
                        mAutoLoop = false;
                    }
                }
                if (mLooping || mAutoLoop) {
                    mPlayer->seekToAsync(0);
                    if (mAudioSink != NULL) {
                        // The renderer has stopped the sink at the end in order to play out
                        // the last little bit of audio. If we're looping, we need to restart it.
                        mAudioSink->start();
                    }
                    // don't send completion event when looping
                    return;
                }

                mPlayer->pause();
                mState = STATE_PAUSED;
            }
            FALLTHROUGH_INTENDED;
        }

        case MEDIA_ERROR:
        {
            // when we have an error, add it to the analytics for this playback.
            // ext1 is our primary 'error type' value. Only add ext2 when non-zero.
            // [test against msg is due to fall through from previous switch value]
            if (msg == MEDIA_ERROR) {
                Mutex::Autolock autoLock(mMetricsLock);
                if (mAnalyticsItem != NULL) {
                    mAnalyticsItem->setInt32(kPlayerError, ext1);
                    if (ext2 != 0) {
                        mAnalyticsItem->setInt32(kPlayerErrorCode, ext2);
                    }
                    mAnalyticsItem->setCString(kPlayerErrorState, stateString(mState).c_str());
                }
            }
            mAtEOS = true;
            break;
        }

        default:
            break;
    }

    mLock.unlock();
    sendEvent(msg, ext1, ext2, in);
    mLock.lock();
}

void NuPlayerDriver::notifySetDataSourceCompleted(status_t err) {
    Mutex::Autolock autoLock(mLock);

    CHECK_EQ(mState, STATE_SET_DATASOURCE_PENDING);

    mAsyncResult = err;
    mState = (err == OK) ? STATE_UNPREPARED : STATE_IDLE;
    mCondition.broadcast();
}

void NuPlayerDriver::notifyPrepareCompleted(status_t err) {
    ALOGV("notifyPrepareCompleted %d", err);

    Mutex::Autolock autoLock(mLock);

    if (mState != STATE_PREPARING) {
        // We were preparing asynchronously when the client called
        // reset(), we sent a premature "prepared" notification and
        // then initiated the reset. This notification is stale.
        CHECK(mState == STATE_RESET_IN_PROGRESS || mState == STATE_IDLE);
        return;
    }

    CHECK_EQ(mState, STATE_PREPARING);

    mAsyncResult = err;

    if (err == OK) {
        // update state before notifying client, so that if client calls back into NuPlayerDriver
        // in response, NuPlayerDriver has the right state
        mState = STATE_PREPARED;
        if (mIsAsyncPrepare) {
            notifyListener_l(MEDIA_PREPARED);
        }
    } else {
        mState = STATE_UNPREPARED;
        if (mIsAsyncPrepare) {
            notifyListener_l(MEDIA_ERROR, MEDIA_ERROR_UNKNOWN, err);
        }
    }

    sp<MetaData> meta = mPlayer->getFileMeta();
    int32_t loop;
    if (meta != NULL
            && meta->findInt32(kKeyAutoLoop, &loop) && loop != 0) {
        mAutoLoop = true;
    }

    mCondition.broadcast();
}

void NuPlayerDriver::notifyFlagsChanged(uint32_t flags) {
    Mutex::Autolock autoLock(mLock);

    mPlayerFlags = flags;
}

// Modular DRM
status_t NuPlayerDriver::prepareDrm(const uint8_t uuid[16], const Vector<uint8_t> &drmSessionId)
{
    ALOGV("prepareDrm(%p) state: %d", this, mState);

    // leaving the state verification for mediaplayer.cpp
    status_t ret = mPlayer->prepareDrm(uuid, drmSessionId);

    ALOGV("prepareDrm ret: %d", ret);

    return ret;
}

status_t NuPlayerDriver::releaseDrm()
{
    ALOGV("releaseDrm(%p) state: %d", this, mState);

    // leaving the state verification for mediaplayer.cpp
    status_t ret = mPlayer->releaseDrm();

    ALOGV("releaseDrm ret: %d", ret);

    return ret;
}

std::string NuPlayerDriver::stateString(State state) {
    const char *rval = NULL;
    char rawbuffer[16];  // allows "%d"

    switch (state) {
        case STATE_IDLE: rval = "IDLE"; break;
        case STATE_SET_DATASOURCE_PENDING: rval = "SET_DATASOURCE_PENDING"; break;
        case STATE_UNPREPARED: rval = "UNPREPARED"; break;
        case STATE_PREPARING: rval = "PREPARING"; break;
        case STATE_PREPARED: rval = "PREPARED"; break;
        case STATE_RUNNING: rval = "RUNNING"; break;
        case STATE_PAUSED: rval = "PAUSED"; break;
        case STATE_RESET_IN_PROGRESS: rval = "RESET_IN_PROGRESS"; break;
        case STATE_STOPPED: rval = "STOPPED"; break;
        case STATE_STOPPED_AND_PREPARING: rval = "STOPPED_AND_PREPARING"; break;
        case STATE_STOPPED_AND_PREPARED: rval = "STOPPED_AND_PREPARED"; break;
        default:
            // yes, this buffer is shared and vulnerable to races
            snprintf(rawbuffer, sizeof(rawbuffer), "%d", state);
            rval = rawbuffer;
            break;
    }

    return rval;
}

}  // namespace android<|MERGE_RESOLUTION|>--- conflicted
+++ resolved
@@ -806,22 +806,14 @@
     if (key == FOURCC('m','t','r','X')) {
         // mtrX -- a play on 'metrics' (not matrix)
         // gather current info all together, parcel it, and send it back
-<<<<<<< HEAD
-        updateMetrics("api");
-=======
             updateMetrics("api");
->>>>>>> a23c3f20
 
         // ensure mAnalyticsItem stability while writing to parcel
         Mutex::Autolock autoLock(mMetricsLock);
         if (mAnalyticsItem != NULL) {
             mAnalyticsItem->writeToParcel(reply);
         }
-<<<<<<< HEAD
-        return OK;
-=======
             return OK;
->>>>>>> a23c3f20
     }
 
     return INVALID_OPERATION;
