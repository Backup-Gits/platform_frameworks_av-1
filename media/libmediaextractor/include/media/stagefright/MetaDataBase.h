/*
 * Copyright (C) 2009 The Android Open Source Project
 *
 * Licensed under the Apache License, Version 2.0 (the "License");
 * you may not use this file except in compliance with the License.
 * You may obtain a copy of the License at
 *
 *      http://www.apache.org/licenses/LICENSE-2.0
 *
 * Unless required by applicable law or agreed to in writing, software
 * distributed under the License is distributed on an "AS IS" BASIS,
 * WITHOUT WARRANTIES OR CONDITIONS OF ANY KIND, either express or implied.
 * See the License for the specific language governing permissions and
 * limitations under the License.
 */

#ifndef META_DATA_BASE_H_

#define META_DATA_BASE_H_

#include <sys/types.h>

#include <stdint.h>

#include <utils/RefBase.h>
#include <utils/String8.h>

namespace android {

// The following keys map to int32_t data unless indicated otherwise.
enum {
    kKeyMIMEType          = 'mime',  // cstring
    kKeyWidth             = 'widt',  // int32_t, image pixel
    kKeyHeight            = 'heig',  // int32_t, image pixel
    kKeyDisplayWidth      = 'dWid',  // int32_t, display/presentation
    kKeyDisplayHeight     = 'dHgt',  // int32_t, display/presentation
    kKeySARWidth          = 'sarW',  // int32_t, sampleAspectRatio width
    kKeySARHeight         = 'sarH',  // int32_t, sampleAspectRatio height
    kKeyThumbnailWidth    = 'thbW',  // int32_t, thumbnail width
    kKeyThumbnailHeight   = 'thbH',  // int32_t, thumbnail height

    // a rectangle, if absent assumed to be (0, 0, width - 1, height - 1)
    kKeyCropRect          = 'crop',

    kKeyRotation          = 'rotA',  // int32_t (angle in degrees)
    kKeyIFramesInterval   = 'ifiv',  // int32_t
    kKeyStride            = 'strd',  // int32_t
    kKeySliceHeight       = 'slht',  // int32_t
    kKeyChannelCount      = '#chn',  // int32_t
    kKeyChannelMask       = 'chnm',  // int32_t
    kKeySampleRate        = 'srte',  // int32_t (audio sampling rate Hz)
    kKeyPcmEncoding       = 'PCMe',  // int32_t (audio encoding enum)
    kKeyFrameRate         = 'frmR',  // int32_t (video frame rate fps)
    kKeyBitRate           = 'brte',  // int32_t (bps)
    kKeyMaxBitRate        = 'mxBr',  // int32_t (bps)
    kKeyBitsPerSample     = 'bits',  // int32_t (bits per sample)
    kKeyStreamHeader      = 'stHd',  // raw data
    kKeyESDS              = 'esds',  // raw data
    kKeyAACProfile        = 'aacp',  // int32_t
    kKeyAVCC              = 'avcc',  // raw data
    kKeyHVCC              = 'hvcc',  // raw data
    kKeyThumbnailHVCC     = 'thvc',  // raw data
    kKeyD263              = 'd263',  // raw data
    kKeyVorbisInfo        = 'vinf',  // raw data
    kKeyVorbisBooks       = 'vboo',  // raw data
    kKeyOpusHeader        = 'ohdr',  // raw data
    kKeyOpusCodecDelay    = 'ocod',  // uint64_t (codec delay in ns)
    kKeyOpusSeekPreRoll   = 'ospr',  // uint64_t (seek preroll in ns)
    kKeyFlacMetadata      = 'flMd',  // raw data
    kKeyVp9CodecPrivate   = 'vp9p',  // raw data (vp9 csd information)
    kKeyIsSyncFrame       = 'sync',  // int32_t (bool)
    kKeyIsCodecConfig     = 'conf',  // int32_t (bool)
    kKeyIsMuxerData       = 'muxd',  // int32_t (bool)
    kKeyTime              = 'time',  // int64_t (usecs)
    kKeyDecodingTime      = 'decT',  // int64_t (decoding timestamp in usecs)
    kKeyNTPTime           = 'ntpT',  // uint64_t (ntp-timestamp)
    kKeyTargetTime        = 'tarT',  // int64_t (usecs)
    kKeyDriftTime         = 'dftT',  // int64_t (usecs)
    kKeyAnchorTime        = 'ancT',  // int64_t (usecs)
    kKeyDuration          = 'dura',  // int64_t (usecs)
    kKeyPixelFormat       = 'pixf',  // int32_t
    kKeyColorFormat       = 'colf',  // int32_t
    kKeyColorSpace        = 'cols',  // int32_t
    kKeyPlatformPrivate   = 'priv',  // pointer
    kKeyDecoderComponent  = 'decC',  // cstring
    kKeyBufferID          = 'bfID',
    kKeyMaxInputSize      = 'inpS',
    kKeyMaxWidth          = 'maxW',
    kKeyMaxHeight         = 'maxH',
    kKeyThumbnailTime     = 'thbT',  // int64_t (usecs)
    kKeyTrackID           = 'trID',
    kKeyEncoderDelay      = 'encd',  // int32_t (frames)
    kKeyEncoderPadding    = 'encp',  // int32_t (frames)

    kKeyAlbum             = 'albu',  // cstring
    kKeyArtist            = 'arti',  // cstring
    kKeyAlbumArtist       = 'aart',  // cstring
    kKeyComposer          = 'comp',  // cstring
    kKeyGenre             = 'genr',  // cstring
    kKeyTitle             = 'titl',  // cstring
    kKeyYear              = 'year',  // cstring
    kKeyAlbumArt          = 'albA',  // compressed image data
    kKeyAuthor            = 'auth',  // cstring
    kKeyCDTrackNumber     = 'cdtr',  // cstring
    kKeyDiscNumber        = 'dnum',  // cstring
    kKeyDate              = 'date',  // cstring
    kKeyWriter            = 'writ',  // cstring
    kKeyCompilation       = 'cpil',  // cstring
    kKeyLocation          = 'loc ',  // cstring
    kKeyTimeScale         = 'tmsl',  // int32_t
    kKeyCaptureFramerate  = 'capF',  // float (capture fps)

    // video profile and level
    kKeyVideoProfile      = 'vprf',  // int32_t
    kKeyVideoLevel        = 'vlev',  // int32_t

    // Set this key to enable authoring files in 64-bit offset
    kKey64BitFileOffset   = 'fobt',  // int32_t (bool)
    kKey2ByteNalLength    = '2NAL',  // int32_t (bool)

    // Identify the file output format for authoring
    // Please see <media/mediarecorder.h> for the supported
    // file output formats.
    kKeyFileType          = 'ftyp',  // int32_t

    // Track authoring progress status
    // kKeyTrackTimeStatus is used to track progress in elapsed time
    kKeyTrackTimeStatus   = 'tktm',  // int64_t

    kKeyRealTimeRecording = 'rtrc',  // bool (int32_t)
    kKeyNumBuffers        = 'nbbf',  // int32_t

    // Ogg files can be tagged to be automatically looping...
    kKeyAutoLoop          = 'autL',  // bool (int32_t)

    kKeyValidSamples      = 'valD',  // int32_t

    kKeyIsUnreadable      = 'unre',  // bool (int32_t)

    // An indication that a video buffer has been rendered.
    kKeyRendered          = 'rend',  // bool (int32_t)

    // The language code for this media
    kKeyMediaLanguage     = 'lang',  // cstring

    // The manufacture code for this media
    kKeyMediaManufacture  = 'manu',  // cstring

    // To store the timed text format data
    kKeyTextFormatData    = 'text',  // raw data

    kKeyRequiresSecureBuffers = 'secu',  // bool (int32_t)

    kKeyIsADTS            = 'adts',  // bool (int32_t)
    kKeyAACAOT            = 'aaot',  // int32_t

    // If a MediaBuffer's data represents (at least partially) encrypted
    // data, the following fields aid in decryption.
    // The data can be thought of as pairs of plain and encrypted data
    // fragments, i.e. plain and encrypted data alternate.
    // The first fragment is by convention plain data (if that's not the
    // case, simply specify plain fragment size of 0).
    // kKeyEncryptedSizes and kKeyPlainSizes each map to an array of
    // size_t values. The sum total of all size_t values of both arrays
    // must equal the amount of data (i.e. MediaBuffer's range_length()).
    // If both arrays are present, they must be of the same size.
    // If only encrypted sizes are present it is assumed that all
    // plain sizes are 0, i.e. all fragments are encrypted.
    // To programmatically set these array, use the MetaDataBase::setData API, i.e.
    // const size_t encSizes[];
    // meta->setData(
    //  kKeyEncryptedSizes, 0 /* type */, encSizes, sizeof(encSizes));
    // A plain sizes array by itself makes no sense.
    kKeyEncryptedSizes    = 'encr',  // size_t[]
    kKeyPlainSizes        = 'plai',  // size_t[]
    kKeyCryptoKey         = 'cryK',  // uint8_t[16]
    kKeyCryptoIV          = 'cryI',  // uint8_t[16]
    kKeyCryptoMode        = 'cryM',  // int32_t

    kKeyCryptoDefaultIVSize = 'cryS',  // int32_t

    kKeyPssh              = 'pssh',  // raw data
    kKeyCASystemID        = 'caid',  // int32_t
    kKeyCASessionID       = 'seid',  // raw data

    kKeyEncryptedByteBlock = 'cblk',  // uint8_t
    kKeySkipByteBlock     = 'sblk',  // uint8_t

    // Please see MediaFormat.KEY_IS_AUTOSELECT.
    kKeyTrackIsAutoselect = 'auto', // bool (int32_t)
    // Please see MediaFormat.KEY_IS_DEFAULT.
    kKeyTrackIsDefault    = 'dflt', // bool (int32_t)
    // Similar to MediaFormat.KEY_IS_FORCED_SUBTITLE but pertains to av tracks as well.
    kKeyTrackIsForced     = 'frcd', // bool (int32_t)

    // H264 supplemental enhancement information offsets/sizes
    kKeySEI               = 'sei ', // raw data

    // MPEG user data offsets
    kKeyMpegUserData      = 'mpud', // size_t[]

    // HDR related
    kKeyHdrStaticInfo    = 'hdrS', // HDRStaticInfo

    // color aspects
    kKeyColorRange       = 'cRng', // int32_t, color range, value defined by ColorAspects.Range
    kKeyColorPrimaries   = 'cPrm', // int32_t,
                                   // color Primaries, value defined by ColorAspects.Primaries
    kKeyTransferFunction = 'tFun', // int32_t,
                                   // transfer Function, value defined by ColorAspects.Transfer.
    kKeyColorMatrix      = 'cMtx', // int32_t,
                                   // color Matrix, value defined by ColorAspects.MatrixCoeffs.
    kKeyTemporalLayerId  = 'iLyr', // int32_t, temporal layer-id. 0-based (0 => base layer)
    kKeyTemporalLayerCount = 'cLyr', // int32_t, number of temporal layers encoded

    kKeyTileWidth        = 'tilW', // int32_t, HEIF tile width
    kKeyTileHeight       = 'tilH', // int32_t, HEIF tile height
    kKeyGridRows         = 'grdR', // int32_t, HEIF grid rows
    kKeyGridCols         = 'grdC', // int32_t, HEIF grid columns
    kKeyIccProfile       = 'prof', // raw data, ICC profile data
    kKeyIsPrimaryImage   = 'prim', // bool (int32_t), image track is the primary image
    kKeyFrameCount       = 'nfrm', // int32_t, total number of frame in video track
    kKeyExifOffset       = 'exof', // int64_t, Exif data offset
    kKeyExifSize         = 'exsz', // int64_t, Exif data size
    kKeyIsExif           = 'exif', // bool (int32_t) buffer contains exif data block
    kKeyPcmBigEndian     = 'pcmb', // bool (int32_t)
<<<<<<< HEAD
    kKeyFeatureNalLengthBitstream = 'nlbs', // int32_t key to check nal length bistream
=======

    // Key for ALAC Magic Cookie
    kKeyAlacMagicCookie  = 'almc', // raw data
>>>>>>> 42aa5dfe
};

enum {
    kTypeESDS        = 'esds',
    kTypeAVCC        = 'avcc',
    kTypeHVCC        = 'hvcc',
    kTypeD263        = 'd263',
};

enum {
    kCryptoModeUnencrypted = 0,
    kCryptoModeAesCtr      = 1,
    kCryptoModeAesCbc      = 2,
};

class Parcel;

class MetaDataBase {
public:
    MetaDataBase();
    MetaDataBase(const MetaDataBase &from);
    MetaDataBase& operator = (const MetaDataBase &);

    virtual ~MetaDataBase();

    enum Type {
        TYPE_NONE     = 'none',
        TYPE_C_STRING = 'cstr',
        TYPE_INT32    = 'in32',
        TYPE_INT64    = 'in64',
        TYPE_FLOAT    = 'floa',
        TYPE_POINTER  = 'ptr ',
        TYPE_RECT     = 'rect',
    };

    void clear();
    bool remove(uint32_t key);

    bool setCString(uint32_t key, const char *value);
    bool setInt32(uint32_t key, int32_t value);
    bool setInt64(uint32_t key, int64_t value);
    bool setFloat(uint32_t key, float value);
    bool setPointer(uint32_t key, void *value);

    bool setRect(
            uint32_t key,
            int32_t left, int32_t top,
            int32_t right, int32_t bottom);

    bool findCString(uint32_t key, const char **value) const;
    bool findInt32(uint32_t key, int32_t *value) const;
    bool findInt64(uint32_t key, int64_t *value) const;
    bool findFloat(uint32_t key, float *value) const;
    bool findPointer(uint32_t key, void **value) const;

    bool findRect(
            uint32_t key,
            int32_t *left, int32_t *top,
            int32_t *right, int32_t *bottom) const;

    bool setData(uint32_t key, uint32_t type, const void *data, size_t size);

    bool findData(uint32_t key, uint32_t *type,
                  const void **data, size_t *size) const;

    bool hasData(uint32_t key) const;

    String8 toString() const;
    void dumpToLog() const;

private:
    friend class BpMediaSource;
    friend class BnMediaSource;
    friend class BnMediaExtractor;
    friend class MetaData;

    struct typed_data;
    struct Rect;
    struct MetaDataInternal;
    MetaDataInternal *mInternalData;
    status_t writeToParcel(Parcel &parcel);
    status_t updateFromParcel(const Parcel &parcel);
};

}  // namespace android

#endif  // META_DATA_H_<|MERGE_RESOLUTION|>--- conflicted
+++ resolved
@@ -224,13 +224,11 @@
     kKeyExifSize         = 'exsz', // int64_t, Exif data size
     kKeyIsExif           = 'exif', // bool (int32_t) buffer contains exif data block
     kKeyPcmBigEndian     = 'pcmb', // bool (int32_t)
-<<<<<<< HEAD
-    kKeyFeatureNalLengthBitstream = 'nlbs', // int32_t key to check nal length bistream
-=======
 
     // Key for ALAC Magic Cookie
     kKeyAlacMagicCookie  = 'almc', // raw data
->>>>>>> 42aa5dfe
+
+    kKeyFeatureNalLengthBitstream = 'nlbs', // int32_t key to check nal length bistream
 };
 
 enum {
