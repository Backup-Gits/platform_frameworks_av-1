--- conflicted
+++ resolved
@@ -1062,10 +1062,6 @@
     size_t size = buffer->range_length();
 
     if (size < kOpusHeaderSize
-<<<<<<< HEAD
-            || memcmp(data, "OpusHead", 8)
-            || /* version = */ data[8] != 1) {
-=======
             || memcmp(data, "OpusHead", 8)) {
         return AMEDIA_ERROR_MALFORMED;
     }
@@ -1075,7 +1071,6 @@
     // handling the version field
     if ( /* version = */ data[8] > 1) {
         ALOGW("no support for opus version %d", data[8]);
->>>>>>> c1aabf30
         return AMEDIA_ERROR_MALFORMED;
     }
 
